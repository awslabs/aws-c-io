#ifndef AWS_IO_SOCKET_H
#define AWS_IO_SOCKET_H
/**
 * Copyright Amazon.com, Inc. or its affiliates. All Rights Reserved.
 * SPDX-License-Identifier: Apache-2.0.
 */

#include <aws/io/channel.h>
#include <aws/io/event_loop.h>
#include <aws/io/io.h>

AWS_PUSH_SANE_WARNING_LEVEL

enum aws_socket_domain {
    AWS_SOCKET_IPV4,
    AWS_SOCKET_IPV6,
    /* Unix domain sockets (or at least something like them) */
    AWS_SOCKET_LOCAL,
    /* VSOCK used in inter-VM communication */
    AWS_SOCKET_VSOCK,
};

enum aws_socket_type {
    /* A streaming socket sends reliable messages over a two-way connection.
     * This means TCP when used with IPV4/6, and Unix domain sockets, when used with
     * AWS_SOCKET_LOCAL*/
    AWS_SOCKET_STREAM,
    /* A datagram socket is connectionless and sends unreliable messages.
     * This means UDP when used with IPV4/6.
     * LOCAL and VSOCK sockets are not compatible with DGRAM.*/
    AWS_SOCKET_DGRAM,
};

/**
 * Socket Implementation type. Decides which socket implementation is used. If set to `AWS_SIT_PLATFORM_DEFAULT`, it
 * will automatically use the platform’s default.
 *
 * PLATFORM DEFAULT SOCKET IMPLEMENTATION TYPE
 * Linux       | AWS_SIT_POSIX
 * Windows	   | AWS_SIT_WINSOCK
 * BSD Variants| AWS_SIT_POSIX
 * MacOS	   | AWS_SIT_POSIX
 * iOS         | AWS_SIT_APPLE_NETWORK_FRAMEWORK
 */
enum aws_socket_impl_type {
    AWS_SIT_PLATFORM_DEFAULT = 0,
    AWS_SIT_POSIX,
    AWS_SIT_WINSOCK,
    AWS_SIT_APPLE_NETWORK_FRAMEWORK,
};

#define AWS_NETWORK_INTERFACE_NAME_MAX 16

struct aws_socket_options {
    enum aws_socket_type type;
    enum aws_socket_domain domain;
    enum aws_socket_impl_type impl_type;
    uint32_t connect_timeout_ms;
    /* Keepalive properties are TCP only.
     * Set keepalive true to periodically transmit messages for detecting a disconnected peer.
     * If interval or timeout are zero, then default values are used. */
    uint16_t keep_alive_interval_sec;
    uint16_t keep_alive_timeout_sec;
    /* If set, sets the number of keep alive probes allowed to fail before the connection is considered
     * lost. If zero OS defaults are used. On Windows, this option is meaningless until Windows 10 1703.*/
    uint16_t keep_alive_max_failed_probes;
    bool keepalive;

    /**
     * THIS IS AN EXPERIMENTAL AND UNSTABLE API
     * (Optional)
     * This property is used to bind the socket to a particular network interface by name, such as eth0 and ens32.
     * If this is empty, the socket will not be bound to any interface and will use OS defaults. If the provided name
     * is invalid, `aws_socket_init()` will error out with AWS_IO_SOCKET_INVALID_OPTIONS. This option is only
     * supported on Linux, macOS(bsd socket), and platforms that have either SO_BINDTODEVICE or IP_BOUND_IF. It is not
     * supported on Windows and Apple Network Framework. `AWS_ERROR_PLATFORM_NOT_SUPPORTED` will be raised on
     * unsupported platforms.
     */
    char network_interface_name[AWS_NETWORK_INTERFACE_NAME_MAX];
};

struct aws_socket;
struct aws_event_loop;

/**
 * Called in client mode when an outgoing connection has succeeded or an error has occurred.
 * If the connection was successful error_code will be AWS_ERROR_SUCCESS and the socket has already been assigned
 * to the event loop specified in aws_socket_connect().
 *
 * If an error occurred error_code will be non-zero.
 */
typedef void(aws_socket_on_connection_result_fn)(struct aws_socket *socket, int error_code, void *user_data);

/**
 * Called by a listening socket when either an incoming connection has been received or an error occurred.
 *
 * In the normal use-case, this function will be called multiple times over the lifetime of a single listening socket.
 * new_socket is already connected and initialized, and is using the same options and allocator as the listening socket.
 * A user may want to call aws_socket_set_options() on the new socket if different options are desired.
 *
 * new_socket is not yet assigned to an event-loop. The user should call aws_socket_assign_to_event_loop() before
<<<<<<< HEAD
 * performing IO operations. The user is resposnbile to releasing the socket memory after use.
=======
 * performing IO operations. The user is responsible to releasing the socket memory after use.
>>>>>>> 8bd98086
 *
 * When error_code is AWS_ERROR_SUCCESS, new_socket is the recently accepted connection.
 * If error_code is non-zero, an error occurred and you should aws_socket_close() the socket.
 *
 * Do not call aws_socket_clean_up() from this callback.
 */
typedef void(aws_socket_on_accept_result_fn)(
    struct aws_socket *socket,
    int error_code,
    struct aws_socket *new_socket,
    void *user_data);

/**
 * Callback for when the data passed to a call to aws_socket_write() has either completed or failed.
 * On success, error_code will be AWS_ERROR_SUCCESS.
 *
 * socket is possible to be a NULL pointer in the callback.
 */
typedef void(
    aws_socket_on_write_completed_fn)(struct aws_socket *socket, int error_code, size_t bytes_written, void *user_data);
/**
 * Callback for when socket is either readable (edge-triggered) or when an error has occurred. If the socket is
 * readable, error_code will be AWS_ERROR_SUCCESS.
 */
typedef void(aws_socket_on_readable_fn)(struct aws_socket *socket, int error_code, void *user_data);

#ifdef _WIN32
#    define AWS_ADDRESS_MAX_LEN 256
#else
#    include <sys/un.h>
#    define AWS_ADDRESS_MAX_LEN sizeof(((struct sockaddr_un *)0)->sun_path)
#endif
struct aws_socket_endpoint {
    char address[AWS_ADDRESS_MAX_LEN];
    uint32_t port;
};

struct aws_socket;

struct aws_socket_vtable {
    void (*socket_cleanup_fn)(struct aws_socket *socket);
    int (*socket_connect_fn)(
        struct aws_socket *socket,
        const struct aws_socket_endpoint *remote_endpoint,
        struct aws_event_loop *event_loop,
        aws_socket_on_connection_result_fn *on_connection_result,
        void *user_data);
    int (*socket_bind_fn)(struct aws_socket *socket, const struct aws_socket_endpoint *local_endpoint);
    int (*socket_listen_fn)(struct aws_socket *socket, int backlog_size);
    int (*socket_start_accept_fn)(
        struct aws_socket *socket,
        struct aws_event_loop *accept_loop,
        aws_socket_on_accept_result_fn *on_accept_result,
        void *user_data);
    int (*socket_stop_accept_fn)(struct aws_socket *socket);
    int (*socket_close_fn)(struct aws_socket *socket);
    int (*socket_shutdown_dir_fn)(struct aws_socket *socket, enum aws_channel_direction dir);
    int (*socket_set_options_fn)(struct aws_socket *socket, const struct aws_socket_options *options);
    int (*socket_assign_to_event_loop_fn)(struct aws_socket *socket, struct aws_event_loop *event_loop);
    int (*socket_subscribe_to_readable_events_fn)(
        struct aws_socket *socket,
        aws_socket_on_readable_fn *on_readable,
        void *user_data);
    int (*socket_read_fn)(struct aws_socket *socket, struct aws_byte_buf *buffer, size_t *amount_read);
    int (*socket_write_fn)(
        struct aws_socket *socket,
        const struct aws_byte_cursor *cursor,
        aws_socket_on_write_completed_fn *written_fn,
        void *user_data);
    int (*socket_get_error_fn)(struct aws_socket *socket);
    bool (*socket_is_open_fn)(struct aws_socket *socket);
};

struct aws_socket {
    struct aws_socket_vtable *vtable;
    struct aws_allocator *allocator;
    struct aws_socket_endpoint local_endpoint;
    struct aws_socket_endpoint remote_endpoint;
    struct aws_socket_options options;
    struct aws_io_handle io_handle;
    struct aws_event_loop *event_loop;
    struct aws_channel_handler *handler;
    int state;
    aws_socket_on_readable_fn *readable_fn;
    void *readable_user_data;
    aws_socket_on_connection_result_fn *connection_result_fn;
    aws_socket_on_accept_result_fn *accept_result_fn;
    void *connect_accept_user_data;
    void *impl;
};

struct aws_byte_buf;
struct aws_byte_cursor;

/* These are hacks for working around headers and functions we need for IO work but aren't directly includable or
   linkable. these are purposely not exported. These functions only get called internally. The awkward aws_ prefixes are
   just in case someone includes this header somewhere they were able to get these definitions included. */
#ifdef _WIN32
typedef void (*aws_ms_fn_ptr)(void);

void aws_check_and_init_winsock(void);
aws_ms_fn_ptr aws_winsock_get_connectex_fn(void);
aws_ms_fn_ptr aws_winsock_get_acceptex_fn(void);
#endif

AWS_IO_API int aws_socket_init_posix(
    struct aws_socket *socket,
    struct aws_allocator *alloc,
    const struct aws_socket_options *options);

AWS_IO_API int aws_socket_init_winsock(
    struct aws_socket *socket,
    struct aws_allocator *alloc,
    const struct aws_socket_options *options);

AWS_IO_API int aws_socket_init_apple_nw_socket(
    struct aws_socket *socket,
    struct aws_allocator *alloc,
    const struct aws_socket_options *options);

AWS_EXTERN_C_BEGIN

/**
 * Initializes a socket object with socket options. options will be copied.
 */
AWS_IO_API int aws_socket_init(
    struct aws_socket *socket,
    struct aws_allocator *alloc,
    const struct aws_socket_options *options);

/**
 * Shuts down any pending operations on the socket, and cleans up state. The socket object can be re-initialized after
 * this operation. This function calls aws_socket_close. If you have not already called aws_socket_close() on the
 * socket, all of the rules for aws_socket_close() apply here. In this case it will not fail if you use the function
 * improperly, but on some platforms you will certainly leak memory.
 *
 * If the socket has already been closed, you can safely, call this from any thread.
 */
AWS_IO_API void aws_socket_clean_up(struct aws_socket *socket);

/**
 * Connects to a remote endpoint. In UDP, this simply binds the socket to a remote address for use with
 * `aws_socket_write()`, and if the operation is successful, the socket can immediately be used for write operations.
 *
 * In TCP, LOCAL and VSOCK this function will not block. If the return value is successful, then you must wait on the
 * `on_connection_result()` callback to be invoked before using the socket.
 *
 * The function will failed with error if the endpoint is invalid, except for Apple Network Framework. In Apple network
 * framework, as connect is an async api, we would not know if the local endpoint is valid until we have the connection
 * state returned in callback. The error will returned in `on_connection_result` callback
 *
 * If an event_loop is provided for UDP sockets, a notification will be sent on
 * on_connection_result in the event-loop's thread. Upon completion, the socket will already be assigned
 * an event loop. If NULL is passed for UDP, it will immediately return upon success, but you must call
 * aws_socket_assign_to_event_loop before use.
 *
 */
AWS_IO_API int aws_socket_connect(
    struct aws_socket *socket,
    const struct aws_socket_endpoint *remote_endpoint,
    struct aws_event_loop *event_loop,
    aws_socket_on_connection_result_fn *on_connection_result,
    void *user_data);

/**
 * Binds the socket to a local address. In UDP mode, the socket is ready for `aws_socket_read()` operations. In
 * connection oriented modes, you still must call `aws_socket_listen()` and `aws_socket_start_accept()` before using the
 * socket. local_endpoint is copied.
 */
AWS_IO_API int aws_socket_bind(struct aws_socket *socket, const struct aws_socket_endpoint *local_endpoint);

/**
 * Get the local address which the socket is bound to.
 * Raises an error if no address is bound.
 */
AWS_IO_API int aws_socket_get_bound_address(const struct aws_socket *socket, struct aws_socket_endpoint *out_address);

/**
 * TCP, LOCAL and VSOCK only. Sets up the socket to listen on the address bound to in `aws_socket_bind()`.
 */
AWS_IO_API int aws_socket_listen(struct aws_socket *socket, int backlog_size);

/**
 * TCP, LOCAL and VSOCK only. The socket will begin accepting new connections. This is an asynchronous operation. New
 * connections or errors will arrive via the `on_accept_result` callback.
 *
 * aws_socket_bind() and aws_socket_listen() must be called before calling this function.
 *
 */
AWS_IO_API int aws_socket_start_accept(
    struct aws_socket *socket,
    struct aws_event_loop *accept_loop,
    aws_socket_on_accept_result_fn *on_accept_result,
    void *user_data);

/**
 * TCP, LOCAL and VSOCK only. The listening socket will stop accepting new connections.
 * It is safe to call `aws_socket_start_accept()` again after
 * this operation. This can be called from any thread but be aware,
 * on some platforms, if you call this from outside of the current event loop's thread, it will block
 * until the event loop finishes processing the request for unsubscribe in it's own thread.
 */
AWS_IO_API int aws_socket_stop_accept(struct aws_socket *socket);

/**
 * Calls `close()` on the socket and unregisters all io operations from the event loop. This function must be called
 * from the event-loop's thread unless this is a listening socket. If it's a listening socket it can be called from any
 * non-event-loop thread or the event-loop the socket is currently assigned to. If called from outside the event-loop,
 * this function will block waiting on the socket to close. If this is called from an event-loop thread other than
 * the one it's assigned to, it presents the possibility of a deadlock, so don't do it.
 */
AWS_IO_API int aws_socket_close(struct aws_socket *socket);

/**
 * Calls `shutdown()` on the socket based on direction.
 */
AWS_IO_API int aws_socket_shutdown_dir(struct aws_socket *socket, enum aws_channel_direction dir);

/**
 * Sets new socket options on the underlying socket. This is mainly useful in context of accepting a new connection via:
 * `on_incoming_connection()`. options is copied.
 */
AWS_IO_API int aws_socket_set_options(struct aws_socket *socket, const struct aws_socket_options *options);

/**
 * Assigns the socket to the event-loop. The socket will begin receiving read/write/error notifications after this call.
 *
 * Note: If you called connect for TCP or Unix Domain Sockets and received a connection_success callback, this has
 * already happened. You only need to call this function when:
 *
 * a.) This socket is a server socket (e.g. a result of a call to start_accept())
 * b.) This socket is a UDP socket.
 */
AWS_IO_API int aws_socket_assign_to_event_loop(struct aws_socket *socket, struct aws_event_loop *event_loop);

/**
 * Gets the event-loop the socket is assigned to.
 */
AWS_IO_API struct aws_event_loop *aws_socket_get_event_loop(struct aws_socket *socket);

/**
 * Subscribes on_readable to notifications when the socket goes readable (edge-triggered). Errors will also be received
 * in the callback.
 *
 * Note! This function is technically not thread safe, but we do not enforce which thread you call from.
 * It's your responsibility to either call this in safely (e.g. just don't call it in parallel from multiple threads) or
 * schedule a task to call it. If you call it before your first call to read, it will be fine.
 */
AWS_IO_API int aws_socket_subscribe_to_readable_events(
    struct aws_socket *socket,
    aws_socket_on_readable_fn *on_readable,
    void *user_data);

/**
 * Reads from the socket. This call is non-blocking and will return `AWS_IO_SOCKET_READ_WOULD_BLOCK` if no data is
 * available. `read` is the amount of data read into `buffer`.
 *
 * Attempts to read enough to fill all remaining space in the buffer, from `buffer->len` to `buffer->capacity`.
 * `buffer->len` is updated to reflect the buffer's new length.
 *
 *
 * Use aws_socket_subscribe_to_readable_events() to receive notifications of when the socket goes readable.
 *
 * NOTE! This function must be called from the event-loop used in aws_socket_assign_to_event_loop
 */
AWS_IO_API int aws_socket_read(struct aws_socket *socket, struct aws_byte_buf *buffer, size_t *amount_read);

/**
 * Writes to the socket. This call is non-blocking and will attempt to write as much as it can, but will queue any
 * remaining portion of the data for write when available. written_fn will be invoked once the entire cursor has been
 * written, or the write failed or was cancelled.
 *
 * NOTE! This function must be called from the event-loop used in aws_socket_assign_to_event_loop
 *
 * For client sockets, connect() and aws_socket_assign_to_event_loop() must be called before calling this.
 *
 * For incoming sockets from a listener, aws_socket_assign_to_event_loop() must be called first.
 */
AWS_IO_API int aws_socket_write(
    struct aws_socket *socket,
    const struct aws_byte_cursor *cursor,
    aws_socket_on_write_completed_fn *written_fn,
    void *user_data);

/**
 * Gets the latest error from the socket. If no error has occurred AWS_OP_SUCCESS will be returned. This function does
 * not raise any errors to the installed error handlers.
 */
AWS_IO_API int aws_socket_get_error(struct aws_socket *socket);

/**
 * Returns true if the socket is still open (doesn't mean connected or listening, only that it hasn't had close()
 * called.
 */
AWS_IO_API bool aws_socket_is_open(struct aws_socket *socket);

/**
 * Raises AWS_IO_SOCKET_INVALID_ADDRESS and logs an error if connecting to this port is illegal.
 * For example, port must be in range 1-65535 to connect with IPv4.
 * These port values would fail eventually in aws_socket_connect(),
 * but you can use this function to validate earlier.
 */
AWS_IO_API int aws_socket_validate_port_for_connect(uint32_t port, enum aws_socket_domain domain);

/**
 * Raises AWS_IO_SOCKET_INVALID_ADDRESS and logs an error if binding to this port is illegal.
 * For example, port must in range 0-65535 to bind with IPv4.
 * These port values would fail eventually in aws_socket_bind(),
 * but you can use this function to validate earlier.
 */
AWS_IO_API int aws_socket_validate_port_for_bind(uint32_t port, enum aws_socket_domain domain);

/**
 * Assigns a random address (UUID) for use with AWS_SOCKET_LOCAL (Unix Domain Sockets).
 * For use in internal tests only.
 */
AWS_IO_API void aws_socket_endpoint_init_local_address_for_test(struct aws_socket_endpoint *endpoint);

/**
 * Validates whether the network interface name is valid. On Windows, it will always return false since we don't support
 * network_interface_name on Windows */
AWS_IO_API bool aws_is_network_interface_name_valid(const char *interface_name);

AWS_EXTERN_C_END
AWS_POP_SANE_WARNING_LEVEL

#endif /* AWS_IO_SOCKET_H */<|MERGE_RESOLUTION|>--- conflicted
+++ resolved
@@ -99,11 +99,7 @@
  * A user may want to call aws_socket_set_options() on the new socket if different options are desired.
  *
  * new_socket is not yet assigned to an event-loop. The user should call aws_socket_assign_to_event_loop() before
-<<<<<<< HEAD
- * performing IO operations. The user is resposnbile to releasing the socket memory after use.
-=======
  * performing IO operations. The user is responsible to releasing the socket memory after use.
->>>>>>> 8bd98086
  *
  * When error_code is AWS_ERROR_SUCCESS, new_socket is the recently accepted connection.
  * If error_code is non-zero, an error occurred and you should aws_socket_close() the socket.
