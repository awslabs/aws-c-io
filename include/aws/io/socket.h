#ifndef AWS_IO_SOCKET_H
#define AWS_IO_SOCKET_H
/**
 * Copyright Amazon.com, Inc. or its affiliates. All Rights Reserved.
 * SPDX-License-Identifier: Apache-2.0.
 */

#include <aws/io/channel.h>
#include <aws/io/io.h>

AWS_PUSH_SANE_WARNING_LEVEL

enum aws_socket_domain {
    AWS_SOCKET_IPV4,
    AWS_SOCKET_IPV6,
    /* Unix domain sockets (or at least something like them) */
    AWS_SOCKET_LOCAL,
    /* VSOCK used in inter-VM communication */
    AWS_SOCKET_VSOCK,
};

enum aws_socket_type {
    /* A streaming socket sends reliable messages over a two-way connection.
     * This means TCP when used with IPV4/6, and Unix domain sockets, when used with
     * AWS_SOCKET_LOCAL*/
    AWS_SOCKET_STREAM,
    /* A datagram socket is connectionless and sends unreliable messages.
     * This means UDP when used with IPV4/6.
     * LOCAL and VSOCK sockets are not compatible with DGRAM.*/
    AWS_SOCKET_DGRAM,
};

/**
 * Socket Implementation type. Decides which socket implementation is used. If set to
 * `AWS_SOCKET_IMPL_PLATFORM_DEFAULT`, it will automatically use the platform’s default.
 *
 * PLATFORM DEFAULT SOCKET IMPLEMENTATION TYPE
 * Linux       | AWS_SOCKET_IMPL_POSIX
 * Windows     | AWS_SOCKET_IMPL_WINSOCK
 * BSD Variants| AWS_SOCKET_IMPL_POSIX
 * MacOS       | AWS_SOCKET_IMPL_POSIX
 * iOS         | AWS_SOCKET_IMPL_APPLE_NETWORK_FRAMEWORK
 */
enum aws_socket_impl_type {
    AWS_SOCKET_IMPL_PLATFORM_DEFAULT = 0,
    AWS_SOCKET_IMPL_POSIX,
    AWS_SOCKET_IMPL_WINSOCK,
    AWS_SOCKET_IMPL_APPLE_NETWORK_FRAMEWORK,
};

#define AWS_NETWORK_INTERFACE_NAME_MAX 16

typedef void(aws_socket_on_shutdown_complete_fn)(void *user_data);

struct aws_socket_options {
    enum aws_socket_type type;
    enum aws_socket_domain domain;
    enum aws_socket_impl_type impl_type;
    uint32_t connect_timeout_ms;
    /* Keepalive properties are TCP only.
     * Set keepalive true to periodically transmit messages for detecting a disconnected peer.
     * If interval or timeout are zero, then default values are used. */
    uint16_t keep_alive_interval_sec;
    uint16_t keep_alive_timeout_sec;
    /* If set, sets the number of keep alive probes allowed to fail before the connection is considered
     * lost. If zero OS defaults are used. On Windows, this option is meaningless until Windows 10 1703.*/
    uint16_t keep_alive_max_failed_probes;
    bool keepalive;

    aws_socket_on_shutdown_complete_fn *on_shutdown_complete;
    void *shutdown_user_data;

    /**
     * THIS IS AN EXPERIMENTAL AND UNSTABLE API
     * (Optional)
     * This property is used to bind the socket to a particular network interface by name, such as eth0 and ens32.
     * If this is empty, the socket will not be bound to any interface and will use OS defaults. If the provided name
     * is invalid, `aws_socket_init()` will error out with AWS_IO_SOCKET_INVALID_OPTIONS. This option is only
     * supported on Linux, macOS(bsd socket), and platforms that have either SO_BINDTODEVICE or IP_BOUND_IF. It is not
     * supported on Windows and Apple Network Framework. `AWS_ERROR_PLATFORM_NOT_SUPPORTED` will be raised on
     * unsupported platforms.
     */
    char network_interface_name[AWS_NETWORK_INTERFACE_NAME_MAX];
};

struct aws_socket;
struct aws_event_loop;
struct tls_connection_context;

/**
 * Called in client mode when an outgoing connection has succeeded or an error has occurred.
 * If the connection was successful error_code will be AWS_ERROR_SUCCESS and the socket has already been assigned
 * to the event loop specified in aws_socket_connect().
 *
 * If an error occurred error_code will be non-zero.
 */
typedef void(aws_socket_on_connection_result_fn)(struct aws_socket *socket, int error_code, void *user_data);

struct aws_tls_connection_options;

/**
 * Called to retrieve TLS related options during socket creation/initialization and socket listener binding.
 * Typically the TLS handshake occurs after a socket connection is established but Apple Network Framework requires
 * the setup of TLS related parameters at creation of the connection as its internal framework
 * handles both the socket connection and the TLS handshake.
 */
typedef void(aws_socket_retrieve_tls_options_fn)(struct tls_connection_context *context, void *user_data);

/**
 * Called by a listening socket when a listener accept has successfully initialized or an error has occurred.
 * If the listener was successful error_code will be AWS_ERROR_SUCCESS and the socket has already been assigned
 * to the event loop specified in aws_socket_start_accept().
 *
 * If an error occurred error_code will be non-zero.
 */
typedef void(aws_socket_on_accept_started_fn)(struct aws_socket *socket, int error_code, void *user_data);

/**
 * Called by a listening socket when either an incoming connection has been received or an error occurred.
 *
 * In the normal use-case, this function will be called multiple times over the lifetime of a single listening socket.
 * new_socket is already connected and initialized, and is using the same options and allocator as the listening socket.
 * A user may want to call aws_socket_set_options() on the new socket if different options are desired.
 *
 * new_socket is not yet assigned to an event-loop. The user should call aws_socket_assign_to_event_loop() before
 * performing IO operations. The user must call `aws_socket_clean_up()` and "aws_mem_release()" when they're done with
 * the new_socket, to free it.
 *
 * When error_code is AWS_ERROR_SUCCESS, new_socket is the recently accepted connection.
 * If error_code is non-zero, an error occurred and you should aws_socket_close() the socket.
 *
 * Do not call aws_socket_clean_up() from this callback.
 */
typedef void(aws_socket_on_accept_result_fn)(
    struct aws_socket *socket,
    int error_code,
    struct aws_socket *new_socket,
    void *user_data);

/**
 * Callback for when the data passed to a call to aws_socket_write() has either completed or failed.
 * On success, error_code will be AWS_ERROR_SUCCESS.
 *
 * `socket` may be NULL in the callback if the socket is released and cleaned up before the callback is triggered.
 */
typedef void(
    aws_socket_on_write_completed_fn)(struct aws_socket *socket, int error_code, size_t bytes_written, void *user_data);
/**
 * Callback for when socket is either readable (edge-triggered) or when an error has occurred. If the socket is
 * readable, error_code will be AWS_ERROR_SUCCESS.
 *
 * `socket` may be NULL in the callback if the socket is released and cleaned up before the callback is triggered.
 */
typedef void(aws_socket_on_readable_fn)(struct aws_socket *socket, int error_code, void *user_data);

#ifdef _WIN32
#    define AWS_ADDRESS_MAX_LEN 256
#else
#    include <sys/un.h>
#    define AWS_ADDRESS_MAX_LEN sizeof(((struct sockaddr_un *)0)->sun_path)
#endif
struct aws_socket_endpoint {
    char address[AWS_ADDRESS_MAX_LEN];
    uint32_t port;
};

struct aws_socket {
    struct aws_socket_vtable *vtable;
    struct aws_allocator *allocator;
    struct aws_socket_endpoint local_endpoint;
    struct aws_socket_endpoint remote_endpoint;
    struct aws_socket_options options;
    struct aws_io_handle io_handle;
    struct aws_event_loop *event_loop;
    struct aws_channel_handler *handler;
    int state;
    aws_socket_on_readable_fn *readable_fn;
    void *readable_user_data;
    aws_socket_on_connection_result_fn *connection_result_fn;
    aws_socket_on_accept_result_fn *accept_result_fn;
    void *connect_accept_user_data;
    void *impl;
};

<<<<<<< HEAD
// struct aws_byte_buf;
// struct aws_byte_cursor;
=======
struct aws_socket_listener_options {
    aws_socket_on_accept_result_fn *on_accept_result;
    void *on_accept_result_user_data;

    // This callback is invoked when the listener starts accepting incoming connections.
    // It is only triggered in asynchronous listener APIs while using nw_socket.
    aws_socket_on_accept_started_fn *on_accept_start_result;
    void *on_accept_start_user_data;
};

struct aws_byte_buf;
struct aws_byte_cursor;
>>>>>>> 214913ac

AWS_EXTERN_C_BEGIN

/**
 * Initializes a socket object with socket options. options will be copied.
 */
AWS_IO_API int aws_socket_init(
    struct aws_socket *socket,
    struct aws_allocator *alloc,
    const struct aws_socket_options *options);

/**
 * Shuts down any pending operations on the socket, and cleans up state. The socket object can be re-initialized after
 * this operation. This function calls aws_socket_close. If you have not already called aws_socket_close() on the
 * socket, all of the rules for aws_socket_close() apply here. In this case it will not fail if you use the function
 * improperly, but on some platforms you will certainly leak memory.
 *
 * If the socket has already been closed, you can safely, call this from any thread.
 */
AWS_IO_API void aws_socket_clean_up(struct aws_socket *socket);

/**
 * Connects to a remote endpoint. In UDP, this simply binds the socket to a remote address for use with
 * `aws_socket_write()`, and if the operation is successful, the socket can immediately be used for write operations.
 *
 * In TCP, LOCAL and VSOCK this function will not block. If the return value is successful, then you must wait on the
 * `on_connection_result()` callback to be invoked before using the socket.
 *
 * If an event_loop is provided for UDP sockets, a notification will be sent on
 * on_connection_result in the event-loop's thread. Upon completion, the socket will already be assigned
 * an event loop. If NULL is passed for UDP, it will immediately return upon success, but you must call
 * aws_socket_assign_to_event_loop before use.
 *
 */
AWS_IO_API int aws_socket_connect(
    struct aws_socket *socket,
    const struct aws_socket_endpoint *remote_endpoint,
    struct aws_event_loop *event_loop,
    aws_socket_on_connection_result_fn *on_connection_result,
    aws_socket_retrieve_tls_options_fn *retrieve_tls_options,
    void *user_data);

/**
 * Binds the socket to a local address. In UDP mode, the socket is ready for `aws_socket_read()` operations. In
 * connection oriented modes, you still must call `aws_socket_listen()` and `aws_socket_start_accept()` before using the
 * socket. local_endpoint is copied.
 */
AWS_IO_API int aws_socket_bind(
    struct aws_socket *socket,
    const struct aws_socket_endpoint *local_endpoint,
    aws_socket_retrieve_tls_options_fn *retrieve_tls_options,
    void *user_data);

/**
 * Get the local address which the socket is bound to.
 * Raises an error if no address is bound.
 */
AWS_IO_API int aws_socket_get_bound_address(const struct aws_socket *socket, struct aws_socket_endpoint *out_address);

/**
 * TCP, LOCAL and VSOCK only. Sets up the socket to listen on the address bound to in `aws_socket_bind()`.
 */
AWS_IO_API int aws_socket_listen(struct aws_socket *socket, int backlog_size);

/**
 * TCP, LOCAL and VSOCK only. The socket will begin accepting new connections. This is an asynchronous operation. New
 * connections or errors will arrive via the `on_accept_result` callback.
 *
 * aws_socket_bind() and aws_socket_listen() must be called before calling this function.
 *
 */
AWS_IO_API int aws_socket_start_accept(
    struct aws_socket *socket,
    struct aws_event_loop *accept_loop,
    struct aws_socket_listener_options options);

/**
 * TCP, LOCAL and VSOCK only. The listening socket will stop accepting new connections.
 * It is safe to call `aws_socket_start_accept()` again after
 * this operation. This can be called from any thread but be aware,
 * on some platforms, if you call this from outside of the current event loop's thread, it will block
 * until the event loop finishes processing the request for unsubscribe in it's own thread.
 */
AWS_IO_API int aws_socket_stop_accept(struct aws_socket *socket);

/**
 * Apple Network Framework only. The callback that will triggered when aws_socket_close() finished. The callback
 * will be called from the socket event loop.
 */
AWS_IO_API int aws_socket_set_close_complete_callback(
    struct aws_socket *socket,
    aws_socket_on_shutdown_complete_fn fn,
    void *user_data);

/**
 * Apple Network Framework only. The callback that will triggered when aws_socket_cleanup() finished. And
 * it is only safe to release the socket afterwards. The callback will be called from the socket event loop.
 */
AWS_IO_API int aws_socket_set_cleanup_complete_callback(
    struct aws_socket *socket,
    aws_socket_on_shutdown_complete_fn fn,
    void *user_data);

/**
 * Calls `close()` on the socket and unregisters all io operations from the event loop. This function must be called
 * from the event-loop's thread unless this is a listening socket. If it's a listening socket it can be called from any
 * non-event-loop thread or the event-loop the socket is currently assigned to. If called from outside the event-loop,
 * this function will block waiting on the socket to close. If this is called from an event-loop thread other than
 * the one it's assigned to, it presents the possibility of a deadlock, so don't do it.
 *
 * If you are using Apple Network Framework, you should always call this function from an event-loop thread regardless
 * it is a server or client socket.
 */
AWS_IO_API int aws_socket_close(struct aws_socket *socket);

/**
 * Calls `shutdown()` on the socket based on direction.
 */
AWS_IO_API int aws_socket_shutdown_dir(struct aws_socket *socket, enum aws_channel_direction dir);

/**
 * Sets new socket options on the underlying socket. This is mainly useful in context of accepting a new connection via:
 * `on_incoming_connection()`. options is copied.
 */
AWS_IO_API int aws_socket_set_options(struct aws_socket *socket, const struct aws_socket_options *options);

/**
 * Assigns the socket to the event-loop. The socket will begin receiving read/write/error notifications after this call.
 *
 * Note: If you called connect for TCP or Unix Domain Sockets and received a connection_success callback, this has
 * already happened. You only need to call this function when:
 *
 * a.) This socket is a server socket (e.g. a result of a call to start_accept())
 * b.) This socket is a UDP socket.
 */
AWS_IO_API int aws_socket_assign_to_event_loop(struct aws_socket *socket, struct aws_event_loop *event_loop);

/**
 * Gets the event-loop the socket is assigned to.
 */
AWS_IO_API struct aws_event_loop *aws_socket_get_event_loop(struct aws_socket *socket);

/**
 * Subscribes on_readable to notifications when the socket goes readable (edge-triggered). Errors will also be received
 * in the callback.
 *
 * Note! This function is technically not thread safe, but we do not enforce which thread you call from.
 * It's your responsibility to either call this in safely (e.g. just don't call it in parallel from multiple threads) or
 * schedule a task to call it. If you call it before your first call to read, it will be fine.
 */
AWS_IO_API int aws_socket_subscribe_to_readable_events(
    struct aws_socket *socket,
    aws_socket_on_readable_fn *on_readable,
    void *user_data);

/**
 * Reads from the socket. This call is non-blocking and will return `AWS_IO_SOCKET_READ_WOULD_BLOCK` if no data is
 * available. `read` is the amount of data read into `buffer`.
 *
 * Attempts to read enough to fill all remaining space in the buffer, from `buffer->len` to `buffer->capacity`.
 * `buffer->len` is updated to reflect the buffer's new length.
 *
 *
 * Use aws_socket_subscribe_to_readable_events() to receive notifications of when the socket goes readable.
 *
 * NOTE! This function must be called from the event-loop used in aws_socket_assign_to_event_loop
 */
AWS_IO_API int aws_socket_read(struct aws_socket *socket, struct aws_byte_buf *buffer, size_t *amount_read);

/**
 * Writes to the socket. This call is non-blocking and will attempt to write as much as it can, but will queue any
 * remaining portion of the data for write when available. written_fn will be invoked once the entire cursor has been
 * written, or the write failed or was cancelled.
 *
 * NOTE! This function must be called from the event-loop used in aws_socket_assign_to_event_loop
 *
 * For client sockets, connect() and aws_socket_assign_to_event_loop() must be called before calling this.
 *
 * For incoming sockets from a listener, aws_socket_assign_to_event_loop() must be called first.
 */
AWS_IO_API int aws_socket_write(
    struct aws_socket *socket,
    const struct aws_byte_cursor *cursor,
    aws_socket_on_write_completed_fn *written_fn,
    void *user_data);

/**
 * Gets the latest error from the socket. If no error has occurred AWS_OP_SUCCESS will be returned. This function does
 * not raise any errors to the installed error handlers.
 */
AWS_IO_API int aws_socket_get_error(struct aws_socket *socket);

/**
 * Returns true if the socket is still open (doesn't mean connected or listening, only that it hasn't had close()
 * called.
 */
AWS_IO_API bool aws_socket_is_open(struct aws_socket *socket);

/**
 * Raises AWS_IO_SOCKET_INVALID_ADDRESS and logs an error if connecting to this port is illegal.
 * For example, port must be in range 1-65535 to connect with IPv4.
 * These port values would fail eventually in aws_socket_connect(),
 * but you can use this function to validate earlier.
 */
AWS_IO_API int aws_socket_validate_port_for_connect(uint32_t port, enum aws_socket_domain domain);

/**
 * Raises AWS_IO_SOCKET_INVALID_ADDRESS and logs an error if binding to this port is illegal.
 * For example, port must in range 0-65535 to bind with IPv4.
 * These port values would fail eventually in aws_socket_bind(),
 * but you can use this function to validate earlier.
 */
AWS_IO_API int aws_socket_validate_port_for_bind(uint32_t port, enum aws_socket_domain domain);

/**
 * Assigns a random address (UUID) for use with AWS_SOCKET_LOCAL (Unix Domain Sockets).
 * For use in internal tests only.
 */
AWS_IO_API void aws_socket_endpoint_init_local_address_for_test(struct aws_socket_endpoint *endpoint);

/**
 * Validates whether the network interface name is valid. On Windows, it will always return false since we don't support
 * network_interface_name on Windows */
AWS_IO_API bool aws_is_network_interface_name_valid(const char *interface_name);

/**
 * Get default impl type based on the platform.
 * For user in internal tests only
 */
AWS_IO_API enum aws_socket_impl_type aws_socket_get_default_impl_type(void);

AWS_EXTERN_C_END
AWS_POP_SANE_WARNING_LEVEL

#endif /* AWS_IO_SOCKET_H */<|MERGE_RESOLUTION|>--- conflicted
+++ resolved
@@ -182,10 +182,6 @@
     void *impl;
 };
 
-<<<<<<< HEAD
-// struct aws_byte_buf;
-// struct aws_byte_cursor;
-=======
 struct aws_socket_listener_options {
     aws_socket_on_accept_result_fn *on_accept_result;
     void *on_accept_result_user_data;
@@ -198,7 +194,6 @@
 
 struct aws_byte_buf;
 struct aws_byte_cursor;
->>>>>>> 214913ac
 
 AWS_EXTERN_C_BEGIN
 
