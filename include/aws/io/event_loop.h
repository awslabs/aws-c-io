#ifndef AWS_IO_EVENT_LOOP_H
#define AWS_IO_EVENT_LOOP_H

/**
 * Copyright Amazon.com, Inc. or its affiliates. All Rights Reserved.
 * SPDX-License-Identifier: Apache-2.0.
 */

#include <aws/io/io.h>

AWS_PUSH_SANE_WARNING_LEVEL

struct aws_event_loop;
struct aws_event_loop_group;
struct aws_shutdown_callback_options;
struct aws_task;

/**
<<<<<<< HEAD
 * Event Loop Type.  If set to `AWS_ELT_PLATFORM_DEFAULT`, the event loop will automatically use the platform’s default
 * event loop type.
 *
 * Default Event Loop Type
 * Linux       | AWS_ELT_EPOLL
 * Windows	   | AWS_ELT_IOCP
 * BSD Variants| AWS_ELT_KQUEUE
 * MacOS	   | AWS_ELT_KQUEUE
 * iOS         | AWS_ELT_DISPATCH_QUEUE
 */
enum aws_event_loop_type {
    AWS_ELT_PLATFORM_DEFAULT = 0,
    AWS_ELT_EPOLL,
    AWS_ELT_IOCP,
    AWS_ELT_KQUEUE,
    AWS_ELT_DISPATCH_QUEUE,
};

/**
 * Configuration to pin an event loop group to a particular CPU group
 */
struct aws_event_loop_group_pin_options {

    /**
     * CPU group id that threads in this event loop group should be bound to
     */
    uint16_t cpu_group;
};

/**
=======
>>>>>>> 9e6d5749
 * Event loop group configuration options
 */
struct aws_event_loop_group_options {

    /**
     * How many event loops that event loop group should contain.  For most group types, this implies
     * the creation and management of an analagous amount of managed threads
     */
    uint16_t loop_count;

    /**
     * Event loop type. If the event loop type is set to AWS_ELT_PLATFORM_DEFAULT, the
     * creation function will automatically use the platform’s default event loop type.
     */
    enum aws_event_loop_type type;

    /**
     * Optional callback to invoke when the event loop group finishes destruction.
     */
    const struct aws_shutdown_callback_options *shutdown_options;

    /**
     * Optional configuration to control how the event loop group's threads bind to CPU groups
     */
    uint16_t *cpu_group;

    /**
     * Override for the clock function that event loops should use.  Defaults to the system's high resolution
     * timer.
     *
     * Do not bind this value to managed code; it is only used in timing-sensitive tests.
     */
    aws_io_clock_fn *clock_override;
};

AWS_EXTERN_C_BEGIN

/**
 * The event loop will schedule the task and run it on the event loop thread as soon as possible.
 * Note that cancelled tasks may execute outside the event loop thread.
 * This function may be called from outside or inside the event loop thread.
 *
 * The task should not be cleaned up or modified until its function is executed.
 */
AWS_IO_API
void aws_event_loop_schedule_task_now(struct aws_event_loop *event_loop, struct aws_task *task);

/**
 * The event loop will schedule the task and run it at the specified time.
 * Use aws_event_loop_current_clock_time() to query the current time in nanoseconds.
 * Note that cancelled tasks may execute outside the event loop thread.
 * This function may be called from outside or inside the event loop thread.
 *
 * The task should not be cleaned up or modified until its function is executed.
 */
AWS_IO_API
void aws_event_loop_schedule_task_future(
    struct aws_event_loop *event_loop,
    struct aws_task *task,
    uint64_t run_at_nanos);

/**
 * Cancels task.
 * This function must be called from the event loop's thread, and is only guaranteed
 * to work properly on tasks scheduled from within the event loop's thread.
 * The task will be executed with the AWS_TASK_STATUS_CANCELED status inside this call.
 */
AWS_IO_API
void aws_event_loop_cancel_task(struct aws_event_loop *event_loop, struct aws_task *task);

/**
 * Returns true if the event loop's thread is the same thread that called this function, otherwise false.
 */
AWS_IO_API
bool aws_event_loop_thread_is_callers_thread(struct aws_event_loop *event_loop);

/**
 * Gets the current timestamp for the event loop's clock, in nanoseconds. This function is thread-safe.
 */
AWS_IO_API
int aws_event_loop_current_clock_time(struct aws_event_loop *event_loop, uint64_t *time_nanos);

/**
 * Creation function for event loop groups.
 */
AWS_IO_API
struct aws_event_loop_group *aws_event_loop_group_new(
    struct aws_allocator *allocator,
    const struct aws_event_loop_group_options *options);

/**
 * Increments the reference count on the event loop group, allowing the caller to take a reference to it.
 *
 * Returns the same event loop group passed in.
 */
AWS_IO_API
struct aws_event_loop_group *aws_event_loop_group_acquire(struct aws_event_loop_group *el_group);

/**
 * Decrements an event loop group's ref count.  When the ref count drops to zero, the event loop group will be
 * destroyed.
 */
AWS_IO_API
void aws_event_loop_group_release(struct aws_event_loop_group *el_group);

/**
 * Returns the event loop at a particular index.  If the index is out of bounds, null is returned.
 */
AWS_IO_API
struct aws_event_loop *aws_event_loop_group_get_loop_at(struct aws_event_loop_group *el_group, size_t index);

/**
 * Gets the number of event loops managed by an event loop group.
 */
AWS_IO_API
size_t aws_event_loop_group_get_loop_count(struct aws_event_loop_group *el_group);

/**
 * Fetches the next loop for use. The purpose is to enable load balancing across loops. You should not depend on how
 * this load balancing is done as it is subject to change in the future. Currently it uses the "best-of-two" algorithm
 * based on the load factor of each loop.
 */
AWS_IO_API
struct aws_event_loop *aws_event_loop_group_get_next_loop(struct aws_event_loop_group *el_group);

/**
 * Initializes an event loop group with platform defaults. If max_threads == 0, then the
 * loop count will be the number of available processors on the machine / 2 (to exclude hyper-threads).
 * Otherwise, max_threads will be the number of event loops in the group.
 *
 * @deprecated - use aws_event_loop_group_new() instead
 */
AWS_IO_API
struct aws_event_loop_group *aws_event_loop_group_new_default(
    struct aws_allocator *alloc,
    uint16_t max_threads,
    const struct aws_shutdown_callback_options *shutdown_options);

/** Creates an event loop group, with clock, number of loops to manage, the function to call for creating a new
 * event loop, and also pins all loops to hw threads on the same cpu_group (e.g. NUMA nodes). Note:
 * If el_count exceeds the number of hw threads in the cpu_group it will be clamped to the number of hw threads
 * on the assumption that if you care about NUMA, you don't want hyper-threads doing your IO and you especially
 * don't want IO on a different node.
 *
 * If max_threads == 0, then the
 * loop count will be the number of available processors in the cpu_group / 2 (to exclude hyper-threads)
 *
 * @deprecated - use aws_event_loop_group_new() instead
 */
AWS_IO_API
struct aws_event_loop_group *aws_event_loop_group_new_default_pinned_to_cpu_group(
    struct aws_allocator *alloc,
    uint16_t max_threads,
    uint16_t cpu_group,
    const struct aws_shutdown_callback_options *shutdown_options);

AWS_EXTERN_C_END

AWS_POP_SANE_WARNING_LEVEL

#endif /* AWS_IO_EVENT_LOOP_H */<|MERGE_RESOLUTION|>--- conflicted
+++ resolved
@@ -16,7 +16,6 @@
 struct aws_task;
 
 /**
-<<<<<<< HEAD
  * Event Loop Type.  If set to `AWS_ELT_PLATFORM_DEFAULT`, the event loop will automatically use the platform’s default
  * event loop type.
  *
@@ -36,19 +35,6 @@
 };
 
 /**
- * Configuration to pin an event loop group to a particular CPU group
- */
-struct aws_event_loop_group_pin_options {
-
-    /**
-     * CPU group id that threads in this event loop group should be bound to
-     */
-    uint16_t cpu_group;
-};
-
-/**
-=======
->>>>>>> 9e6d5749
  * Event loop group configuration options
  */
 struct aws_event_loop_group_options {
