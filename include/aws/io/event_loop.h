#ifndef AWS_IO_EVENT_LOOP_H
#define AWS_IO_EVENT_LOOP_H

/*
 * Copyright 2010-2018 Amazon.com, Inc. or its affiliates. All Rights Reserved.
 *
 * Licensed under the Apache License, Version 2.0 (the "License").
 * You may not use this file except in compliance with the License.
 * A copy of the License is located at
 *
 *  http://aws.amazon.com/apache2.0
 *
 * or in the "license" file accompanying this file. This file is distributed
 * on an "AS IS" BASIS, WITHOUT WARRANTIES OR CONDITIONS OF ANY KIND, either
 * express or implied. See the License for the specific language governing
 * permissions and limitations under the License.
 */

#include <aws/common/hash_table.h>
#include <aws/io/io.h>

enum aws_io_event_type {
    AWS_IO_EVENT_TYPE_READABLE = 1,
    AWS_IO_EVENT_TYPE_WRITABLE = 2,
    AWS_IO_EVENT_TYPE_REMOTE_HANG_UP = 4,
    AWS_IO_EVENT_TYPE_CLOSED = 8,
    AWS_IO_EVENT_TYPE_ERROR = 16,
};

struct aws_event_loop;
struct aws_task;

#if AWS_USE_IO_COMPLETION_PORTS
struct aws_overlapped;

typedef void(aws_event_loop_on_completion_fn)(
    struct aws_event_loop *event_loop,
    struct aws_overlapped *overlapped,
    int status_code,
    size_t num_bytes_transferred);

/**
 * Use aws_overlapped when a handle connected to the event loop needs an OVERLAPPED struct.
 * OVERLAPPED structs are needed to make OS-level async I/O calls.
 * When the I/O completes, the assigned aws_event_loop_on_completion_fn is called from the event_loop's thread.
 * While the I/O is pending, it is not safe to modify or delete aws_overlapped.
 * Call aws_overlapped_init() before first use. If the aws_overlapped will be used multiple times, call
 * aws_overlapped_reset() or aws_overlapped_init() between uses.
 */
struct aws_overlapped {
    OVERLAPPED overlapped;
    aws_event_loop_on_completion_fn *on_completion;
    void *user_data;
    struct aws_allocator *alloc;
};

#else /* !AWS_USE_IO_COMPLETION_PORTS */

typedef void(aws_event_loop_on_event_fn)(
    struct aws_event_loop *event_loop,
    struct aws_io_handle *handle,
    int events,
    void *user_data);

#endif /* AWS_USE_IO_COMPLETION_PORTS */

struct aws_event_loop_vtable {
    void (*destroy)(struct aws_event_loop *event_loop);
    int (*run)(struct aws_event_loop *event_loop);
    int (*stop)(struct aws_event_loop *event_loop);
    int (*wait_for_stop_completion)(struct aws_event_loop *event_loop);
    void (*schedule_task_now)(struct aws_event_loop *event_loop, struct aws_task *task);
    void (*schedule_task_future)(struct aws_event_loop *event_loop, struct aws_task *task, uint64_t run_at_nanos);
#if AWS_USE_IO_COMPLETION_PORTS
    int (*connect_to_io_completion_port)(struct aws_event_loop *event_loop, struct aws_io_handle *handle);
#else
    int (*subscribe_to_io_events)(
        struct aws_event_loop *event_loop,
        struct aws_io_handle *handle,
        int events,
        aws_event_loop_on_event_fn *on_event,
        void *user_data);
#endif
    int (*unsubscribe_from_io_events)(struct aws_event_loop *event_loop, struct aws_io_handle *handle);
    bool (*is_on_callers_thread)(struct aws_event_loop *event_loop);
};

struct aws_event_loop {
    struct aws_event_loop_vtable vtable;
    struct aws_allocator *alloc;
    aws_io_clock_fn *clock;
    struct aws_hash_table local_data;
    void *impl_data;
};

struct aws_event_loop_local_object;
typedef void(aws_event_loop_on_local_object_removed_fn)(struct aws_event_loop_local_object *);

struct aws_event_loop_local_object {
    const void *key;
    void *object;
    aws_event_loop_on_local_object_removed_fn *on_object_removed;
};

typedef struct aws_event_loop *(
    aws_new_event_loop_fn)(struct aws_allocator *alloc, aws_io_clock_fn *clock, void *new_loop_user_data);

struct aws_event_loop_group {
    struct aws_allocator *allocator;
    struct aws_array_list event_loops;
    volatile uint32_t current_index;
};

#ifdef __cplusplus
extern "C" {
#endif

#ifdef AWS_USE_IO_COMPLETION_PORTS
/**
 * Prepares aws_overlapped for use, and sets a function to call when the overlapped operation completes.
 */
AWS_IO_API
void aws_overlapped_init(
    struct aws_overlapped *overlapped,
    aws_event_loop_on_completion_fn *on_completion,
    void *user_data);

/**
 * Prepares aws_overlapped for re-use without changing the assigned aws_event_loop_on_completion_fn.
 * Call aws_overlapped_init(), instead of aws_overlapped_reset(), to change the aws_event_loop_on_completion_fn.
 */
AWS_IO_API
void aws_overlapped_reset(struct aws_overlapped *overlapped);
#endif /* AWS_USE_IO_COMPLETION_PORTS */

/**
 * Initializes an event loop group, with clock, number of loops to manage, and the function to call for creating a new
 * event loop.
 */
AWS_IO_API
int aws_event_loop_group_init(
    struct aws_event_loop_group *el_group,
    struct aws_allocator *alloc,
    aws_io_clock_fn *clock,
    uint16_t el_count,
    aws_new_event_loop_fn *new_loop_fn,
    void *new_loop_user_data);

/**
 * Initializes an event loop group with platform defaults. If max_threads == 0, then the
 * loop count will be the number of available processors on the machine. Otherwise, max_threads
 * will be the number of event loops in the group.
 */
AWS_IO_API
int aws_event_loop_group_default_init(struct aws_event_loop_group *el_group,
        struct aws_allocator *alloc, uint16_t max_threads);

/**
 * Destroys each event loop in the event loop group and then cleans up resources.
 */
AWS_IO_API
void aws_event_loop_group_clean_up(struct aws_event_loop_group *el_group);

AWS_IO_API
struct aws_event_loop *aws_event_loop_group_get_loop_at(struct aws_event_loop_group *el_group, size_t index);

AWS_IO_API
size_t aws_event_loop_group_get_loop_count(struct aws_event_loop_group *el_group);

/**
 * Fetches the next loop for use. The purpose is to enable load balancing across loops. You should not depend on how
 * this load balancing is done as it is subject to change in the future. Currently it just returns them round-robin
 * style.
 */
AWS_IO_API
struct aws_event_loop *aws_event_loop_group_get_next_loop(struct aws_event_loop_group *el_group);

/**
 * Creates an instance of the default event loop implementation for the current architecture and operating system.
 */
AWS_IO_API
struct aws_event_loop *aws_event_loop_new_default(struct aws_allocator *alloc, aws_io_clock_fn *clock);

/**
 * Invokes the destroy() fn for the event loop implementation.
 * If the event loop is still in a running state, this function will block waiting on the event loop to shutdown.
 * If you do not want this function to block, call aws_event_loop_stop() manually first.
 */
AWS_IO_API
void aws_event_loop_destroy(struct aws_event_loop *event_loop);

/**
 * Initializes common event-loop data structures.
 * This is only called from the *new() function of event loop implementations.
 */
AWS_IO_API
int aws_event_loop_init_base(struct aws_event_loop *event_loop, struct aws_allocator *alloc, aws_io_clock_fn *clock);

/**
 * Common cleanup code for all implementations.
 * This is only called from the *destroy() function of event loop implementations.
 */
AWS_IO_API
void aws_event_loop_clean_up_base(struct aws_event_loop *event_loop);

/**
 * Fetches an object from the event-loop's data store. Key will be taken as the memory address of the memory pointed to
 * by key. This function is not thread safe and should be called inside the event-loop's thread.
 */
AWS_IO_API
int aws_event_loop_fetch_local_object(
    struct aws_event_loop *event_loop,
    void *key,
    struct aws_event_loop_local_object *obj);

/**
 * Puts an item object the event-loop's data store. Key will be taken as the memory address of the memory pointed to by
 * key. The lifetime of item must live until remove or a put item overrides it. This function is not thread safe and
 * should be called inside the event-loop's thread.
 */
AWS_IO_API
int aws_event_loop_put_local_object(struct aws_event_loop *event_loop, struct aws_event_loop_local_object *obj);

/**
 * Removes an object from the event-loop's data store. Key will be taken as the memory address of the memory pointed to
 * by key. If removed_item is not null, the removed item will be moved to it if it exists. Otherwise, the default
 * deallocation strategy will be used. This function is not thread safe and should be called inside the event-loop's
 * thread.
 */
AWS_IO_API
int aws_event_loop_remove_local_object(
    struct aws_event_loop *event_loop,
    void *key,
    struct aws_event_loop_local_object *removed_obj);

/**
 * Triggers the running of the event loop. This function must not block. The event loop is not active until this
 * function is invoked. This function can be called again on an event loop after calling aws_event_loop_stop() and
 * aws_event_loop_wait_for_stop_completion().
 */
AWS_IO_API
int aws_event_loop_run(struct aws_event_loop *event_loop);

/**
 * Triggers the event loop to stop, but does not wait for the loop to stop completely.
 * This function may be called from outside or inside the event loop thread. It is safe to call multiple times.
 * This function is called from destroy().
 *
 * If you do not call destroy(), an event loop can be run again by calling stop(), wait_for_stop_completion(), run().
 */
AWS_IO_API
int aws_event_loop_stop(struct aws_event_loop *event_loop);

/**
 * Blocks until the event loop stops completely.
 * If you want to call aws_event_loop_run() again, you must call this after aws_event_loop_stop().
 * It is not safe to call this function from inside the event loop thread.
 */
AWS_IO_API
int aws_event_loop_wait_for_stop_completion(struct aws_event_loop *event_loop);

/**
 * The event loop will schedule the task and run it on the event loop thread as soon as possible.
 * Note that cancelled tasks will execute outside the event loop thread.
 * This function may be called from outside or inside the event loop thread.
 *
 * The task should not be cleaned up or modified until its function is executed.
 */
AWS_IO_API
void aws_event_loop_schedule_task_now(struct aws_event_loop *event_loop, struct aws_task *task);

/**
 * The event loop will schedule the task and run it at the specified time.
 * Use aws_event_loop_current_clock_time() to query the current time in nanoseconds.
 * Note that cancelled tasks will execute outside the event loop thread.
 * This function may be called from outside or inside the event loop thread.
 *
 * The task should not be cleaned up or modified until its function is executed.
 */
AWS_IO_API
void aws_event_loop_schedule_task_future(
    struct aws_event_loop *event_loop,
    struct aws_task *task,
    uint64_t run_at_nanos);

#if AWS_USE_IO_COMPLETION_PORTS

/**
 * Associates an aws_io_handle with the event loop's I/O Completion Port.
 *
 * The handle must use aws_overlapped for all async operations requiring an OVERLAPPED struct.
 * When the operation completes, the aws_overlapped's completion function will run on the event loop thread.
 * Note that completion functions will not be invoked while the event loop is stopped. Users should wait for all async
 * operations on connected handles to complete before cleaning up or destroying the event loop.
 *
 * A handle may only be connected to one event loop in its lifetime.
 */
AWS_IO_API
int aws_event_loop_connect_handle_to_io_completion_port(
    struct aws_event_loop *event_loop,
    struct aws_io_handle *handle);

#else /* !AWS_USE_IO_COMPLETION_PORTS */

/**
 * Subscribes on_event to events on the event-loop for handle. events is a bitwise concatenation of the events that were
 * received. The definition for these values can be found in aws_io_event_type. Currently, only
 * AWS_IO_EVENT_TYPE_READABLE and AWS_IO_EVENT_TYPE_WRITABLE are honored. You always are registered for error conditions
 * and closure. This function may be called from outside or inside the event loop thread. However, the unsubscribe
 * function must be called inside the event-loop's thread.
 */
AWS_IO_API
int aws_event_loop_subscribe_to_io_events(
    struct aws_event_loop *event_loop,
    struct aws_io_handle *handle,
    int events,
    aws_event_loop_on_event_fn *on_event,
    void *user_data);

#endif /* AWS_USE_IO_COMPLETION_PORTS */

/**
<<<<<<< HEAD
* Unsubscribes handle from event-loop notifications. You may still receive events for up to one event-loop tick.
* This function may be called from outside or inside the event loop thread.
*/
=======
 * Unsubscribes handle from event-loop notifications.
 * This function is not thread safe and should be called inside the event-loop's thread.
 */
>>>>>>> 9e65e5d7
AWS_IO_API
int aws_event_loop_unsubscribe_from_io_events(struct aws_event_loop *event_loop, struct aws_io_handle *handle);

/**
 * Returns true if the event loop's thread is the same thread that called this function, otherwise false.
 */
AWS_IO_API
bool aws_event_loop_thread_is_callers_thread(struct aws_event_loop *event_loop);

/**
 * Gets the current timestamp for the event loop's clock, in nanoseconds. This function is thread-safe.
 */
AWS_IO_API
int aws_event_loop_current_clock_time(struct aws_event_loop *event_loop, uint64_t *time_nanos);

#ifdef __cplusplus
}
#endif

#endif /* AWS_IO_EVENT_LOOP_H */<|MERGE_RESOLUTION|>--- conflicted
+++ resolved
@@ -320,15 +320,9 @@
 #endif /* AWS_USE_IO_COMPLETION_PORTS */
 
 /**
-<<<<<<< HEAD
-* Unsubscribes handle from event-loop notifications. You may still receive events for up to one event-loop tick.
-* This function may be called from outside or inside the event loop thread.
-*/
-=======
  * Unsubscribes handle from event-loop notifications.
  * This function is not thread safe and should be called inside the event-loop's thread.
  */
->>>>>>> 9e65e5d7
 AWS_IO_API
 int aws_event_loop_unsubscribe_from_io_events(struct aws_event_loop *event_loop, struct aws_io_handle *handle);
 
