--- conflicted
+++ resolved
@@ -12,31 +12,22 @@
 
 struct aws_event_loop;
 struct aws_event_loop_group;
-<<<<<<< HEAD
 struct aws_event_loop_options;
 struct aws_shutdown_callback_options;
 struct aws_task;
 
-=======
-struct aws_shutdown_callback_options;
-struct aws_task;
-
 /**
  * @internal
  */
->>>>>>> b6bff6f5
 typedef void(aws_event_loop_on_event_fn)(
     struct aws_event_loop *event_loop,
     struct aws_io_handle *handle,
     int events,
     void *user_data);
 
-<<<<<<< HEAD
-=======
 /**
  * @internal
  */
->>>>>>> b6bff6f5
 struct aws_event_loop_vtable {
     void (*destroy)(struct aws_event_loop *event_loop);
     int (*run)(struct aws_event_loop *event_loop);
@@ -58,7 +49,6 @@
 };
 
 /**
-<<<<<<< HEAD
  * Event Loop Type.  If set to `AWS_EVENT_LOOP_PLATFORM_DEFAULT`, the event loop will automatically use the platform’s default.
  *
  * Default Event Loop Type
@@ -77,8 +67,6 @@
 };
 
 /**
-=======
->>>>>>> b6bff6f5
  * Event loop group configuration options
  */
 struct aws_event_loop_group_options {
@@ -90,15 +78,12 @@
     uint16_t loop_count;
 
     /**
-<<<<<<< HEAD
      * Event loop type. If the event loop type is set to AWS_EVENT_LOOP_PLATFORM_DEFAULT, the
      * creation function will automatically use the platform’s default event loop type.
      */
     enum aws_event_loop_type type;
 
     /**
-=======
->>>>>>> b6bff6f5
      * Optional callback to invoke when the event loop group finishes destruction.
      */
     const struct aws_shutdown_callback_options *shutdown_options;
@@ -106,11 +91,7 @@
     /**
      * Optional configuration to control how the event loop group's threads bind to CPU groups
      */
-<<<<<<< HEAD
-    uint16_t *cpu_group;
-=======
     const uint16_t *cpu_group;
->>>>>>> b6bff6f5
 
     /**
      * Override for the clock function that event loops should use.  Defaults to the system's high resolution
@@ -166,11 +147,7 @@
  * Gets the current timestamp for the event loop's clock, in nanoseconds. This function is thread-safe.
  */
 AWS_IO_API
-<<<<<<< HEAD
-int aws_event_loop_current_clock_time(struct aws_event_loop *event_loop, uint64_t *time_nanos);
-=======
 int aws_event_loop_current_clock_time(const struct aws_event_loop *event_loop, uint64_t *time_nanos);
->>>>>>> b6bff6f5
 
 /**
  * Creation function for event loop groups.
@@ -205,11 +182,7 @@
  * Gets the number of event loops managed by an event loop group.
  */
 AWS_IO_API
-<<<<<<< HEAD
-size_t aws_event_loop_group_get_loop_count(struct aws_event_loop_group *el_group);
-=======
 size_t aws_event_loop_group_get_loop_count(const struct aws_event_loop_group *el_group);
->>>>>>> b6bff6f5
 
 /**
  * Fetches the next loop for use. The purpose is to enable load balancing across loops. You should not depend on how
@@ -220,13 +193,6 @@
 struct aws_event_loop *aws_event_loop_group_get_next_loop(struct aws_event_loop_group *el_group);
 
 /**
-<<<<<<< HEAD
- * Initializes an event loop group with platform defaults. If max_threads == 0, then the
- * loop count will be the number of available processors on the machine / 2 (to exclude hyper-threads).
- * Otherwise, max_threads will be the number of event loops in the group.
- *
-=======
->>>>>>> b6bff6f5
  * @deprecated - use aws_event_loop_group_new() instead
  */
 AWS_IO_API
@@ -235,19 +201,7 @@
     uint16_t max_threads,
     const struct aws_shutdown_callback_options *shutdown_options);
 
-<<<<<<< HEAD
-/** Creates an event loop group, with clock, number of loops to manage, the function to call for creating a new
- * event loop, and also pins all loops to hw threads on the same cpu_group (e.g. NUMA nodes). Note:
- * If el_count exceeds the number of hw threads in the cpu_group it will be clamped to the number of hw threads
- * on the assumption that if you care about NUMA, you don't want hyper-threads doing your IO and you especially
- * don't want IO on a different node.
- *
- * If max_threads == 0, then the
- * loop count will be the number of available processors in the cpu_group / 2 (to exclude hyper-threads)
- *
-=======
-/**
->>>>>>> b6bff6f5
+/**
  * @deprecated - use aws_event_loop_group_new() instead
  */
 AWS_IO_API
@@ -258,31 +212,18 @@
     const struct aws_shutdown_callback_options *shutdown_options);
 
 /**
-<<<<<<< HEAD
+ * @internal - Don't use outside of testing.
+ *
  * Returns the opaque internal user data of an event loop.  Can be cast into a specific implementation by
  * privileged consumers.
- *
- * @internal - Don't use outside of testing.
-=======
- * @internal - Don't use outside of testing.
- *
- * Returns the opaque internal user data of an event loop.  Can be cast into a specific implementation by
- * privileged consumers.
->>>>>>> b6bff6f5
  */
 AWS_IO_API
 void *aws_event_loop_get_impl(struct aws_event_loop *event_loop);
 
 /**
-<<<<<<< HEAD
+ * @internal - Don't use outside of testing.
+ *
  * Initializes the base structure used by all event loop implementations with test-oriented overrides.
- *
- * @internal - Don't use outside of testing.
-=======
- * @internal - Don't use outside of testing.
- *
- * Initializes the base structure used by all event loop implementations with test-oriented overrides.
->>>>>>> b6bff6f5
  */
 AWS_IO_API
 struct aws_event_loop *aws_event_loop_new_base(
@@ -290,18 +231,19 @@
     aws_io_clock_fn *clock,
     struct aws_event_loop_vtable *vtable,
     void *impl);
-<<<<<<< HEAD
-
-/**
+
+/**
+ * @internal - Don't use outside of testing.
+ *
  * Common cleanup code for all implementations.
  * This is only called from the *destroy() function of event loop implementations.
- *
- * @internal - Don't use outside of testing.
  */
 AWS_IO_API
 void aws_event_loop_clean_up_base(struct aws_event_loop *event_loop);
 
 /**
+ * @internal - Don't use outside of testing.
+ * 
  * Creates an instance of the event loop implementation from the options.
  */
 AWS_IO_API
@@ -310,31 +252,13 @@
     const struct aws_event_loop_options *options);
 
 /**
-=======
-
-/**
- * @internal - Don't use outside of testing.
- *
- * Common cleanup code for all implementations.
- * This is only called from the *destroy() function of event loop implementations.
- */
-AWS_IO_API
-void aws_event_loop_clean_up_base(struct aws_event_loop *event_loop);
-
-/**
- * @internal - Don't use outside of testing.
- *
->>>>>>> b6bff6f5
+ * @internal - Don't use outside of testing.
+ *
  * Invokes the destroy() fn for the event loop implementation.
  * If the event loop is still in a running state, this function will block waiting on the event loop to shutdown.
  * If you do not want this function to block, call aws_event_loop_stop() manually first.
  * If the event loop is shared by multiple threads then destroy must be called by exactly one thread. All other threads
  * must ensure their API calls to the event loop happen-before the call to destroy.
-<<<<<<< HEAD
- *
- * @internal - Don't use outside of testing.
-=======
->>>>>>> b6bff6f5
  */
 AWS_IO_API
 void aws_event_loop_destroy(struct aws_event_loop *event_loop);
