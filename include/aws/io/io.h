#ifndef AWS_IO_IO_H
#define AWS_IO_IO_H

/*
 * Copyright 2010-2018 Amazon.com, Inc. or its affiliates. All Rights Reserved.
 *
 * Licensed under the Apache License, Version 2.0 (the "License").
 * You may not use this file except in compliance with the License.
 * A copy of the License is located at
 *
 *  http://aws.amazon.com/apache2.0
 *
 * or in the "license" file accompanying this file. This file is distributed
 * on an "AS IS" BASIS, WITHOUT WARRANTIES OR CONDITIONS OF ANY KIND, either
 * express or implied. See the License for the specific language governing
 * permissions and limitations under the License.
 */
#include <aws/common/byte_buf.h>
#include <aws/common/common.h>
#include <aws/common/linked_list.h>
#include <aws/io/exports.h>

struct aws_io_handle {
    union {
        int fd;
        void *handle;
    } data;
    void *additional_data;
};

enum aws_io_message_type {
    AWS_IO_MESSAGE_APPLICATION_DATA,
};

struct aws_io_message;
struct aws_channel;

typedef void(aws_channel_on_message_write_completed_fn)(
    struct aws_channel *channel,
    struct aws_io_message *message,
    int err_code,
    void *user_data);

struct aws_io_message {
    /**
     * Allocator used for the message and message data. If this is null, the message belongs to a pool or some other
     * message manager.
     */
    struct aws_allocator *allocator;

    /**
     * Buffer containing the data for message
     */
    struct aws_byte_buf message_data;

    /**
     * type of the message. This is used for framework control messages. Currently the only type is
     * AWS_IO_MESSAGE_APPLICATION_DATA
     */
    enum aws_io_message_type message_type;

    /**
     * Conveys information about the contents of message_data (e.g. cast the ptr to some type). If 0, it's just opaque
     * data.
     */
    int message_tag;

    /**
     * In order to avoid excess allocations/copies, on a partial read or write, the copy mark is set to indicate how
     * much of this message has already been processed or copied.
     */
    size_t copy_mark;

    /** 
     * The channel that the message is bound to. 
     */
    struct aws_channel *owning_channel;

    /**
     * Invoked by the channel once the entire message has been written to the data sink.
     */
    aws_channel_on_message_write_completed_fn *on_completion;

    /**
     * arbitrary user data for the on_completion callback
     */
    void *user_data;

    /** it's incredibly likely something is going to need to queue this,
     * go ahead and make sure the list info is part of the original allocation.
     */
    struct aws_linked_list_node queueing_handle;
};

typedef int(aws_io_clock_fn)(uint64_t *timestamp);

enum aws_io_errors {
    AWS_IO_CHANNEL_ERROR_ERROR_CANT_ACCEPT_INPUT = 0x0400,
    AWS_IO_CHANNEL_UNKNOWN_MESSAGE_TYPE,
    AWS_IO_CHANNEL_READ_WOULD_EXCEED_WINDOW,
    AWS_IO_EVENT_LOOP_ALREADY_ASSIGNED,
    AWS_IO_SYS_CALL_FAILURE,
    AWS_IO_TLS_ERROR_NEGOTIATION_FAILURE,
    AWS_IO_TLS_ERROR_NOT_NEGOTIATED,
    AWS_IO_TLS_ERROR_WRITE_FAILURE,
    AWS_IO_TLS_CTX_ERROR,
    AWS_IO_MISSING_ALPN_MESSAGE,
    AWS_IO_UNHANDLED_ALPN_PROTOCOL_MESSAGE,
    AWS_IO_FILE_INVALID_PATH,
    AWS_IO_FILE_VALIDATION_FAILURE,
    AWS_ERROR_IO_EVENT_LOOP_THREAD_ONLY,
<<<<<<< HEAD
    AWS_ERROR_IO_CLOSING,
    AWS_ERROR_IO_ALREADY_SUBSCRIBED,
    AWS_ERROR_IO_NOT_SUBSCRIBED,
=======
    AWS_ERROR_IO_ALREADY_SUBSCRIBED,
    AWS_ERROR_IO_NOT_SUBSCRIBED,
    AWS_ERROR_IO_OPERATION_CANCELLED,
>>>>>>> 32680be3
    AWS_IO_READ_WOULD_BLOCK,
    AWS_IO_BROKEN_PIPE,
    AWS_IO_MAX_FDS_EXCEEDED,
    AWS_IO_SOCKET_UNSUPPORTED_ADDRESS_FAMILY,
    AWS_IO_NO_PERMISSION,
    AWS_IO_SOCKET_INVALID_OPERATION_FOR_TYPE,
    AWS_IO_SOCKET_CONNECTION_REFUSED,
    AWS_IO_SOCKET_TIMEOUT,
    AWS_IO_SOCKET_NO_ROUTE_TO_HOST,
    AWS_IO_SOCKET_NETWORK_DOWN,
    AWS_IO_SOCKET_CLOSED,
    AWS_IO_SOCKET_NOT_CONNECTED,
    AWS_IO_SOCKET_INVALID_OPTIONS,
    AWS_IO_SOCKET_ADDRESS_IN_USE,
    AWS_IO_SOCKET_INVALID_ADDRESS,
    AWS_IO_SOCKET_ILLEGAL_OPERATION_FOR_STATE,
    AWS_IO_SOCKET_CONNECT_ABORTED,
    AWS_IO_DNS_QUERY_FAILED,
    AWS_IO_DNS_INVALID_NAME,
    AWS_IO_DNS_NO_ADDRESS_FOR_HOST,
    AWS_IO_DNS_HOST_REMOVED_FROM_CACHE,

    AWS_IO_ERROR_END_RANGE = 0x07FF
};

#ifdef __cplusplus
extern "C" {
#endif

/**
 * Loads error strings for this API so that aws_last_error_str etc... will return useful debug strings.
 */
AWS_IO_API
void aws_io_load_error_strings(void);

#ifdef __cplusplus
}
#endif

#endif /* AWS_IO_IO_H */<|MERGE_RESOLUTION|>--- conflicted
+++ resolved
@@ -109,15 +109,9 @@
     AWS_IO_FILE_INVALID_PATH,
     AWS_IO_FILE_VALIDATION_FAILURE,
     AWS_ERROR_IO_EVENT_LOOP_THREAD_ONLY,
-<<<<<<< HEAD
-    AWS_ERROR_IO_CLOSING,
-    AWS_ERROR_IO_ALREADY_SUBSCRIBED,
-    AWS_ERROR_IO_NOT_SUBSCRIBED,
-=======
     AWS_ERROR_IO_ALREADY_SUBSCRIBED,
     AWS_ERROR_IO_NOT_SUBSCRIBED,
     AWS_ERROR_IO_OPERATION_CANCELLED,
->>>>>>> 32680be3
     AWS_IO_READ_WOULD_BLOCK,
     AWS_IO_BROKEN_PIPE,
     AWS_IO_MAX_FDS_EXCEEDED,
