--- conflicted
+++ resolved
@@ -24,9 +24,9 @@
         struct sockaddr_in addr_in;
         struct sockaddr_in6 addr_in6;
         struct sockaddr_un un_addr;
-#ifdef USE_VSOCK
+#    ifdef USE_VSOCK
         struct sockaddr_vm vm_addr;
-#endif
+#    endif
     } sock_addr_types;
 };
 #endif
@@ -85,16 +85,13 @@
         void *user_data);
     int (*socket_get_error_fn)(struct aws_socket *socket);
     bool (*socket_is_open_fn)(struct aws_socket *socket);
-<<<<<<< HEAD
-    struct aws_byte_buf (*socket_get_protocol_fn)(const struct aws_socket *socket);
-    struct aws_string *(*socket_get_server_name_fn)(const struct aws_socket *socket);
-=======
     int (*socket_set_close_callback)(struct aws_socket *socket, aws_socket_on_shutdown_complete_fn fn, void *user_data);
     int (*socket_set_cleanup_callback)(
         struct aws_socket *socket,
         aws_socket_on_shutdown_complete_fn fn,
         void *user_data);
->>>>>>> 214913ac
+    struct aws_byte_buf (*socket_get_protocol_fn)(const struct aws_socket *socket);
+    struct aws_string *(*socket_get_server_name_fn)(const struct aws_socket *socket);
 };
 
 #endif // AWS_IO_SOCKET_IMPL_H