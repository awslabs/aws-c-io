--- conflicted
+++ resolved
@@ -21,7 +21,6 @@
     struct aws_crt_statistics_tls stats;
 };
 
-<<<<<<< HEAD
 struct secure_transport_ctx {
     struct aws_tls_ctx ctx;
     CFAllocatorRef wrapped_allocator;
@@ -32,12 +31,12 @@
     enum aws_tls_versions minimum_version;
     struct aws_string *alpn_list;
     bool verify_peer;
-=======
+};
+
 enum aws_tls_handler_read_state {
     AWS_TLS_HANDLER_OPEN,
     AWS_TLS_HANDLER_READ_SHUTTING_DOWN,
     AWS_TLS_HANDLER_READ_SHUT_DOWN_COMPLETE,
->>>>>>> 429bf261
 };
 
 AWS_EXTERN_C_BEGIN
