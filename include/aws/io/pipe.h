--- conflicted
+++ resolved
@@ -29,21 +29,6 @@
 };
 
 /**
-<<<<<<< HEAD
- * Called when the read-end is finished cleaning up.
- * This call is always made on the read-end's event-loop thread.
- */
-typedef void(aws_pipe_on_read_end_closed_fn)(struct aws_pipe_read_end *read_end, void *user_data);
-
-/**
- * Called when the write-end is finished cleaning up.
- * This call is always made on the write-end's event-loop thread.
- */
-typedef void(aws_pipe_on_write_end_closed_fn)(struct aws_pipe_write_end *write_end, void *user_data);
-
-/**
-=======
->>>>>>> 32680be3
  * Called when events occur on the read end of the pipe.
  * `events` contains flags corresponding to `aws_io_event_type` values.
  * `user_data` corresponds to the `user_data` passed into aws_pipe_subscribe_to_read_events().
@@ -53,11 +38,8 @@
 
 /**
  * Called when the write initialized by aws_pipe_write() completes.
-<<<<<<< HEAD
-=======
  * `write_end` corresponds to the write-end passed to aws_pipe_write(),
  * but will be NULL if the write-end was cleaned up before this callback could be invoked.
->>>>>>> 32680be3
  * `write_result` contains AWS_ERROR_SUCCESS or a code corresponding to the error.
  * `num_bytes_written` contains the number of bytes successfully transferred.
  * `user_data` corresponds to the `user_data` passed into aws_pipe_write().
@@ -77,45 +59,6 @@
  * Opens an OS specific bidirectional pipe.
  * The read direction is stored in read_end. Write direction is stored in write_end.
  * Each end must be connected to an event-loop, and further calls to each end must happen on that event-loop's thread.
-<<<<<<< HEAD
- */
-AWS_IO_API
-int aws_pipe_init(
-    struct aws_pipe_read_end *read_end,
-    struct aws_event_loop *read_end_event_loop,
-    struct aws_pipe_write_end *write_end,
-    struct aws_event_loop *write_end_event_loop,
-    struct aws_allocator *allocator);
-
-/**
- * Clean up the read-end of the pipe.
- * This must be called on the thread of the connected event-loop.
- */
-AWS_IO_API
-int aws_pipe_clean_up_read_end(
-    struct aws_pipe_read_end *read_end,
-    aws_pipe_on_read_end_closed_fn *on_closed,
-    void *user_data);
-
-/**
- * Clean up the write-end of the pipe.
- * This must be called on the thread of the connected event-loop.
- */
-AWS_IO_API
-int aws_pipe_clean_up_write_end(
-    struct aws_pipe_write_end *write_end,
-    aws_pipe_on_write_end_closed_fn *on_closed,
-    void *user_data);
-
-/**
- * Get the event-loop connected to the read-end of the pipe.
- * This may be called on any thread.
- */
-AWS_IO_API
-struct aws_event_loop *aws_pipe_get_read_end_event_loop(const struct aws_pipe_read_end *read_end);
-
-/**
-=======
  */
 AWS_IO_API
 int aws_pipe_init(
@@ -147,7 +90,6 @@
 struct aws_event_loop *aws_pipe_get_read_end_event_loop(const struct aws_pipe_read_end *read_end);
 
 /**
->>>>>>> 32680be3
  * Get the event-loop connected to the write-end of the pipe.
  * This may be called on any thread.
  */
@@ -176,7 +118,6 @@
  * This function never blocks. If a block would be required to read then AWS_OP_ERR is
  * returned and aws_last_error() code will be AWS_IO_READ_WOULD_BLOCK.
  * This must be called on the thread of the connected event-loop.
-<<<<<<< HEAD
  */
 AWS_IO_API
 int aws_pipe_read(struct aws_pipe_read_end *read_end, uint8_t *dst, size_t dst_size, size_t *num_bytes_read);
@@ -198,29 +139,6 @@
  * This must be called on the thread of the connected event-loop.
  */
 AWS_IO_API
-=======
- */
-AWS_IO_API
-int aws_pipe_read(struct aws_pipe_read_end *read_end, uint8_t *dst, size_t dst_size, size_t *num_bytes_read);
-
-/**
- * Subscribe to be notified of events affecting the read-end of the pipe.
- * This is useful for learning when the pipe has data that can be read.
- * When events occurs, `on_read_event` is called on the event-loop's thread.
- * This must be called on the thread of the connected event-loop.
- */
-AWS_IO_API
-int aws_pipe_subscribe_to_read_events(
-    struct aws_pipe_read_end *read_end,
-    aws_pipe_on_read_event_fn *on_read_event,
-    void *user_data);
-
-/**
- * Stop receiving notifications about events affecting the read-end of the pipe.
- * This must be called on the thread of the connected event-loop.
- */
-AWS_IO_API
->>>>>>> 32680be3
 int aws_pipe_unsubscribe_from_read_events(struct aws_pipe_read_end *read_end);
 
 #if defined(_WIN32)
