#ifndef AWS_IO_CHANNEL_H
#define AWS_IO_CHANNEL_H
/*
 * Copyright 2010-2018 Amazon.com, Inc. or its affiliates. All Rights Reserved.
 *
 * Licensed under the Apache License, Version 2.0 (the "License").
 * You may not use this file except in compliance with the License.
 * A copy of the License is located at
 *
 *  http://aws.amazon.com/apache2.0
 *
 * or in the "license" file accompanying this file. This file is distributed
 * on an "AS IS" BASIS, WITHOUT WARRANTIES OR CONDITIONS OF ANY KIND, either
 * express or implied. See the License for the specific language governing
 * permissions and limitations under the License.
 */

#include <aws/io/io.h>

#include <aws/common/mutex.h>
#include <aws/common/task_scheduler.h>

enum aws_channel_direction {
    AWS_CHANNEL_DIR_READ,
    AWS_CHANNEL_DIR_WRITE,
};

struct aws_channel;
struct aws_channel_slot;
struct aws_channel_handler;
struct aws_event_loop;
struct aws_event_loop_local_object;

typedef void(aws_channel_on_setup_completed_fn)(struct aws_channel *channel, int error_code, void *user_data);

/* Callback called when a channel is completely shutdown. error_code refers to the reason the channel was closed. */
typedef void(aws_channel_on_shutdown_completed_fn)(struct aws_channel *channel, int error_code, void *user_data);

<<<<<<< HEAD
enum aws_channel_state {
    AWS_CHANNEL_SETTING_UP,
    AWS_CHANNEL_ACTIVE,
    AWS_CHANNEL_SHUTTING_DOWN,
    AWS_CHANNEL_SHUT_DOWN,
};

struct aws_shutdown_notification_task {
    struct aws_task task;
    int error_code;
    struct aws_channel_slot *slot;
    bool shutdown_immediately;
};

struct aws_channel {
    struct aws_allocator *alloc;
    struct aws_event_loop *loop;
    struct aws_channel_slot *first;
    struct aws_message_pool *msg_pool;
    enum aws_channel_state channel_state;
    struct aws_shutdown_notification_task shutdown_notify_task;
    aws_channel_on_shutdown_completed_fn *on_shutdown_completed;
    void *shutdown_user_data;
    struct {
        struct aws_linked_list list;
    } channel_thread_tasks;
    struct {
        struct aws_mutex lock;
        struct aws_linked_list list;
    } cross_thread_tasks;
};

=======
>>>>>>> d087e21b
struct aws_channel_creation_callbacks {
    aws_channel_on_setup_completed_fn *on_setup_completed;
    aws_channel_on_shutdown_completed_fn *on_shutdown_completed;
    void *setup_user_data;
    void *shutdown_user_data;
};

struct aws_channel_slot {
    struct aws_allocator *alloc;
    struct aws_channel *channel;
    struct aws_channel_slot *adj_left;
    struct aws_channel_slot *adj_right;
    struct aws_channel_handler *handler;
    size_t window_size;
};

struct aws_channel_task;
typedef void(aws_channel_task_fn)(struct aws_channel_task *channel_task, void *arg, enum aws_task_status status);

struct aws_channel_task {
    struct aws_task wrapper_task;
    aws_channel_task_fn *task_fn;
    void *arg;
    struct aws_linked_list_node node;
    bool is_cross_thread;
};

struct aws_channel_handler_vtable {
    /**
     * Called by the channel when a message is available for processing in the read direction. It is your
     * responsibility to call aws_channel_release_message_to_pool() on message when you are finished with it.
     *
     * Also keep in mind that your slot's internal window has been decremented. You'll want to call
     * aws_channel_slot_increment_read_window() at some point in the future if you want to keep receiving data.
     */
    int (*process_read_message)(
        struct aws_channel_handler *handler,
        struct aws_channel_slot *slot,
        struct aws_io_message *message);
    /**
     * Called by the channel when a message is available for processing in the write direction. It is your
     * responsibility to call aws_channel_release_message_to_pool() on message when you are finished with it.
     */
    int (*process_write_message)(
        struct aws_channel_handler *handler,
        struct aws_channel_slot *slot,
        struct aws_io_message *message);
    /**
     * Called by the channel when a downstream handler has issued a window increment. You'll want to update your
     * internal state and likely propagate a window increment message of your own by calling
     * 'aws_channel_slot_increment_read_window()'
     */
    int (*increment_read_window)(struct aws_channel_handler *handler, struct aws_channel_slot *slot, size_t size);

    /**
     * The channel calls shutdown on all handlers twice, once to shut down reading, and once to shut down writing.
     * Shutdown always begins with the left-most handler, and proceeds to the right with dir set to
     * AWS_CHANNEL_DIR_READ. Then shutdown is called on handlers from right to left with dir set to
     * AWS_CHANNEL_DIR_WRITE.
     *
     * The shutdown process does not need to complete immediately and may rely on scheduled tasks.
     * The handler must call aws_channel_slot_on_handler_shutdown_complete() when it is finished,
     * which propagates shutdown to the next handler.  If 'free_scarce_resources_immediately' is true,
     * then resources vulnerable to denial-of-service attacks (such as sockets and file handles)
     * must be closed immediately before the shutdown() call returns.
     */
    int (*shutdown)(
        struct aws_channel_handler *handler,
        struct aws_channel_slot *slot,
        enum aws_channel_direction dir,
        int error_code,
        bool free_scarce_resources_immediately);

    /**
     * Called by the channel when the handler is added to a slot, to get the initial window size.
     */
    size_t (*initial_window_size)(struct aws_channel_handler *handler);

    /**
     * Clean up any resources and deallocate yourself. The shutdown process will already be completed before this
     * function is called.
     */
    void (*destroy)(struct aws_channel_handler *handler);
};

struct aws_channel_handler {
    struct aws_channel_handler_vtable *vtable;
    struct aws_allocator *alloc;
    void *impl;
};

#ifdef __cplusplus
extern "C" {
#endif

/**
<<<<<<< HEAD
 * Initializes channel_task for use.
 */
AWS_IO_API
void aws_channel_task_init(struct aws_channel_task *channel_task, aws_channel_task_fn *task_fn, void *arg);

/**
 * Initializes the channel, with event loop to use for IO and tasks. callbacks->on_setup_completed will be invoked when
=======
 * Allocates new channel, with event loop to use for IO and tasks. callbacks->on_setup_completed will be invoked when
>>>>>>> d087e21b
 * the setup process is finished It will be executed in the event loop's thread. callbacks is copied. Unless otherwise
 * specified all functions for channels and channel slots must be executed within that channel's event-loop's thread.
 */
AWS_IO_API
struct aws_channel *aws_channel_new(
    struct aws_allocator *alloc,
    struct aws_event_loop *event_loop,
    struct aws_channel_creation_callbacks *callbacks);

/**
 * Destroy the channel, along with all slots and handlers.
 * Must be called after shutdown has completed.
 * Can be called from any thread assuming 'aws_channel_shutdown()' has completed.
 */
AWS_IO_API
void aws_channel_destroy(struct aws_channel *channel);

/**
 * Initiates shutdown of the channel. Shutdown will begin with the left-most slot. Each handler will invoke
 * 'aws_channel_slot_on_handler_shutdown_complete' once they've finished their shutdown process for the read direction.
 * Once the right-most slot has shutdown in the read direction, the process will start shutting down starting on the
 * right-most slot. Once the left-most slot has shutdown in the write direction, 'callbacks->shutdown_completed' will be
 * invoked in the event loop's thread.
 *
 * This function can be called from any thread.
 */
AWS_IO_API
int aws_channel_shutdown(struct aws_channel *channel, int error_code);

/**
 * Allocates and initializes a new slot for use with the channel. If this is the first slot in the channel, it will
 * automatically be added to the channel as the first slot. For all subsequent calls on a given channel, the slot will
 * need to be added to the channel via. the aws_channel_slot_insert_right(), aws_channel_slot_insert_end(), and
 * aws_channel_slot_insert_left() APIs.
 */
AWS_IO_API
struct aws_channel_slot *aws_channel_slot_new(struct aws_channel *channel);

/**
 * Fetches the current timestamp from the event-loop's clock, in nanoseconds.
 */
AWS_IO_API
int aws_channel_current_clock_time(struct aws_channel *channel, uint64_t *time_nanos);

/**
 * Retrieves an object by key from the event loop's local storage.
 */
AWS_IO_API
int aws_channel_fetch_local_object(
    struct aws_channel *channel,
    const void *key,
    struct aws_event_loop_local_object *obj);

/**
 * Stores an object by key in the event loop's local storage.
 */
AWS_IO_API
int aws_channel_put_local_object(
    struct aws_channel *channel,
    const void *key,
    const struct aws_event_loop_local_object *obj);

/**
 * Removes an object by key from the event loop's local storage.
 */
AWS_IO_API
int aws_channel_remove_local_object(
    struct aws_channel *channel,
    const void *key,
    struct aws_event_loop_local_object *removed_obj);

/**
 * Acquires a message from the event loop's message pool. size_hint is merely a hint, it may be smaller than you
 * requested and you are responsible for checking the bounds of it. If the returned message is not large enough, you
 * must send multiple messages.
 */
AWS_IO_API
struct aws_io_message *aws_channel_acquire_message_from_pool(
    struct aws_channel *channel,
    enum aws_io_message_type message_type,
    size_t size_hint);

/**
 * Returns a message back to the event loop's message pool for reuse.
 */
AWS_IO_API
void aws_channel_release_message_to_pool(struct aws_channel *channel, struct aws_io_message *message);

/**
 * Schedules a task to run on the event loop as soon as possible.
 * This is the ideal way to move a task into the correct thread. It's also handy for context switches.
 * This function is safe to call from any thread.
 *
 * The task should not be cleaned up or modified until its function is executed.
 */
AWS_IO_API
void aws_channel_schedule_task_now(struct aws_channel *channel, struct aws_channel_task *task);

/**
 * Schedules a task to run on the event loop at the specified time.
 * This is the ideal way to move a task into the correct thread. It's also handy for context switches.
 * Use aws_channel_current_clock_time() to get the current time in nanoseconds.
 * This function is safe to call from any thread.
 *
 * The task should not be cleaned up or modified until its function is executed.
 */
AWS_IO_API
void aws_channel_schedule_task_future(
    struct aws_channel *channel,
    struct aws_channel_task *task,
    uint64_t run_at_nanos);

/**
 * Returns true if the caller is on the event loop's thread. If false, you likely need to use
 * aws_channel_schedule_task(). This function is safe to call from any thread.
 */
AWS_IO_API
bool aws_channel_thread_is_callers_thread(struct aws_channel *channel);

/**
 * Sets the handler for a slot, the slot will also call get_current_window_size() and propagate a window update
 * upstream.
 */
AWS_IO_API
int aws_channel_slot_set_handler(struct aws_channel_slot *slot, struct aws_channel_handler *handler);

/**
 * Removes slot from the channel and deallocates the slot and its handler.
 */
AWS_IO_API
int aws_channel_slot_remove(struct aws_channel_slot *slot);

/**
 * Replaces remove with new. Deallocates remove and its handler.
 */
AWS_IO_API
int aws_channel_slot_replace(struct aws_channel_slot *remove, struct aws_channel_slot *new);

/**
 * inserts 'to_add' to the position immediately to the right of slot. Note that the first call to
 * aws_channel_slot_new() adds it to the channel implicitly.
 */
AWS_IO_API
int aws_channel_slot_insert_right(struct aws_channel_slot *slot, struct aws_channel_slot *to_add);

/**
 * Inserts to 'to_add' the end of the channel. Note that the first call to
 * aws_channel_slot_new() adds it to the channel implicitly.
 */
AWS_IO_API
int aws_channel_slot_insert_end(struct aws_channel *channel, struct aws_channel_slot *to_add);

/**
 * inserts 'to_add' to the position immediately to the left of slot. Note that the first call to
 * aws_channel_slot_new() adds it to the channel implicitly.
 */
AWS_IO_API
int aws_channel_slot_insert_left(struct aws_channel_slot *slot, struct aws_channel_slot *to_add);

/**
 * Sends a message to the adjacent slot in the channel based on dir. Also does window size checking.
 *
 * NOTE: if this function returns an error code, it is the caller's responsibility to release message
 * back to the pool. If this function returns AWS_OP_SUCCESS, the recipient of the message has taken
 * ownership of the message. So, for example, don't release a message to the pool and then return an error.
 * If you encounter an error condition in this case, shutdown the channel with the appropriate error code.
 */
AWS_IO_API
int aws_channel_slot_send_message(
    struct aws_channel_slot *slot,
    struct aws_io_message *message,
    enum aws_channel_direction dir);

/**
 * Issues a window update notification upstream (to the left.)
 */
AWS_IO_API
int aws_channel_slot_increment_read_window(struct aws_channel_slot *slot, size_t window);

/**
 * Called by handlers once they have finished their shutdown in the 'dir' direction. Propogates the shutdown process
 * to the next handler in the channel.
 */
AWS_IO_API
int aws_channel_slot_on_handler_shutdown_complete(
    struct aws_channel_slot *slot,
    enum aws_channel_direction dir,
    int err_code,
    bool free_scarce_resources_immediately);

/**
 * Initiates shutdown on slot. callbacks->on_shutdown_completed will be called
 * once the shutdown process is completed.
 */
AWS_IO_API
int aws_channel_slot_shutdown(
    struct aws_channel_slot *slot,
    enum aws_channel_direction dir,
    int err_code,
    bool free_scarce_resources_immediately);

/**
 * Fetches the downstream read window. This gives you the information necessary to honor the read window. If you call
 * send_message() and it exceeds this window, the message will be rejected.
 */
AWS_IO_API
size_t aws_channel_slot_downstream_read_window(struct aws_channel_slot *slot);

/**
 * Calls destroy on handler's vtable
 */
AWS_IO_API
void aws_channel_handler_destroy(struct aws_channel_handler *handler);

/**
 * Calls process_read_message on handler's vtable
 */
AWS_IO_API
int aws_channel_handler_process_read_message(
    struct aws_channel_handler *handler,
    struct aws_channel_slot *slot,
    struct aws_io_message *message);

/**
 * Calls process_write_message on handler's vtable.
 */
AWS_IO_API
int aws_channel_handler_process_write_message(
    struct aws_channel_handler *handler,
    struct aws_channel_slot *slot,
    struct aws_io_message *message);

/**
 * Calls on_window_update on handler's vtable.
 */
AWS_IO_API
int aws_channel_handler_increment_read_window(
    struct aws_channel_handler *handler,
    struct aws_channel_slot *slot,
    size_t size);

/**
 * calls shutdown_direction on handler's vtable.
 */
AWS_IO_API
int aws_channel_handler_shutdown(
    struct aws_channel_handler *handler,
    struct aws_channel_slot *slot,
    enum aws_channel_direction dir,
    int error_code,
    bool free_scarce_resources_immediately);

/**
 * Calls initial_window_size on handler's vtable.
 */
AWS_IO_API
size_t aws_channel_handler_initial_window_size(struct aws_channel_handler *handler);

#ifdef __cplusplus
}
#endif

#endif /* AWS_IO_CHANNEL_H */<|MERGE_RESOLUTION|>--- conflicted
+++ resolved
@@ -17,7 +17,6 @@
 
 #include <aws/io/io.h>
 
-#include <aws/common/mutex.h>
 #include <aws/common/task_scheduler.h>
 
 enum aws_channel_direction {
@@ -36,41 +35,6 @@
 /* Callback called when a channel is completely shutdown. error_code refers to the reason the channel was closed. */
 typedef void(aws_channel_on_shutdown_completed_fn)(struct aws_channel *channel, int error_code, void *user_data);
 
-<<<<<<< HEAD
-enum aws_channel_state {
-    AWS_CHANNEL_SETTING_UP,
-    AWS_CHANNEL_ACTIVE,
-    AWS_CHANNEL_SHUTTING_DOWN,
-    AWS_CHANNEL_SHUT_DOWN,
-};
-
-struct aws_shutdown_notification_task {
-    struct aws_task task;
-    int error_code;
-    struct aws_channel_slot *slot;
-    bool shutdown_immediately;
-};
-
-struct aws_channel {
-    struct aws_allocator *alloc;
-    struct aws_event_loop *loop;
-    struct aws_channel_slot *first;
-    struct aws_message_pool *msg_pool;
-    enum aws_channel_state channel_state;
-    struct aws_shutdown_notification_task shutdown_notify_task;
-    aws_channel_on_shutdown_completed_fn *on_shutdown_completed;
-    void *shutdown_user_data;
-    struct {
-        struct aws_linked_list list;
-    } channel_thread_tasks;
-    struct {
-        struct aws_mutex lock;
-        struct aws_linked_list list;
-    } cross_thread_tasks;
-};
-
-=======
->>>>>>> d087e21b
 struct aws_channel_creation_callbacks {
     aws_channel_on_setup_completed_fn *on_setup_completed;
     aws_channel_on_shutdown_completed_fn *on_shutdown_completed;
@@ -167,17 +131,13 @@
 #endif
 
 /**
-<<<<<<< HEAD
  * Initializes channel_task for use.
  */
 AWS_IO_API
 void aws_channel_task_init(struct aws_channel_task *channel_task, aws_channel_task_fn *task_fn, void *arg);
 
 /**
- * Initializes the channel, with event loop to use for IO and tasks. callbacks->on_setup_completed will be invoked when
-=======
  * Allocates new channel, with event loop to use for IO and tasks. callbacks->on_setup_completed will be invoked when
->>>>>>> d087e21b
  * the setup process is finished It will be executed in the event loop's thread. callbacks is copied. Unless otherwise
  * specified all functions for channels and channel slots must be executed within that channel's event-loop's thread.
  */
