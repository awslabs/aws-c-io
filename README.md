--- conflicted
+++ resolved
@@ -26,11 +26,7 @@
         
         struct aws_event_loop_group el_group;
         
-<<<<<<< HEAD
-        if (aws_event_loop_group_default_init(&el_group, allocator)) {
-=======
         if (aws_event_loop_group_init_default(&el_group, allocator)) {
->>>>>>> c782fcbc
             goto cleanup;
         }
         
@@ -70,11 +66,7 @@
             
         struct aws_event_loop_group el_group;
         
-<<<<<<< HEAD
-        if (aws_event_loop_group_default_init(&el_group, allocator)) {
-=======
         if (aws_event_loop_group_init_default(&el_group, allocator)) {
->>>>>>> c782fcbc
             goto cleanup;
         }
         
