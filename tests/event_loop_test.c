--- conflicted
+++ resolved
@@ -1077,19 +1077,12 @@
     size_t cpus_for_group = aws_get_cpu_count_for_group(0);
     size_t el_count = 1;
 
-<<<<<<< HEAD
-    /* pass UINT16_MAX here to check the boundary conditions on numa cpu detection. It should never create more threads
-     * than hw cpus available */
-    uint16_t cpu_group = 0;
-    struct aws_event_loop_group_options elg_options = {
-=======
     uint16_t cpu_group = 0;
     struct aws_event_loop_group_options elg_options = {
         /*
          * pass UINT16_MAX here to check the boundary conditions on numa cpu detection. It should never create more
          * threads than hw cpus available
          */
->>>>>>> b6bff6f5
         .loop_count = UINT16_MAX,
         .cpu_group = &cpu_group,
     };
