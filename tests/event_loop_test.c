--- conflicted
+++ resolved
@@ -127,13 +127,8 @@
     ASSERT_NOT_NULL(event_loop, "Event loop creation failed with error: %s", aws_error_debug_str(aws_last_error()));
     ASSERT_SUCCESS(aws_event_loop_run(event_loop), "Event loop run failed.");
 
-<<<<<<< HEAD
-    struct aws_io_handle read_handle = {0};
-    struct aws_io_handle write_handle = {0};
-=======
     struct aws_io_handle read_handle = {{0}};
     struct aws_io_handle write_handle = {{0}};
->>>>>>> 6c837bfd
 
     ASSERT_SUCCESS(aws_pipe_open(&read_handle, &write_handle), "Pipe open failed");
 
@@ -192,29 +187,6 @@
 
 AWS_TEST_CASE(read_write_notifications, test_read_write_notifications)
 
-<<<<<<< HEAD
-struct stopped_args {
-    struct aws_mutex mutex;
-    struct aws_condition_variable condition_variable;
-    bool stopped;
-};
-
-static void on_loop_stopped(struct aws_event_loop *event_loop, void *user_data) {
-    struct stopped_args *args = (struct stopped_args *)user_data;
-
-    aws_mutex_lock(&args->mutex);
-    args->stopped = true;
-    aws_condition_variable_notify_one(&args->condition_variable);
-    aws_mutex_unlock((&args->mutex));
-}
-
-static bool stopped_predicate(void *args) {
-    struct stopped_args *stopped_args = (struct stopped_args *)args;
-    return stopped_args->stopped;
-}
-
-=======
->>>>>>> 6c837bfd
 static int test_stop_then_restart (struct aws_allocator *allocator, void *user_data) {
 
     struct aws_event_loop *event_loop = aws_event_loop_default_new(allocator, aws_high_res_clock_get_ticks);
@@ -242,22 +214,8 @@
     ASSERT_SUCCESS(aws_condition_variable_wait_pred(&task_args.condition_variable, &task_args.mutex, task_ran_predicate, &task_args));
     ASSERT_INT_EQUALS(1, task_args.invoked);
 
-<<<<<<< HEAD
-    struct stopped_args stopped_args = {
-            .mutex = AWS_MUTEX_INIT,
-            .condition_variable = AWS_CONDITION_VARIABLE_INIT,
-            .stopped = false
-    };
-
-    ASSERT_SUCCESS(aws_mutex_lock(&stopped_args.mutex));
-
-    ASSERT_SUCCESS(aws_event_loop_stop(event_loop, on_loop_stopped, &stopped_args));
-    ASSERT_SUCCESS(aws_condition_variable_wait_pred(&stopped_args.condition_variable, &stopped_args.mutex, stopped_predicate, &stopped_args));
-
-=======
     ASSERT_SUCCESS(aws_event_loop_stop(event_loop));
     ASSERT_SUCCESS(aws_event_loop_wait_for_stop_completion(event_loop));
->>>>>>> 6c837bfd
     ASSERT_SUCCESS(aws_event_loop_run(event_loop));
 
     ASSERT_SUCCESS(aws_high_res_clock_get_ticks(&now));
