--- conflicted
+++ resolved
@@ -1050,12 +1050,7 @@
     (void)ctx;
 
 #ifdef AWS_ENABLE_DISPATCH_QUEUE
-<<<<<<< HEAD
-    enable_dispatch_queue = true;
-=======
-// TODO: Dispatch queue support is not yet implemented. Uncomment the following line once the dispatch queue is ready.
-//    s_eventloop_test_enable_dispatch_queue = true;
->>>>>>> 5e1e7283
+    s_eventloop_test_enable_dispatch_queue = true;
 #endif
     return s_test_event_loop_creation(allocator, AWS_EVENT_LOOP_DISPATCH_QUEUE, s_eventloop_test_enable_dispatch_queue);
 }
