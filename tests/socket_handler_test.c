/**
 * Copyright Amazon.com, Inc. or its affiliates. All Rights Reserved.
 * SPDX-License-Identifier: Apache-2.0.
 */
#include <aws/io/channel_bootstrap.h>
#include <aws/io/event_loop.h>
#include <aws/io/private/event_loop_impl.h>
#include <aws/io/socket.h>
#include <aws/io/socket_channel_handler.h>
#include <aws/io/statistics.h>

#include <aws/common/atomics.h>
#include <aws/common/clock.h>
#include <aws/common/condition_variable.h>

#include <aws/testing/aws_test_harness.h>

#include "statistics_handler_test.h"
#include <read_write_test_handler.h>

#ifdef _MSC_VER
#    pragma warning(disable : 4996) /* allow strncpy() */
#endif

#define NANOS_PER_SEC ((uint64_t)AWS_TIMESTAMP_NANOS)
#define TIMEOUT (10 * NANOS_PER_SEC)

struct socket_test_args {
    struct aws_allocator *allocator;
    struct aws_mutex *mutex;
    struct aws_condition_variable *condition_variable;
    struct aws_channel *channel;
    struct aws_channel_handler *rw_handler;

    struct aws_channel_slot *rw_slot;
    int error_code;
    bool shutdown_invoked;
    bool error_invoked;
    bool creation_callback_invoked;
    bool listener_destroyed;
};

/* common structure for test */
struct socket_common_tester {
    struct aws_mutex mutex;
    struct aws_condition_variable condition_variable;
    struct aws_event_loop_group *el_group;
    struct aws_host_resolver *resolver;
    struct aws_atomic_var current_time_ns;
    struct aws_atomic_var stats_handler;

    bool setup_called;
    struct aws_event_loop *requested_callback_event_loop;
    int setup_error_code;
};

static struct socket_common_tester c_tester;

static int s_socket_common_tester_init(struct aws_allocator *allocator, struct socket_common_tester *tester) {
    AWS_ZERO_STRUCT(*tester);
    aws_io_library_init(allocator);

<<<<<<< HEAD
    struct aws_event_loop_group_options elg_options = {.loop_count = 1};
=======
    struct aws_event_loop_group_options elg_options = {
        .loop_count = 0,
    };
>>>>>>> b6bff6f5
    tester->el_group = aws_event_loop_group_new(allocator, &elg_options);

    struct aws_host_resolver_default_options resolver_options = {
        .el_group = tester->el_group,
        .max_entries = 8,
    };
    tester->resolver = aws_host_resolver_new_default(allocator, &resolver_options);

    struct aws_mutex mutex = AWS_MUTEX_INIT;
    struct aws_condition_variable condition_variable = AWS_CONDITION_VARIABLE_INIT;
    tester->mutex = mutex;
    tester->condition_variable = condition_variable;
    aws_atomic_store_int(&tester->current_time_ns, 0);
    aws_atomic_store_ptr(&tester->stats_handler, NULL);

    return AWS_OP_SUCCESS;
}

static int s_socket_common_tester_clean_up(struct socket_common_tester *tester) {
    aws_host_resolver_release(tester->resolver);
    aws_event_loop_group_release(tester->el_group);

    aws_mutex_clean_up(&tester->mutex);

    aws_io_library_clean_up();

    return AWS_OP_SUCCESS;
}

/* common structure for a local server */
struct local_server_tester {
    struct aws_socket_options socket_options;
    struct aws_socket_endpoint endpoint;
    struct aws_server_bootstrap *server_bootstrap;
    struct aws_socket *listener;
};

static bool s_pinned_channel_setup_predicate(void *user_data) {
    struct socket_test_args *setup_test_args = (struct socket_test_args *)user_data;
    return setup_test_args->channel != NULL;
}

static bool s_channel_setup_predicate(void *user_data) {
    struct socket_test_args *setup_test_args = (struct socket_test_args *)user_data;
    return setup_test_args->rw_slot != NULL;
}

static bool s_channel_shutdown_predicate(void *user_data) {
    struct socket_test_args *setup_test_args = (struct socket_test_args *)user_data;
    bool finished = setup_test_args->shutdown_invoked;
    return finished;
}

static bool s_listener_destroy_predicate(void *user_data) {
    struct socket_test_args *setup_test_args = (struct socket_test_args *)user_data;
    bool finished = setup_test_args->listener_destroyed;
    return finished;
}

static void s_socket_handler_test_client_setup_callback(
    struct aws_client_bootstrap *bootstrap,
    int error_code,
    struct aws_channel *channel,
    void *user_data) {

    (void)bootstrap;
    (void)error_code;

    struct socket_test_args *setup_test_args = (struct socket_test_args *)user_data;

    aws_mutex_lock(setup_test_args->mutex);
    setup_test_args->channel = channel;

    struct aws_channel_slot *rw_slot = aws_channel_slot_new(channel);
    aws_channel_slot_insert_end(channel, rw_slot);

    aws_channel_slot_set_handler(rw_slot, setup_test_args->rw_handler);
    setup_test_args->rw_slot = rw_slot;

    aws_mutex_unlock(setup_test_args->mutex);

    aws_condition_variable_notify_one(setup_test_args->condition_variable);
}

static void s_socket_handler_test_server_setup_callback(
    struct aws_server_bootstrap *bootstrap,
    int error_code,
    struct aws_channel *channel,
    void *user_data) {

    (void)bootstrap;
    (void)error_code;

    struct socket_test_args *setup_test_args = (struct socket_test_args *)user_data;

    aws_mutex_lock(setup_test_args->mutex);

    setup_test_args->channel = channel;

    if (setup_test_args->rw_handler != NULL) {
        struct aws_channel_slot *rw_slot = aws_channel_slot_new(channel);
        aws_channel_slot_insert_end(channel, rw_slot);

        aws_channel_slot_set_handler(rw_slot, setup_test_args->rw_handler);
        setup_test_args->rw_slot = rw_slot;
    }

    aws_mutex_unlock(setup_test_args->mutex);

    aws_condition_variable_notify_one(setup_test_args->condition_variable);
}

static void s_socket_handler_test_client_shutdown_callback(
    struct aws_client_bootstrap *bootstrap,
    int error_code,
    struct aws_channel *channel,
    void *user_data) {

    (void)bootstrap;
    (void)channel;

    struct socket_test_args *setup_test_args = (struct socket_test_args *)user_data;
    aws_mutex_lock(setup_test_args->mutex);
    setup_test_args->shutdown_invoked = true;
    setup_test_args->error_code = error_code;
    aws_mutex_unlock(setup_test_args->mutex);

    aws_condition_variable_notify_one(setup_test_args->condition_variable);
}

static void s_socket_handler_test_server_shutdown_callback(
    struct aws_server_bootstrap *bootstrap,
    int error_code,
    struct aws_channel *channel,
    void *user_data) {

    (void)bootstrap;
    (void)error_code;
    (void)channel;

    struct socket_test_args *setup_test_args = (struct socket_test_args *)user_data;
    aws_mutex_lock(setup_test_args->mutex);
    setup_test_args->shutdown_invoked = true;
    setup_test_args->error_code = error_code;
    aws_mutex_unlock(setup_test_args->mutex);

    aws_condition_variable_notify_one(setup_test_args->condition_variable);
}

struct socket_test_rw_args {
    struct aws_mutex *mutex;
    struct aws_condition_variable *condition_variable;
    struct aws_byte_buf received_message;
    size_t amount_read;
    size_t expected_read;
    size_t amount_written;
    bool invocation_happened;
    bool shutdown_finished;
};

static bool s_socket_test_read_predicate(void *user_data) {
    struct socket_test_rw_args *rw_args = (struct socket_test_rw_args *)user_data;
    return rw_args->invocation_happened;
}

static bool s_socket_test_full_read_predicate(void *user_data) {
    struct socket_test_rw_args *rw_args = (struct socket_test_rw_args *)user_data;
    return rw_args->invocation_happened && rw_args->amount_read == rw_args->expected_read;
}

static struct aws_byte_buf s_socket_test_handle_read(
    struct aws_channel_handler *handler,
    struct aws_channel_slot *slot,
    struct aws_byte_buf *data_read,
    void *user_data) {

    (void)handler;
    (void)slot;

    struct socket_test_rw_args *rw_args = (struct socket_test_rw_args *)user_data;

    aws_mutex_lock(rw_args->mutex);
    AWS_FATAL_ASSERT(aws_byte_buf_write_from_whole_buffer(&rw_args->received_message, *data_read) == true);
    rw_args->amount_read += data_read->len;
    rw_args->invocation_happened = true;
    aws_condition_variable_notify_one(rw_args->condition_variable);
    aws_mutex_unlock(rw_args->mutex);

    return rw_args->received_message;
}

void s_socket_test_handle_on_write_completed(
    struct aws_channel *channel,
    struct aws_io_message *message,
    int error_code,
    void *user_data) {

    (void)channel;
    AWS_FATAL_ASSERT(error_code == 0);
    struct socket_test_rw_args *rw_args = (struct socket_test_rw_args *)user_data;

    aws_mutex_lock(rw_args->mutex);
    rw_args->amount_written += message->message_data.len;
    rw_args->invocation_happened = true;
    aws_condition_variable_notify_one(rw_args->condition_variable);
    aws_mutex_unlock(rw_args->mutex);
}

static struct aws_byte_buf s_socket_test_handle_write(
    struct aws_channel_handler *handler,
    struct aws_channel_slot *slot,
    struct aws_byte_buf *data_read,
    void *user_data) {

    (void)handler;
    (void)slot;
    (void)data_read;
    (void)user_data;

    /*do nothing*/
    return (struct aws_byte_buf){0};
}

static void s_socket_handler_test_server_listener_destroy_callback(
    struct aws_server_bootstrap *bootstrap,
    void *user_data) {

    (void)bootstrap;

    struct socket_test_args *setup_test_args = (struct socket_test_args *)user_data;
    aws_mutex_lock(setup_test_args->mutex);
    setup_test_args->listener_destroyed = true;
    aws_mutex_unlock(setup_test_args->mutex);
    aws_condition_variable_notify_one(setup_test_args->condition_variable);
}

static int s_rw_args_init(
    struct socket_test_rw_args *args,
    struct socket_common_tester *s_c_tester,
    struct aws_byte_buf received_message,
    int expected_read) {
    AWS_ZERO_STRUCT(*args);
    args->mutex = &s_c_tester->mutex;
    args->condition_variable = &s_c_tester->condition_variable;
    args->received_message = received_message;
    args->expected_read = expected_read;
    return AWS_OP_SUCCESS;
}

static int s_socket_test_args_init(
    struct socket_test_args *args,
    struct socket_common_tester *s_c_tester,
    struct aws_channel_handler *rw_handler) {
    AWS_ZERO_STRUCT(*args);
    args->mutex = &s_c_tester->mutex;
    args->condition_variable = &s_c_tester->condition_variable;
    args->rw_handler = rw_handler;
    return AWS_OP_SUCCESS;
}

static int s_local_server_tester_init(
    struct aws_allocator *allocator,
    struct local_server_tester *tester,
    struct socket_test_args *args,
    struct socket_common_tester *s_c_tester,
    enum aws_socket_domain socket_domain,
    bool enable_back_pressure) {

    AWS_ZERO_STRUCT(*tester);
    tester->socket_options.connect_timeout_ms = 3000;
    tester->socket_options.type = AWS_SOCKET_STREAM;
    tester->socket_options.domain = socket_domain;
    switch (socket_domain) {
        case AWS_SOCKET_LOCAL:
            aws_socket_endpoint_init_local_address_for_test(&tester->endpoint);
            break;
        case AWS_SOCKET_IPV4:
            strncpy(tester->endpoint.address, "127.0.0.1", sizeof(tester->endpoint.address));
            break;
        case AWS_SOCKET_IPV6:
            strncpy(tester->endpoint.address, "::1", sizeof(tester->endpoint.address));
            break;
        default:
            ASSERT_TRUE(false);
            break;
    }

    tester->server_bootstrap = aws_server_bootstrap_new(allocator, s_c_tester->el_group);
    ASSERT_NOT_NULL(tester->server_bootstrap);

    struct aws_server_socket_channel_bootstrap_options bootstrap_options = {
        .bootstrap = tester->server_bootstrap,
        .enable_read_back_pressure = enable_back_pressure,
        .port = tester->endpoint.port,
        .host_name = tester->endpoint.address,
        .socket_options = &tester->socket_options,
        .incoming_callback = s_socket_handler_test_server_setup_callback,
        .shutdown_callback = s_socket_handler_test_server_shutdown_callback,
        .destroy_callback = s_socket_handler_test_server_listener_destroy_callback,
        .user_data = args,
    };
    tester->listener = aws_server_bootstrap_new_socket_listener(&bootstrap_options);
    ASSERT_NOT_NULL(tester->listener);

    /* find out which port the socket is bound to */
    ASSERT_SUCCESS(aws_socket_get_bound_address(tester->listener, &tester->endpoint));

    return AWS_OP_SUCCESS;
}

static int s_local_server_tester_clean_up(struct local_server_tester *tester) {
    aws_server_bootstrap_release(tester->server_bootstrap);
    return AWS_OP_SUCCESS;
}

static int s_socket_pinned_event_loop_test(struct aws_allocator *allocator, void *ctx) {
    (void)ctx;

    s_socket_common_tester_init(allocator, &c_tester);

    struct aws_channel_handler *client_rw_handler =
        rw_handler_new(allocator, s_socket_test_handle_write, s_socket_test_handle_write, true, SIZE_MAX, NULL);
    ASSERT_NOT_NULL(client_rw_handler);

    struct aws_channel_handler *server_rw_handler =
        rw_handler_new(allocator, s_socket_test_handle_write, s_socket_test_handle_write, true, SIZE_MAX, NULL);
    ASSERT_NOT_NULL(server_rw_handler);

    struct socket_test_args server_args;
    ASSERT_SUCCESS(s_socket_test_args_init(&server_args, &c_tester, server_rw_handler));

    struct socket_test_args client_args;
    ASSERT_SUCCESS(s_socket_test_args_init(&client_args, &c_tester, client_rw_handler));

    struct local_server_tester local_server_tester;
    ASSERT_SUCCESS(
        s_local_server_tester_init(allocator, &local_server_tester, &server_args, &c_tester, AWS_SOCKET_LOCAL, true));

    struct aws_client_bootstrap_options client_bootstrap_options = {
        .event_loop_group = c_tester.el_group,
        .host_resolver = c_tester.resolver,
    };
    struct aws_client_bootstrap *client_bootstrap = aws_client_bootstrap_new(allocator, &client_bootstrap_options);
    ASSERT_NOT_NULL(client_bootstrap);

    struct aws_event_loop *pinned_event_loop = aws_event_loop_group_get_next_loop(c_tester.el_group);

    struct aws_socket_channel_bootstrap_options client_channel_options;
    AWS_ZERO_STRUCT(client_channel_options);
    client_channel_options.bootstrap = client_bootstrap;
    client_channel_options.host_name = local_server_tester.endpoint.address;
    client_channel_options.port = local_server_tester.endpoint.port;
    client_channel_options.socket_options = &local_server_tester.socket_options;
    client_channel_options.setup_callback = s_socket_handler_test_client_setup_callback;
    client_channel_options.shutdown_callback = s_socket_handler_test_client_shutdown_callback;
    client_channel_options.enable_read_back_pressure = false;
    client_channel_options.requested_event_loop = pinned_event_loop;
    client_channel_options.user_data = &client_args;

    ASSERT_SUCCESS(aws_client_bootstrap_new_socket_channel(&client_channel_options));

    ASSERT_SUCCESS(aws_mutex_lock(&c_tester.mutex));
    /* wait for both ends to setup */
    ASSERT_SUCCESS(aws_condition_variable_wait_for_pred(
        &c_tester.condition_variable, &c_tester.mutex, TIMEOUT, s_pinned_channel_setup_predicate, &server_args));
    ASSERT_SUCCESS(aws_condition_variable_wait_for_pred(
        &c_tester.condition_variable, &c_tester.mutex, TIMEOUT, s_pinned_channel_setup_predicate, &client_args));

    /* Verify the client channel was placed on the requested event loop */
    ASSERT_PTR_EQUALS(pinned_event_loop, aws_channel_get_event_loop(client_args.channel));

    ASSERT_SUCCESS(aws_channel_shutdown(server_args.channel, AWS_OP_SUCCESS));
    ASSERT_SUCCESS(aws_channel_shutdown(client_args.channel, AWS_OP_SUCCESS));

    ASSERT_SUCCESS(aws_condition_variable_wait_for_pred(
        &c_tester.condition_variable, &c_tester.mutex, TIMEOUT, s_channel_shutdown_predicate, &server_args));
    ASSERT_SUCCESS(aws_condition_variable_wait_for_pred(
        &c_tester.condition_variable, &c_tester.mutex, TIMEOUT, s_channel_shutdown_predicate, &client_args));
    aws_server_bootstrap_destroy_socket_listener(local_server_tester.server_bootstrap, local_server_tester.listener);
    ASSERT_SUCCESS(aws_condition_variable_wait_for_pred(
        &c_tester.condition_variable, &c_tester.mutex, TIMEOUT, s_listener_destroy_predicate, &server_args));

    aws_mutex_unlock(&c_tester.mutex);

    /* clean up */
    ASSERT_SUCCESS(s_local_server_tester_clean_up(&local_server_tester));

    aws_client_bootstrap_release(client_bootstrap);
    ASSERT_SUCCESS(s_socket_common_tester_clean_up(&c_tester));

    return AWS_OP_SUCCESS;
}

AWS_TEST_CASE(socket_pinned_event_loop, s_socket_pinned_event_loop_test)

static void s_dns_failure_test_client_setup_callback(
    struct aws_client_bootstrap *bootstrap,
    int error_code,
    struct aws_channel *channel,
    void *user_data) {

    (void)bootstrap;
    (void)channel;

    struct socket_common_tester *socket_tester = (struct socket_common_tester *)user_data;

    aws_mutex_lock(&socket_tester->mutex);

    socket_tester->setup_error_code = error_code;
    socket_tester->setup_called = true;
    AWS_FATAL_ASSERT(aws_event_loop_thread_is_callers_thread(socket_tester->requested_callback_event_loop));
    AWS_FATAL_ASSERT(channel == NULL);

    aws_mutex_unlock(&socket_tester->mutex);
    aws_condition_variable_notify_one(&socket_tester->condition_variable);
}

static void s_dns_failure_handler_test_client_shutdown_callback(
    struct aws_client_bootstrap *bootstrap,
    int error_code,
    struct aws_channel *channel,
    void *user_data) {

    (void)error_code;
    (void)bootstrap;
    (void)channel;
    (void)user_data;

    // Should never be called
    AWS_FATAL_ASSERT(false);
}

static bool s_dns_failure_channel_setup_predicate(void *user_data) {
    struct socket_common_tester *socket_tester = (struct socket_common_tester *)user_data;
    return socket_tester->setup_called;
}

static int s_socket_pinned_event_loop_dns_failure_test(struct aws_allocator *allocator, void *ctx) {
    (void)ctx;

    s_socket_common_tester_init(allocator, &c_tester);

    struct aws_client_bootstrap_options client_bootstrap_options = {
        .event_loop_group = c_tester.el_group,
        .host_resolver = c_tester.resolver,
    };
    struct aws_client_bootstrap *client_bootstrap = aws_client_bootstrap_new(allocator, &client_bootstrap_options);
    ASSERT_NOT_NULL(client_bootstrap);

    struct aws_event_loop *pinned_event_loop = aws_event_loop_group_get_next_loop(c_tester.el_group);
    c_tester.requested_callback_event_loop = pinned_event_loop;

    struct aws_socket_options socket_options = {
        .domain = AWS_SOCKET_IPV4,
        .type = AWS_SOCKET_STREAM,
        .connect_timeout_ms = 10000,
    };

    struct aws_socket_channel_bootstrap_options client_channel_options;
    AWS_ZERO_STRUCT(client_channel_options);
    client_channel_options.bootstrap = client_bootstrap;
    client_channel_options.host_name = "notavalid.domain-seriously.uffda";
    client_channel_options.port = 443;
    client_channel_options.socket_options = &socket_options;
    client_channel_options.setup_callback = s_dns_failure_test_client_setup_callback;
    client_channel_options.shutdown_callback = s_dns_failure_handler_test_client_shutdown_callback;
    client_channel_options.enable_read_back_pressure = false;
    client_channel_options.requested_event_loop = pinned_event_loop;
    client_channel_options.user_data = &c_tester;

    ASSERT_SUCCESS(aws_client_bootstrap_new_socket_channel(&client_channel_options));

    ASSERT_SUCCESS(aws_mutex_lock(&c_tester.mutex));
    ASSERT_SUCCESS(aws_condition_variable_wait_for_pred(
        &c_tester.condition_variable, &c_tester.mutex, TIMEOUT, s_dns_failure_channel_setup_predicate, &c_tester));

    /* Verify the setup callback failure was on the requested event loop */
    ASSERT_TRUE(c_tester.setup_error_code != 0);

    aws_mutex_unlock(&c_tester.mutex);

    aws_client_bootstrap_release(client_bootstrap);
    ASSERT_SUCCESS(s_socket_common_tester_clean_up(&c_tester));

    return AWS_OP_SUCCESS;
}

AWS_TEST_CASE(socket_pinned_event_loop_dns_failure, s_socket_pinned_event_loop_dns_failure_test)

static int s_socket_echo_and_backpressure_test(struct aws_allocator *allocator, void *ctx) {
    (void)ctx;

    s_socket_common_tester_init(allocator, &c_tester);

    struct aws_byte_buf msg_from_server = aws_byte_buf_from_c_str("I'm a little teapot.");
    struct aws_byte_buf msg_from_client = aws_byte_buf_from_c_str("I'm a big teapot");

    uint8_t server_received_message[128] = {0};
    uint8_t client_received_message[128] = {0};

    struct socket_test_rw_args server_rw_args;
    ASSERT_SUCCESS(s_rw_args_init(
        &server_rw_args,
        &c_tester,
        aws_byte_buf_from_empty_array(server_received_message, sizeof(server_received_message)),
        (int)msg_from_client.len));

    struct socket_test_rw_args client_rw_args;
    ASSERT_SUCCESS(s_rw_args_init(
        &client_rw_args,
        &c_tester,
        aws_byte_buf_from_empty_array(client_received_message, sizeof(client_received_message)),
        (int)msg_from_server.len));
    /* make the windows small to make sure back pressure is honored. */
    static size_t s_client_initial_read_window = 9;
    static size_t s_server_initial_read_window = 8;
    struct aws_channel_handler *client_rw_handler = rw_handler_new(
        allocator,
        s_socket_test_handle_read,
        s_socket_test_handle_write,
        true,
        s_client_initial_read_window,
        &client_rw_args);
    ASSERT_NOT_NULL(client_rw_handler);

    struct aws_channel_handler *server_rw_handler = rw_handler_new(
        allocator,
        s_socket_test_handle_read,
        s_socket_test_handle_write,
        true,
        s_server_initial_read_window,
        &server_rw_args);
    ASSERT_NOT_NULL(server_rw_handler);

    struct socket_test_args server_args;
    ASSERT_SUCCESS(s_socket_test_args_init(&server_args, &c_tester, server_rw_handler));

    struct socket_test_args client_args;
    ASSERT_SUCCESS(s_socket_test_args_init(&client_args, &c_tester, client_rw_handler));

    struct local_server_tester local_server_tester;
    ASSERT_SUCCESS(
        s_local_server_tester_init(allocator, &local_server_tester, &server_args, &c_tester, AWS_SOCKET_LOCAL, true));

    struct aws_client_bootstrap_options client_bootstrap_options = {
        .event_loop_group = c_tester.el_group,
        .host_resolver = c_tester.resolver,
    };
    struct aws_client_bootstrap *client_bootstrap = aws_client_bootstrap_new(allocator, &client_bootstrap_options);
    ASSERT_NOT_NULL(client_bootstrap);

    struct aws_socket_channel_bootstrap_options client_channel_options;
    AWS_ZERO_STRUCT(client_channel_options);
    client_channel_options.bootstrap = client_bootstrap;
    client_channel_options.host_name = local_server_tester.endpoint.address;
    client_channel_options.port = local_server_tester.endpoint.port;
    client_channel_options.socket_options = &local_server_tester.socket_options;
    client_channel_options.setup_callback = s_socket_handler_test_client_setup_callback;
    client_channel_options.shutdown_callback = s_socket_handler_test_client_shutdown_callback;
    client_channel_options.user_data = &client_args;
    client_channel_options.enable_read_back_pressure = true;

    ASSERT_SUCCESS(aws_client_bootstrap_new_socket_channel(&client_channel_options));

    ASSERT_SUCCESS(aws_mutex_lock(&c_tester.mutex));

    /* wait for both ends to setup */
    ASSERT_SUCCESS(aws_condition_variable_wait_for_pred(
        &c_tester.condition_variable, &c_tester.mutex, TIMEOUT, s_channel_setup_predicate, &server_args));
    ASSERT_SUCCESS(aws_condition_variable_wait_for_pred(
        &c_tester.condition_variable, &c_tester.mutex, TIMEOUT, s_channel_setup_predicate, &client_args));

    /* send msg from client to server, and wait for some bytes to be received */
    rw_handler_write(client_args.rw_handler, client_args.rw_slot, &msg_from_client);
    ASSERT_SUCCESS(aws_condition_variable_wait_for_pred(
        &c_tester.condition_variable, &c_tester.mutex, TIMEOUT, s_socket_test_read_predicate, &server_rw_args));

    /* send msg from server to client, and wait for some bytes to be received */
    rw_handler_write(server_args.rw_handler, server_args.rw_slot, &msg_from_server);
    ASSERT_SUCCESS(aws_condition_variable_wait_for_pred(
        &c_tester.condition_variable, &c_tester.mutex, TIMEOUT, s_socket_test_read_predicate, &client_rw_args));

    /* confirm that the initial read window was respected */
    server_rw_args.invocation_happened = false;
    client_rw_args.invocation_happened = false;

    ASSERT_INT_EQUALS(s_client_initial_read_window, client_rw_args.amount_read);
    ASSERT_INT_EQUALS(s_server_initial_read_window, server_rw_args.amount_read);

    /* increment the read window on both sides and confirm they receive the remainder of their message */
    rw_handler_trigger_increment_read_window(server_args.rw_handler, server_args.rw_slot, 100);
    ASSERT_SUCCESS(aws_condition_variable_wait_for_pred(
        &c_tester.condition_variable, &c_tester.mutex, TIMEOUT, s_socket_test_full_read_predicate, &server_rw_args));

    rw_handler_trigger_increment_read_window(client_args.rw_handler, client_args.rw_slot, 100);
    ASSERT_SUCCESS(aws_condition_variable_wait_for_pred(
        &c_tester.condition_variable, &c_tester.mutex, TIMEOUT, s_socket_test_full_read_predicate, &client_rw_args));

    ASSERT_INT_EQUALS(msg_from_server.len, client_rw_args.amount_read);
    ASSERT_INT_EQUALS(msg_from_client.len, server_rw_args.amount_read);

    ASSERT_BIN_ARRAYS_EQUALS(
        msg_from_client.buffer,
        msg_from_client.len,
        server_rw_args.received_message.buffer,
        server_rw_args.received_message.len);
    ASSERT_BIN_ARRAYS_EQUALS(
        msg_from_server.buffer,
        msg_from_server.len,
        client_rw_args.received_message.buffer,
        client_rw_args.received_message.len);

    /* only shut down one side, this should cause the other side to shutdown as well.*/
    ASSERT_SUCCESS(aws_channel_shutdown(server_args.channel, AWS_OP_SUCCESS));
    ASSERT_SUCCESS(aws_channel_shutdown(client_args.channel, AWS_OP_SUCCESS));

    ASSERT_SUCCESS(aws_condition_variable_wait_for_pred(
        &c_tester.condition_variable, &c_tester.mutex, TIMEOUT, s_channel_shutdown_predicate, &server_args));
    ASSERT_SUCCESS(aws_condition_variable_wait_for_pred(
        &c_tester.condition_variable, &c_tester.mutex, TIMEOUT, s_channel_shutdown_predicate, &client_args));
    aws_server_bootstrap_destroy_socket_listener(local_server_tester.server_bootstrap, local_server_tester.listener);
    ASSERT_SUCCESS(aws_condition_variable_wait_for_pred(
        &c_tester.condition_variable, &c_tester.mutex, TIMEOUT, s_listener_destroy_predicate, &server_args));

    aws_mutex_unlock(&c_tester.mutex);

    /* clean up */
    ASSERT_SUCCESS(s_local_server_tester_clean_up(&local_server_tester));

    aws_client_bootstrap_release(client_bootstrap);
    ASSERT_SUCCESS(s_socket_common_tester_clean_up(&c_tester));
    return AWS_OP_SUCCESS;
}

AWS_TEST_CASE(socket_handler_echo_and_backpressure, s_socket_echo_and_backpressure_test)

static int s_socket_close_test(struct aws_allocator *allocator, void *ctx) {
    (void)ctx;

    s_socket_common_tester_init(allocator, &c_tester);

    uint8_t client_received_message[128];
    uint8_t server_received_message[128];

    struct socket_test_rw_args server_rw_args;
    ASSERT_SUCCESS(s_rw_args_init(
        &server_rw_args,
        &c_tester,
        aws_byte_buf_from_empty_array(server_received_message, sizeof(server_received_message)),
        0));

    struct socket_test_rw_args client_rw_args;
    ASSERT_SUCCESS(s_rw_args_init(
        &client_rw_args,
        &c_tester,
        aws_byte_buf_from_empty_array(client_received_message, sizeof(client_received_message)),
        0));

    struct aws_channel_handler *client_rw_handler =
        rw_handler_new(allocator, s_socket_test_handle_read, s_socket_test_handle_write, true, 10000, &client_rw_args);
    ASSERT_NOT_NULL(client_rw_handler);

    struct aws_channel_handler *server_rw_handler =
        rw_handler_new(allocator, s_socket_test_handle_read, s_socket_test_handle_write, true, 10000, &server_rw_args);
    ASSERT_NOT_NULL(server_rw_handler);

    struct socket_test_args server_args;
    ASSERT_SUCCESS(s_socket_test_args_init(&server_args, &c_tester, server_rw_handler));

    struct socket_test_args client_args;
    ASSERT_SUCCESS(s_socket_test_args_init(&client_args, &c_tester, client_rw_handler));

    struct local_server_tester local_server_tester;
    ASSERT_SUCCESS(
        s_local_server_tester_init(allocator, &local_server_tester, &server_args, &c_tester, AWS_SOCKET_LOCAL, false));

    struct aws_client_bootstrap_options client_bootstrap_options = {
        .event_loop_group = c_tester.el_group,
        .host_resolver = c_tester.resolver,
    };
    struct aws_client_bootstrap *client_bootstrap = aws_client_bootstrap_new(allocator, &client_bootstrap_options);
    ASSERT_NOT_NULL(client_bootstrap);

    struct aws_socket_channel_bootstrap_options client_channel_options;
    AWS_ZERO_STRUCT(client_channel_options);
    client_channel_options.bootstrap = client_bootstrap;
    client_channel_options.host_name = local_server_tester.endpoint.address;
    client_channel_options.port = local_server_tester.endpoint.port;
    client_channel_options.socket_options = &local_server_tester.socket_options;
    client_channel_options.setup_callback = s_socket_handler_test_client_setup_callback;
    client_channel_options.shutdown_callback = s_socket_handler_test_client_shutdown_callback;
    client_channel_options.user_data = &client_args;

    ASSERT_SUCCESS(aws_client_bootstrap_new_socket_channel(&client_channel_options));

    ASSERT_SUCCESS(aws_mutex_lock(&c_tester.mutex));

    /* wait for both ends to setup */
    ASSERT_SUCCESS(aws_condition_variable_wait_for_pred(
        &c_tester.condition_variable, &c_tester.mutex, TIMEOUT, s_channel_setup_predicate, &server_args));
    ASSERT_SUCCESS(aws_condition_variable_wait_for_pred(
        &c_tester.condition_variable, &c_tester.mutex, TIMEOUT, s_channel_setup_predicate, &client_args));

    aws_channel_shutdown(server_args.channel, AWS_OP_SUCCESS);

    ASSERT_SUCCESS(aws_condition_variable_wait_for_pred(
        &c_tester.condition_variable, &c_tester.mutex, TIMEOUT, s_channel_shutdown_predicate, &server_args));
    ASSERT_SUCCESS(aws_condition_variable_wait_for_pred(
        &c_tester.condition_variable, &c_tester.mutex, TIMEOUT, s_channel_shutdown_predicate, &client_args));

    ASSERT_INT_EQUALS(AWS_OP_SUCCESS, server_args.error_code);
    ASSERT_TRUE(
        AWS_IO_SOCKET_CLOSED == client_args.error_code || AWS_IO_SOCKET_NOT_CONNECTED == client_args.error_code);
    aws_server_bootstrap_destroy_socket_listener(local_server_tester.server_bootstrap, local_server_tester.listener);
    ASSERT_SUCCESS(aws_condition_variable_wait_for_pred(
        &c_tester.condition_variable, &c_tester.mutex, TIMEOUT, s_listener_destroy_predicate, &server_args));

    aws_mutex_unlock(&c_tester.mutex);

    /* clean up */
    ASSERT_SUCCESS(s_local_server_tester_clean_up(&local_server_tester));

    aws_client_bootstrap_release(client_bootstrap);
    ASSERT_SUCCESS(s_socket_common_tester_clean_up(&c_tester));

    return AWS_OP_SUCCESS;
}

AWS_TEST_CASE(socket_handler_close, s_socket_close_test)

/* This is a regression test.
 * Once upon a time, if the socket-handler received READABLE and HANGUP events simultaneously,
 * it would read one last time from the socket before closing it. But one read may
 * not be enough to get all remaining data. The correct thing is to do is
 * repeatedly read until the read() call itself reports EOF or an error.
 *
 * Anyway, this test establishes a connection between server and client.
 * The server sends a big chunk of data, and closes the socket immediately
 * after the write completes. The client should still be able to read all the data. */
static int s_socket_read_to_eof_after_peer_hangup_test_common(
    struct aws_allocator *allocator,
    void *ctx,
    enum aws_socket_domain socket_domain) {

    (void)ctx;
    s_socket_common_tester_init(allocator, &c_tester);

    const size_t total_bytes_to_send_from_server = g_aws_channel_max_fragment_size;

    struct aws_byte_buf client_received_message;
    ASSERT_SUCCESS(aws_byte_buf_init(&client_received_message, allocator, total_bytes_to_send_from_server));

    struct aws_byte_buf msg_from_server;
    ASSERT_SUCCESS(aws_byte_buf_init(&msg_from_server, allocator, total_bytes_to_send_from_server));

    struct socket_test_rw_args server_rw_args;
    ASSERT_SUCCESS(s_rw_args_init(&server_rw_args, &c_tester, aws_byte_buf_from_empty_array(NULL, 0), 0));

    struct socket_test_rw_args client_rw_args;
    ASSERT_SUCCESS(s_rw_args_init(&client_rw_args, &c_tester, client_received_message, 0));

    /* NOTE: client starts with window=0, so we can VERY CAREFULLY control when it reads data from the socket */
    struct aws_channel_handler *client_rw_handler = rw_handler_new(
        allocator, s_socket_test_handle_read, s_socket_test_handle_write, true, 0 /*window*/, &client_rw_args);
    ASSERT_NOT_NULL(client_rw_handler);

    struct aws_channel_handler *server_rw_handler =
        rw_handler_new(allocator, s_socket_test_handle_read, s_socket_test_handle_write, true, 10000, &server_rw_args);
    ASSERT_NOT_NULL(server_rw_handler);

    struct socket_test_args server_args;
    ASSERT_SUCCESS(s_socket_test_args_init(&server_args, &c_tester, server_rw_handler));

    struct socket_test_args client_args;
    ASSERT_SUCCESS(s_socket_test_args_init(&client_args, &c_tester, client_rw_handler));

    struct local_server_tester local_server_tester;
    if (s_local_server_tester_init(allocator, &local_server_tester, &server_args, &c_tester, socket_domain, false)) {
        /* Skip test if server can't bind to address (e.g. Codebuild's ubuntu runners don't allow IPv6) */
        if (aws_last_error() == AWS_IO_SOCKET_INVALID_ADDRESS) {
            return AWS_OP_SKIP;
        } else {
            ASSERT_TRUE(false, "s_local_server_tester_init() failed");
        }
    }

    struct aws_client_bootstrap_options client_bootstrap_options = {
        .event_loop_group = c_tester.el_group,
        .host_resolver = c_tester.resolver,
    };
    struct aws_client_bootstrap *client_bootstrap = aws_client_bootstrap_new(allocator, &client_bootstrap_options);
    ASSERT_NOT_NULL(client_bootstrap);

    struct aws_socket_channel_bootstrap_options client_channel_options = {
        .bootstrap = client_bootstrap,
        .host_name = local_server_tester.endpoint.address,
        .port = local_server_tester.endpoint.port,
        .socket_options = &local_server_tester.socket_options,
        .setup_callback = s_socket_handler_test_client_setup_callback,
        .shutdown_callback = s_socket_handler_test_client_shutdown_callback,
        .user_data = &client_args,
        .enable_read_back_pressure = true,
    };

    ASSERT_SUCCESS(aws_client_bootstrap_new_socket_channel(&client_channel_options));

    ASSERT_SUCCESS(aws_mutex_lock(&c_tester.mutex));

    /* wait for both ends to setup */
    ASSERT_SUCCESS(aws_condition_variable_wait_for_pred(
        &c_tester.condition_variable, &c_tester.mutex, TIMEOUT, s_channel_setup_predicate, &server_args));
    ASSERT_SUCCESS(aws_condition_variable_wait_for_pred(
        &c_tester.condition_variable, &c_tester.mutex, TIMEOUT, s_channel_setup_predicate, &client_args));

    /* We want the server to send some data and hang up IMMEDIATELY after,
     * before the client has fully read the data. This is tricky to do in a test.
     *
     * First, have the server send data... */
    ASSERT_TRUE(aws_byte_buf_write_u8_n(&msg_from_server, 's', total_bytes_to_send_from_server));
    rw_handler_write_with_callback(
        server_rw_handler,
        server_args.rw_slot,
        &msg_from_server,
        s_socket_test_handle_on_write_completed,
        &server_rw_args);

    /* ...now have the client open its read window and receive data in tiny chunks,
     * stopping once the server has sent all data, but BEFORE the client has read all data.
     * This is possible because the client's OS will buffer a certain amount of
     * incoming data, before the client application calls read() on it. */
    while (server_rw_args.amount_written < total_bytes_to_send_from_server) {
        const size_t client_read_chunk_size = 128;
        client_rw_args.expected_read += client_read_chunk_size;
        rw_handler_trigger_increment_read_window(client_args.rw_handler, client_args.rw_slot, client_read_chunk_size);
        ASSERT_SUCCESS(aws_condition_variable_wait_for_pred(
            &c_tester.condition_variable,
            &c_tester.mutex,
            TIMEOUT,
            s_socket_test_full_read_predicate,
            &client_rw_args));
    }

    /* Now close the server's socket.*/
    ASSERT_SUCCESS(aws_channel_shutdown(server_args.channel, AWS_OP_SUCCESS));
    ASSERT_SUCCESS(aws_condition_variable_wait_for_pred(
        &c_tester.condition_variable, &c_tester.mutex, TIMEOUT, s_channel_shutdown_predicate, &server_args));

    /* Now sleep a moment to 100% guarantee the OS propagates the socket-close event to the client-side. */
    aws_mutex_unlock(&c_tester.mutex);
    aws_thread_current_sleep(NANOS_PER_SEC / 4);
    aws_mutex_lock(&c_tester.mutex);

    /* Ensure the client hasn't shut down before reading all the data. */
    ASSERT_FALSE(client_args.shutdown_invoked, "Client should read all data before shutting down.");

    /* Ensure the client hasn't read all data yet */
    ASSERT_TRUE(
        client_rw_args.amount_read < total_bytes_to_send_from_server,
        "If this fails, then we're not truly reproducing the regression test."
        " The server needs to finish sending data, and close the socket,"
        " BEFORE the client reads all the data.");

    /* Have the client open its window more-than-enough to receive the rest of the data.
     * If the client socket closes before all the data is received, then we still have the bug. */
    rw_handler_trigger_increment_read_window(
        client_args.rw_handler, client_args.rw_slot, total_bytes_to_send_from_server * 3 /*more-than-enough*/);
    client_rw_args.expected_read = total_bytes_to_send_from_server;
    ASSERT_SUCCESS(aws_condition_variable_wait_for_pred(
        &c_tester.condition_variable, &c_tester.mutex, TIMEOUT, s_socket_test_full_read_predicate, &client_rw_args));

    /* Wait for client to shutdown, due to the server having closed the socket */
    ASSERT_SUCCESS(aws_condition_variable_wait_for_pred(
        &c_tester.condition_variable, &c_tester.mutex, TIMEOUT, s_channel_shutdown_predicate, &client_args));

    aws_server_bootstrap_destroy_socket_listener(local_server_tester.server_bootstrap, local_server_tester.listener);
    ASSERT_SUCCESS(aws_condition_variable_wait_for_pred(
        &c_tester.condition_variable, &c_tester.mutex, TIMEOUT, s_listener_destroy_predicate, &server_args));

    ASSERT_INT_EQUALS(AWS_IO_SOCKET_CLOSED, client_args.error_code);

    aws_mutex_unlock(&c_tester.mutex);

    /* clean up */
    ASSERT_SUCCESS(s_local_server_tester_clean_up(&local_server_tester));
    aws_byte_buf_clean_up(&client_received_message);
    aws_byte_buf_clean_up(&msg_from_server);
    aws_client_bootstrap_release(client_bootstrap);
    ASSERT_SUCCESS(s_socket_common_tester_clean_up(&c_tester));

    return AWS_OP_SUCCESS;
}
static int s_socket_read_to_eof_after_peer_hangup_test(struct aws_allocator *allocator, void *ctx) {
    return s_socket_read_to_eof_after_peer_hangup_test_common(allocator, ctx, AWS_SOCKET_LOCAL);
}
AWS_TEST_CASE(socket_handler_read_to_eof_after_peer_hangup, s_socket_read_to_eof_after_peer_hangup_test)

static int s_socket_ipv4_read_to_eof_after_peer_hangup_test(struct aws_allocator *allocator, void *ctx) {
    return s_socket_read_to_eof_after_peer_hangup_test_common(allocator, ctx, AWS_SOCKET_IPV4);
}
AWS_TEST_CASE(socket_handler_ipv4_read_to_eof_after_peer_hangup, s_socket_ipv4_read_to_eof_after_peer_hangup_test)

static int s_socket_ipv6_read_to_eof_after_peer_hangup_test(struct aws_allocator *allocator, void *ctx) {
    return s_socket_read_to_eof_after_peer_hangup_test_common(allocator, ctx, AWS_SOCKET_IPV6);
}
AWS_TEST_CASE(socket_handler_ipv6_read_to_eof_after_peer_hangup, s_socket_ipv6_read_to_eof_after_peer_hangup_test)

static void s_creation_callback_test_channel_creation_callback(
    struct aws_client_bootstrap *bootstrap,
    int error_code,
    struct aws_channel *channel,
    void *user_data) {

    (void)bootstrap;
    (void)error_code;

    struct socket_test_args *setup_test_args = (struct socket_test_args *)user_data;

    setup_test_args->creation_callback_invoked = true;

    struct aws_crt_statistics_handler *stats_handler = aws_statistics_handler_new_test(bootstrap->allocator);
    aws_atomic_store_ptr(&c_tester.stats_handler, stats_handler);

    aws_channel_set_statistics_handler(channel, stats_handler);
}

static struct aws_event_loop *s_default_new_event_loop(
    struct aws_allocator *allocator,
    const struct aws_event_loop_options *options,
    void *user_data) {

    (void)user_data;
    return aws_event_loop_new_default_with_options(allocator, options);
}

static int s_statistic_test_clock_fn(uint64_t *timestamp) {
    *timestamp = aws_atomic_load_int(&c_tester.current_time_ns);

    return AWS_OP_SUCCESS;
}

static int s_socket_common_tester_statistics_init(
    struct aws_allocator *allocator,
    struct socket_common_tester *tester) {

    aws_io_library_init(allocator);

    AWS_ZERO_STRUCT(*tester);

    struct aws_event_loop_group_options elg_options = {
        .loop_count = 1,
        .clock_override = s_statistic_test_clock_fn,
    };
    tester->el_group = aws_event_loop_group_new_internal(allocator, &elg_options, s_default_new_event_loop, NULL);

    struct aws_mutex mutex = AWS_MUTEX_INIT;
    struct aws_condition_variable condition_variable = AWS_CONDITION_VARIABLE_INIT;
    tester->mutex = mutex;
    tester->condition_variable = condition_variable;
    aws_atomic_store_int(&tester->current_time_ns, 0);
    aws_atomic_store_ptr(&tester->stats_handler, NULL);

    return AWS_OP_SUCCESS;
}

static bool s_stats_processed_predicate(void *user_data) {
    struct aws_crt_statistics_handler *stats_handler = user_data;
    struct aws_statistics_handler_test_impl *stats_impl = stats_handler->impl;

    return stats_impl->total_bytes_read > 0 && stats_impl->total_bytes_written > 0;
}

static int s_open_channel_statistics_test(struct aws_allocator *allocator, void *ctx) {
    (void)ctx;

    s_socket_common_tester_statistics_init(allocator, &c_tester);

    struct aws_byte_buf msg_from_server = aws_byte_buf_from_c_str("Some bytes");
    struct aws_byte_buf msg_from_client = aws_byte_buf_from_c_str("Fresh pressed Washington apples");

    uint8_t client_received_message[128];
    uint8_t server_received_message[128];

    struct socket_test_rw_args server_rw_args;
    ASSERT_SUCCESS(s_rw_args_init(
        &server_rw_args,
        &c_tester,
        aws_byte_buf_from_empty_array(server_received_message, sizeof(server_received_message)),
        0));

    struct socket_test_rw_args client_rw_args;
    ASSERT_SUCCESS(s_rw_args_init(
        &client_rw_args,
        &c_tester,
        aws_byte_buf_from_empty_array(client_received_message, sizeof(client_received_message)),
        0));

    struct aws_channel_handler *client_rw_handler =
        rw_handler_new(allocator, s_socket_test_handle_read, s_socket_test_handle_write, true, 10000, &client_rw_args);
    ASSERT_NOT_NULL(client_rw_handler);

    struct aws_channel_handler *server_rw_handler =
        rw_handler_new(allocator, s_socket_test_handle_read, s_socket_test_handle_write, true, 10000, &server_rw_args);
    ASSERT_NOT_NULL(server_rw_handler);

    struct socket_test_args server_args;
    ASSERT_SUCCESS(s_socket_test_args_init(&server_args, &c_tester, server_rw_handler));

    struct socket_test_args client_args;
    ASSERT_SUCCESS(s_socket_test_args_init(&client_args, &c_tester, client_rw_handler));

    struct local_server_tester local_server_tester;
    ASSERT_SUCCESS(
        s_local_server_tester_init(allocator, &local_server_tester, &server_args, &c_tester, AWS_SOCKET_LOCAL, false));

    struct aws_client_bootstrap_options client_bootstrap_options;
    AWS_ZERO_STRUCT(client_bootstrap_options);
    client_bootstrap_options.event_loop_group = c_tester.el_group;
    client_bootstrap_options.host_resolver = c_tester.resolver;

    struct aws_client_bootstrap *client_bootstrap = aws_client_bootstrap_new(allocator, &client_bootstrap_options);
    ASSERT_NOT_NULL(client_bootstrap);

    struct aws_socket_channel_bootstrap_options client_channel_options;
    AWS_ZERO_STRUCT(client_channel_options);
    client_channel_options.bootstrap = client_bootstrap;
    client_channel_options.host_name = local_server_tester.endpoint.address;
    client_channel_options.port = local_server_tester.endpoint.port;
    client_channel_options.socket_options = &local_server_tester.socket_options;
    client_channel_options.creation_callback = s_creation_callback_test_channel_creation_callback;
    client_channel_options.setup_callback = s_socket_handler_test_client_setup_callback;
    client_channel_options.shutdown_callback = s_socket_handler_test_client_shutdown_callback;
    client_channel_options.user_data = &client_args;

    ASSERT_SUCCESS(aws_client_bootstrap_new_socket_channel(&client_channel_options));

    ASSERT_SUCCESS(aws_mutex_lock(&c_tester.mutex));

    /* wait for both ends to setup */
    ASSERT_SUCCESS(aws_condition_variable_wait_for_pred(
        &c_tester.condition_variable, &c_tester.mutex, TIMEOUT, s_channel_setup_predicate, &server_args));
    ASSERT_SUCCESS(aws_condition_variable_wait_for_pred(
        &c_tester.condition_variable, &c_tester.mutex, TIMEOUT, s_channel_setup_predicate, &client_args));

    ASSERT_TRUE(client_args.creation_callback_invoked);

    rw_handler_write(client_args.rw_handler, client_args.rw_slot, &msg_from_client);
    ASSERT_SUCCESS(aws_condition_variable_wait_for_pred(
        &c_tester.condition_variable, &c_tester.mutex, TIMEOUT, s_socket_test_read_predicate, &server_rw_args));

    rw_handler_write(server_args.rw_handler, server_args.rw_slot, &msg_from_server);
    ASSERT_SUCCESS(aws_condition_variable_wait_for_pred(
        &c_tester.condition_variable, &c_tester.mutex, TIMEOUT, s_socket_test_read_predicate, &client_rw_args));

    uint64_t ms_to_ns = aws_timestamp_convert(1, AWS_TIMESTAMP_MILLIS, AWS_TIMESTAMP_NANOS, NULL);

    aws_atomic_store_int(&c_tester.current_time_ns, (size_t)ms_to_ns);

    struct aws_crt_statistics_handler *stats_handler = aws_atomic_load_ptr(&c_tester.stats_handler);
    struct aws_statistics_handler_test_impl *stats_impl = stats_handler->impl;

    aws_mutex_lock(&stats_impl->lock);
    ASSERT_SUCCESS(aws_condition_variable_wait_for_pred(
        &stats_impl->signal, &stats_impl->lock, TIMEOUT, s_stats_processed_predicate, stats_handler));

    ASSERT_TRUE(stats_impl->total_bytes_read == msg_from_server.len);
    ASSERT_TRUE(stats_impl->total_bytes_written == msg_from_client.len);

    aws_mutex_unlock(&stats_impl->lock);

    aws_channel_shutdown(server_args.channel, AWS_OP_SUCCESS);

    ASSERT_SUCCESS(aws_condition_variable_wait_for_pred(
        &c_tester.condition_variable, &c_tester.mutex, TIMEOUT, s_channel_shutdown_predicate, &server_args));
    ASSERT_SUCCESS(aws_condition_variable_wait_for_pred(
        &c_tester.condition_variable, &c_tester.mutex, TIMEOUT, s_channel_shutdown_predicate, &client_args));

    aws_server_bootstrap_destroy_socket_listener(local_server_tester.server_bootstrap, local_server_tester.listener);
    ASSERT_SUCCESS(aws_condition_variable_wait_for_pred(
        &c_tester.condition_variable, &c_tester.mutex, TIMEOUT, s_listener_destroy_predicate, &server_args));

    aws_mutex_unlock(&c_tester.mutex);

    /* clean up */
    ASSERT_SUCCESS(s_local_server_tester_clean_up(&local_server_tester));

    aws_client_bootstrap_release(client_bootstrap);
    ASSERT_SUCCESS(s_socket_common_tester_clean_up(&c_tester));

    return AWS_OP_SUCCESS;
}

AWS_TEST_CASE(open_channel_statistics_test, s_open_channel_statistics_test)<|MERGE_RESOLUTION|>--- conflicted
+++ resolved
@@ -60,13 +60,9 @@
     AWS_ZERO_STRUCT(*tester);
     aws_io_library_init(allocator);
 
-<<<<<<< HEAD
-    struct aws_event_loop_group_options elg_options = {.loop_count = 1};
-=======
     struct aws_event_loop_group_options elg_options = {
         .loop_count = 0,
     };
->>>>>>> b6bff6f5
     tester->el_group = aws_event_loop_group_new(allocator, &elg_options);
 
     struct aws_host_resolver_default_options resolver_options = {
