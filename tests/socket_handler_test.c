/**
 * Copyright Amazon.com, Inc. or its affiliates. All Rights Reserved.
 * SPDX-License-Identifier: Apache-2.0.
 */
#include <aws/io/channel_bootstrap.h>
#include <aws/io/event_loop.h>
#include <aws/io/private/event_loop_impl.h>
#include <aws/io/socket.h>
#include <aws/io/socket_channel_handler.h>
#include <aws/io/statistics.h>

#include <aws/common/atomics.h>
#include <aws/common/clock.h>
#include <aws/common/condition_variable.h>

#include <aws/testing/aws_test_harness.h>

#include "statistics_handler_test.h"
#include <read_write_test_handler.h>

#include "../include/aws/io/private/socket_impl.h"

#ifdef _MSC_VER
#    pragma warning(disable : 4996) /* allow strncpy() */
#endif

#define NANOS_PER_SEC ((uint64_t)AWS_TIMESTAMP_NANOS)
#define TIMEOUT (10 * NANOS_PER_SEC)

struct socket_test_args {
    struct aws_allocator *allocator;
    struct aws_mutex *mutex;
    struct aws_condition_variable *condition_variable;
    struct aws_channel *channel;
    struct aws_channel_handler *rw_handler;

    struct aws_channel_slot *rw_slot;
    int error_code;
    bool shutdown_invoked;
    bool error_invoked;
    bool creation_callback_invoked;
    bool listener_destroyed;
    bool listener_connected;
};

/* common structure for test */
struct socket_common_tester {
    struct aws_mutex mutex;
    struct aws_condition_variable condition_variable;
    struct aws_event_loop_group *el_group;
    struct aws_host_resolver *resolver;
    struct aws_atomic_var current_time_ns;
    struct aws_atomic_var stats_handler;

    bool setup_called;
    struct aws_event_loop *requested_callback_event_loop;
    int setup_error_code;
};

static struct socket_common_tester c_tester;

static int s_socket_common_tester_init(struct aws_allocator *allocator, struct socket_common_tester *tester) {
    AWS_ZERO_STRUCT(*tester);
    aws_io_library_init(allocator);

    struct aws_event_loop_group_options elg_options = {
        .loop_count = 0,
    };
    tester->el_group = aws_event_loop_group_new(allocator, &elg_options);

    struct aws_host_resolver_default_options resolver_options = {
        .el_group = tester->el_group,
        .max_entries = 8,
    };
    tester->resolver = aws_host_resolver_new_default(allocator, &resolver_options);

    struct aws_mutex mutex = AWS_MUTEX_INIT;
    struct aws_condition_variable condition_variable = AWS_CONDITION_VARIABLE_INIT;
    tester->mutex = mutex;
    tester->condition_variable = condition_variable;
    aws_atomic_store_int(&tester->current_time_ns, 0);
    aws_atomic_store_ptr(&tester->stats_handler, NULL);

    return AWS_OP_SUCCESS;
}

static int s_socket_common_tester_clean_up(struct socket_common_tester *tester) {
    aws_host_resolver_release(tester->resolver);
    aws_event_loop_group_release(tester->el_group);

    aws_mutex_clean_up(&tester->mutex);

    aws_io_library_clean_up();

    return AWS_OP_SUCCESS;
}

/* common structure for a local server */
struct local_server_tester {
    struct aws_socket_options socket_options;
    struct aws_socket_endpoint endpoint;
    struct aws_server_bootstrap *server_bootstrap;
    struct aws_socket *listener;
};

static bool s_pinned_channel_setup_predicate(void *user_data) {
    struct socket_test_args *setup_test_args = (struct socket_test_args *)user_data;
    return setup_test_args->channel != NULL;
}

static bool s_channel_setup_predicate(void *user_data) {
    struct socket_test_args *setup_test_args = (struct socket_test_args *)user_data;
    return setup_test_args->rw_slot != NULL;
}

static bool s_channel_shutdown_predicate(void *user_data) {
    struct socket_test_args *setup_test_args = (struct socket_test_args *)user_data;
    bool finished = setup_test_args->shutdown_invoked;
    return finished;
}

static bool s_listener_destroy_predicate(void *user_data) {
    struct socket_test_args *setup_test_args = (struct socket_test_args *)user_data;
    bool finished = setup_test_args->listener_destroyed;
    return finished;
}

static bool s_listener_connected_predicate(void *user_data) {
    struct socket_test_args *setup_test_args = (struct socket_test_args *)user_data;
    bool finished = setup_test_args->listener_connected;
    return finished;
}

static void s_socket_handler_test_client_setup_callback(
    struct aws_client_bootstrap *bootstrap,
    int error_code,
    struct aws_channel *channel,
    void *user_data) {

    (void)bootstrap;
    (void)error_code;

    struct socket_test_args *setup_test_args = (struct socket_test_args *)user_data;

    aws_mutex_lock(setup_test_args->mutex);
    setup_test_args->channel = channel;

    struct aws_channel_slot *rw_slot = aws_channel_slot_new(channel);
    aws_channel_slot_insert_end(channel, rw_slot);

    aws_channel_slot_set_handler(rw_slot, setup_test_args->rw_handler);
    setup_test_args->rw_slot = rw_slot;

    aws_mutex_unlock(setup_test_args->mutex);

    aws_condition_variable_notify_one(setup_test_args->condition_variable);
}

static void s_socket_handler_test_server_setup_callback(
    struct aws_server_bootstrap *bootstrap,
    int error_code,
    struct aws_channel *channel,
    void *user_data) {

    (void)bootstrap;
    (void)error_code;

    struct socket_test_args *setup_test_args = (struct socket_test_args *)user_data;

    aws_mutex_lock(setup_test_args->mutex);

    setup_test_args->channel = channel;

    if (setup_test_args->rw_handler != NULL) {
        struct aws_channel_slot *rw_slot = aws_channel_slot_new(channel);
        aws_channel_slot_insert_end(channel, rw_slot);

        aws_channel_slot_set_handler(rw_slot, setup_test_args->rw_handler);
        setup_test_args->rw_slot = rw_slot;
    }

    aws_mutex_unlock(setup_test_args->mutex);

    aws_condition_variable_notify_one(setup_test_args->condition_variable);
}

static void s_socket_handler_test_client_shutdown_callback(
    struct aws_client_bootstrap *bootstrap,
    int error_code,
    struct aws_channel *channel,
    void *user_data) {

    (void)bootstrap;
    (void)channel;

    struct socket_test_args *setup_test_args = (struct socket_test_args *)user_data;
    aws_mutex_lock(setup_test_args->mutex);
    setup_test_args->shutdown_invoked = true;
    setup_test_args->error_code = error_code;
    aws_mutex_unlock(setup_test_args->mutex);

    aws_condition_variable_notify_one(setup_test_args->condition_variable);
}

static void s_socket_handler_test_server_shutdown_callback(
    struct aws_server_bootstrap *bootstrap,
    int error_code,
    struct aws_channel *channel,
    void *user_data) {

    (void)bootstrap;
    (void)error_code;
    (void)channel;

    struct socket_test_args *setup_test_args = (struct socket_test_args *)user_data;
    aws_mutex_lock(setup_test_args->mutex);
    setup_test_args->shutdown_invoked = true;
    setup_test_args->error_code = error_code;
    aws_mutex_unlock(setup_test_args->mutex);

    aws_condition_variable_notify_one(setup_test_args->condition_variable);
}

struct socket_test_rw_args {
    struct aws_mutex *mutex;
    struct aws_condition_variable *condition_variable;
    struct aws_byte_buf received_message;
    size_t amount_read;
    size_t expected_read;
    size_t amount_written;
    bool invocation_happened;
    bool shutdown_finished;
};

static bool s_socket_test_read_predicate(void *user_data) {
    struct socket_test_rw_args *rw_args = (struct socket_test_rw_args *)user_data;
    return rw_args->invocation_happened;
}

static bool s_socket_test_full_read_predicate(void *user_data) {
    struct socket_test_rw_args *rw_args = (struct socket_test_rw_args *)user_data;
    return rw_args->invocation_happened && rw_args->amount_read == rw_args->expected_read;
}

static struct aws_byte_buf s_socket_test_handle_read(
    struct aws_channel_handler *handler,
    struct aws_channel_slot *slot,
    struct aws_byte_buf *data_read,
    void *user_data) {

    (void)handler;
    (void)slot;

    struct socket_test_rw_args *rw_args = (struct socket_test_rw_args *)user_data;

    aws_mutex_lock(rw_args->mutex);
    AWS_FATAL_ASSERT(aws_byte_buf_write_from_whole_buffer(&rw_args->received_message, *data_read) == true);
    rw_args->amount_read += data_read->len;
    rw_args->invocation_happened = true;
    aws_condition_variable_notify_one(rw_args->condition_variable);
    aws_mutex_unlock(rw_args->mutex);

    return rw_args->received_message;
}

void s_socket_test_handle_on_write_completed(
    struct aws_channel *channel,
    struct aws_io_message *message,
    int error_code,
    void *user_data) {

    (void)channel;
    AWS_FATAL_ASSERT(error_code == 0);
    struct socket_test_rw_args *rw_args = (struct socket_test_rw_args *)user_data;

    aws_mutex_lock(rw_args->mutex);
    rw_args->amount_written += message->message_data.len;
    rw_args->invocation_happened = true;
    aws_condition_variable_notify_one(rw_args->condition_variable);
    aws_mutex_unlock(rw_args->mutex);
}

static struct aws_byte_buf s_socket_test_handle_write(
    struct aws_channel_handler *handler,
    struct aws_channel_slot *slot,
    struct aws_byte_buf *data_read,
    void *user_data) {

    (void)handler;
    (void)slot;
    (void)data_read;
    (void)user_data;

    /*do nothing*/
    return (struct aws_byte_buf){0};
}

static void s_socket_handler_test_server_listener_destroy_callback(
    struct aws_server_bootstrap *bootstrap,
    void *user_data) {

    (void)bootstrap;

    struct socket_test_args *setup_test_args = (struct socket_test_args *)user_data;
    aws_mutex_lock(setup_test_args->mutex);
    setup_test_args->listener_destroyed = true;
    aws_mutex_unlock(setup_test_args->mutex);
    aws_condition_variable_notify_one(setup_test_args->condition_variable);
}

static void s_socket_handler_test_server_listener_setup_callback(
    struct aws_server_bootstrap *bootstrap,
    int error_code,
    void *user_data) {

    (void)bootstrap;

    struct socket_test_args *setup_test_args = (struct socket_test_args *)user_data;
    aws_mutex_lock(setup_test_args->mutex);
    setup_test_args->listener_connected = true;
    setup_test_args->error_code = error_code;
    aws_condition_variable_notify_one(setup_test_args->condition_variable);
    aws_mutex_unlock(setup_test_args->mutex);
}

static int s_rw_args_init(
    struct socket_test_rw_args *args,
    struct socket_common_tester *s_c_tester,
    struct aws_byte_buf received_message,
    int expected_read) {
    AWS_ZERO_STRUCT(*args);
    args->mutex = &s_c_tester->mutex;
    args->condition_variable = &s_c_tester->condition_variable;
    args->received_message = received_message;
    args->expected_read = expected_read;
    return AWS_OP_SUCCESS;
}

static int s_socket_test_args_init(
    struct socket_test_args *args,
    struct socket_common_tester *s_c_tester,
    struct aws_channel_handler *rw_handler) {
    AWS_ZERO_STRUCT(*args);
    args->mutex = &s_c_tester->mutex;
    args->condition_variable = &s_c_tester->condition_variable;
    args->rw_handler = rw_handler;
    return AWS_OP_SUCCESS;
}

static int s_local_server_tester_init(
    struct aws_allocator *allocator,
    struct local_server_tester *tester,
    struct socket_test_args *args,
    struct socket_common_tester *s_c_tester,
    enum aws_socket_domain socket_domain,
    bool enable_back_pressure) {

    AWS_ZERO_STRUCT(*tester);
    tester->socket_options.connect_timeout_ms = 3000;
    tester->socket_options.type = AWS_SOCKET_STREAM;
    tester->socket_options.domain = socket_domain;
    switch (socket_domain) {
        case AWS_SOCKET_LOCAL:
            aws_socket_endpoint_init_local_address_for_test(&tester->endpoint);
            break;
        case AWS_SOCKET_IPV4:
            strncpy(tester->endpoint.address, "127.0.0.1", sizeof(tester->endpoint.address));
            break;
        case AWS_SOCKET_IPV6:
            strncpy(tester->endpoint.address, "::1", sizeof(tester->endpoint.address));
            break;
        default:
            ASSERT_TRUE(false);
            break;
    }

    tester->server_bootstrap = aws_server_bootstrap_new(allocator, s_c_tester->el_group);
    ASSERT_NOT_NULL(tester->server_bootstrap);

    struct aws_server_socket_channel_bootstrap_options bootstrap_options = {
        .bootstrap = tester->server_bootstrap,
        .enable_read_back_pressure = enable_back_pressure,
        .port = tester->endpoint.port,
        .host_name = tester->endpoint.address,
        .socket_options = &tester->socket_options,
        .incoming_callback = s_socket_handler_test_server_setup_callback,
        .shutdown_callback = s_socket_handler_test_server_shutdown_callback,
        .destroy_callback = s_socket_handler_test_server_listener_destroy_callback,
        .setup_callback = s_socket_handler_test_server_listener_setup_callback,
        .user_data = args,
    };

    tester->listener = aws_server_bootstrap_new_socket_listener(&bootstrap_options);
<<<<<<< HEAD
    ASSERT_SUCCESS(aws_mutex_lock(args->mutex));
    /* wait for listener to connected */
    ASSERT_SUCCESS(
        aws_condition_variable_wait_pred(args->condition_variable, args->mutex, s_listener_connected_predicate, args));
    ASSERT_TRUE(args->error_code == AWS_OP_SUCCESS);
    ASSERT_SUCCESS(aws_mutex_unlock(args->mutex));

=======
>>>>>>> 0c93f4d0
    ASSERT_NOT_NULL(tester->listener);
    // if server setup properly, waiting for setup callback

    ASSERT_SUCCESS(aws_mutex_lock(args->mutex));
    /* wait for listener to connected */
    ASSERT_SUCCESS(
        aws_condition_variable_wait_pred(args->condition_variable, args->mutex, s_listener_connected_predicate, args));
    ASSERT_TRUE(args->error_code == AWS_OP_SUCCESS);
    ASSERT_SUCCESS(aws_mutex_unlock(args->mutex));

    /* find out which port the socket is bound to */
    ASSERT_SUCCESS(aws_socket_get_bound_address(tester->listener, &tester->endpoint));

    return AWS_OP_SUCCESS;
}

static int s_local_server_tester_clean_up(struct local_server_tester *tester) {
    aws_server_bootstrap_release(tester->server_bootstrap);
    return AWS_OP_SUCCESS;
}

static int s_socket_pinned_event_loop_test(struct aws_allocator *allocator, void *ctx) {
    (void)ctx;

    s_socket_common_tester_init(allocator, &c_tester);

    struct aws_channel_handler *client_rw_handler =
        rw_handler_new(allocator, s_socket_test_handle_write, s_socket_test_handle_write, true, SIZE_MAX, NULL);
    ASSERT_NOT_NULL(client_rw_handler);

    struct aws_channel_handler *server_rw_handler =
        rw_handler_new(allocator, s_socket_test_handle_write, s_socket_test_handle_write, true, SIZE_MAX, NULL);
    ASSERT_NOT_NULL(server_rw_handler);

    struct socket_test_args server_args;
    ASSERT_SUCCESS(s_socket_test_args_init(&server_args, &c_tester, server_rw_handler));

    struct socket_test_args client_args;
    ASSERT_SUCCESS(s_socket_test_args_init(&client_args, &c_tester, client_rw_handler));

    struct local_server_tester local_server_tester;
    ASSERT_SUCCESS(
        s_local_server_tester_init(allocator, &local_server_tester, &server_args, &c_tester, AWS_SOCKET_LOCAL, true));

    struct aws_client_bootstrap_options client_bootstrap_options = {
        .event_loop_group = c_tester.el_group,
        .host_resolver = c_tester.resolver,
    };
    struct aws_client_bootstrap *client_bootstrap = aws_client_bootstrap_new(allocator, &client_bootstrap_options);
    ASSERT_NOT_NULL(client_bootstrap);

    struct aws_event_loop *pinned_event_loop = aws_event_loop_group_get_next_loop(c_tester.el_group);

    struct aws_socket_channel_bootstrap_options client_channel_options;
    AWS_ZERO_STRUCT(client_channel_options);
    client_channel_options.bootstrap = client_bootstrap;
    client_channel_options.host_name = local_server_tester.endpoint.address;
    client_channel_options.port = local_server_tester.endpoint.port;
    client_channel_options.socket_options = &local_server_tester.socket_options;
    client_channel_options.setup_callback = s_socket_handler_test_client_setup_callback;
    client_channel_options.shutdown_callback = s_socket_handler_test_client_shutdown_callback;
    client_channel_options.enable_read_back_pressure = false;
    client_channel_options.requested_event_loop = pinned_event_loop;
    client_channel_options.user_data = &client_args;

    ASSERT_SUCCESS(aws_client_bootstrap_new_socket_channel(&client_channel_options));

    ASSERT_SUCCESS(aws_mutex_lock(&c_tester.mutex));
    /* wait for both ends to setup */
    ASSERT_SUCCESS(aws_condition_variable_wait_for_pred(
        &c_tester.condition_variable, &c_tester.mutex, TIMEOUT, s_pinned_channel_setup_predicate, &server_args));
    ASSERT_SUCCESS(aws_condition_variable_wait_for_pred(
        &c_tester.condition_variable, &c_tester.mutex, TIMEOUT, s_pinned_channel_setup_predicate, &client_args));

    /* Verify the client channel was placed on the requested event loop */
    ASSERT_PTR_EQUALS(pinned_event_loop, aws_channel_get_event_loop(client_args.channel));

    ASSERT_SUCCESS(aws_channel_shutdown(server_args.channel, AWS_OP_SUCCESS));
    ASSERT_SUCCESS(aws_channel_shutdown(client_args.channel, AWS_OP_SUCCESS));

    ASSERT_SUCCESS(aws_condition_variable_wait_for_pred(
        &c_tester.condition_variable, &c_tester.mutex, TIMEOUT, s_channel_shutdown_predicate, &server_args));
    ASSERT_SUCCESS(aws_condition_variable_wait_for_pred(
        &c_tester.condition_variable, &c_tester.mutex, TIMEOUT, s_channel_shutdown_predicate, &client_args));
    aws_server_bootstrap_destroy_socket_listener(local_server_tester.server_bootstrap, local_server_tester.listener);
    ASSERT_SUCCESS(aws_condition_variable_wait_for_pred(
        &c_tester.condition_variable, &c_tester.mutex, TIMEOUT, s_listener_destroy_predicate, &server_args));

    aws_mutex_unlock(&c_tester.mutex);

    /* clean up */
    ASSERT_SUCCESS(s_local_server_tester_clean_up(&local_server_tester));

    aws_client_bootstrap_release(client_bootstrap);
    ASSERT_SUCCESS(s_socket_common_tester_clean_up(&c_tester));

    return AWS_OP_SUCCESS;
}

AWS_TEST_CASE(socket_pinned_event_loop, s_socket_pinned_event_loop_test)

static void s_dns_failure_test_client_setup_callback(
    struct aws_client_bootstrap *bootstrap,
    int error_code,
    struct aws_channel *channel,
    void *user_data) {

    (void)bootstrap;
    (void)channel;

    struct socket_common_tester *socket_tester = (struct socket_common_tester *)user_data;

    aws_mutex_lock(&socket_tester->mutex);

    socket_tester->setup_error_code = error_code;
    socket_tester->setup_called = true;
    AWS_FATAL_ASSERT(aws_event_loop_thread_is_callers_thread(socket_tester->requested_callback_event_loop));
    AWS_FATAL_ASSERT(channel == NULL);

    aws_mutex_unlock(&socket_tester->mutex);
    aws_condition_variable_notify_one(&socket_tester->condition_variable);
}

static void s_dns_failure_handler_test_client_shutdown_callback(
    struct aws_client_bootstrap *bootstrap,
    int error_code,
    struct aws_channel *channel,
    void *user_data) {

    (void)error_code;
    (void)bootstrap;
    (void)channel;
    (void)user_data;

    // Should never be called
    AWS_FATAL_ASSERT(false);
}

static bool s_dns_failure_channel_setup_predicate(void *user_data) {
    struct socket_common_tester *socket_tester = (struct socket_common_tester *)user_data;
    return socket_tester->setup_called;
}

static int s_socket_pinned_event_loop_dns_failure_test(struct aws_allocator *allocator, void *ctx) {
    (void)ctx;

    s_socket_common_tester_init(allocator, &c_tester);

    struct aws_client_bootstrap_options client_bootstrap_options = {
        .event_loop_group = c_tester.el_group,
        .host_resolver = c_tester.resolver,
    };
    struct aws_client_bootstrap *client_bootstrap = aws_client_bootstrap_new(allocator, &client_bootstrap_options);
    ASSERT_NOT_NULL(client_bootstrap);

    struct aws_event_loop *pinned_event_loop = aws_event_loop_group_get_next_loop(c_tester.el_group);
    c_tester.requested_callback_event_loop = pinned_event_loop;

    struct aws_socket_options socket_options = {
        .domain = AWS_SOCKET_IPV4,
        .type = AWS_SOCKET_STREAM,
        .connect_timeout_ms = 10000,
    };

    struct aws_socket_channel_bootstrap_options client_channel_options;
    AWS_ZERO_STRUCT(client_channel_options);
    client_channel_options.bootstrap = client_bootstrap;
    client_channel_options.host_name = "notavalid.domain-seriously.uffda";
    client_channel_options.port = 443;
    client_channel_options.socket_options = &socket_options;
    client_channel_options.setup_callback = s_dns_failure_test_client_setup_callback;
    client_channel_options.shutdown_callback = s_dns_failure_handler_test_client_shutdown_callback;
    client_channel_options.enable_read_back_pressure = false;
    client_channel_options.requested_event_loop = pinned_event_loop;
    client_channel_options.user_data = &c_tester;

    ASSERT_SUCCESS(aws_client_bootstrap_new_socket_channel(&client_channel_options));

    ASSERT_SUCCESS(aws_mutex_lock(&c_tester.mutex));
    ASSERT_SUCCESS(aws_condition_variable_wait_for_pred(
        &c_tester.condition_variable, &c_tester.mutex, TIMEOUT, s_dns_failure_channel_setup_predicate, &c_tester));

    /* Verify the setup callback failure was on the requested event loop */
    ASSERT_TRUE(c_tester.setup_error_code != 0);

    aws_mutex_unlock(&c_tester.mutex);

    aws_client_bootstrap_release(client_bootstrap);
    ASSERT_SUCCESS(s_socket_common_tester_clean_up(&c_tester));

    return AWS_OP_SUCCESS;
}

AWS_TEST_CASE(socket_pinned_event_loop_dns_failure, s_socket_pinned_event_loop_dns_failure_test)

static int s_socket_echo_and_backpressure_test(struct aws_allocator *allocator, void *ctx) {
    (void)ctx;

    s_socket_common_tester_init(allocator, &c_tester);

    struct aws_byte_buf msg_from_server = aws_byte_buf_from_c_str("I'm a little teapot.");
    struct aws_byte_buf msg_from_client = aws_byte_buf_from_c_str("I'm a big teapot");

    uint8_t server_received_message[128] = {0};
    uint8_t client_received_message[128] = {0};

    struct socket_test_rw_args server_rw_args;
    ASSERT_SUCCESS(s_rw_args_init(
        &server_rw_args,
        &c_tester,
        aws_byte_buf_from_empty_array(server_received_message, sizeof(server_received_message)),
        (int)msg_from_client.len));

    struct socket_test_rw_args client_rw_args;
    ASSERT_SUCCESS(s_rw_args_init(
        &client_rw_args,
        &c_tester,
        aws_byte_buf_from_empty_array(client_received_message, sizeof(client_received_message)),
        (int)msg_from_server.len));
    /* make the windows small to make sure back pressure is honored. */
    static size_t s_client_initial_read_window = 9;
    static size_t s_server_initial_read_window = 8;
    struct aws_channel_handler *client_rw_handler = rw_handler_new(
        allocator,
        s_socket_test_handle_read,
        s_socket_test_handle_write,
        true,
        s_client_initial_read_window,
        &client_rw_args);
    ASSERT_NOT_NULL(client_rw_handler);

    struct aws_channel_handler *server_rw_handler = rw_handler_new(
        allocator,
        s_socket_test_handle_read,
        s_socket_test_handle_write,
        true,
        s_server_initial_read_window,
        &server_rw_args);
    ASSERT_NOT_NULL(server_rw_handler);

    struct socket_test_args server_args;
    ASSERT_SUCCESS(s_socket_test_args_init(&server_args, &c_tester, server_rw_handler));

    struct socket_test_args client_args;
    ASSERT_SUCCESS(s_socket_test_args_init(&client_args, &c_tester, client_rw_handler));

    struct local_server_tester local_server_tester;
    ASSERT_SUCCESS(
        s_local_server_tester_init(allocator, &local_server_tester, &server_args, &c_tester, AWS_SOCKET_LOCAL, true));

    struct aws_client_bootstrap_options client_bootstrap_options = {
        .event_loop_group = c_tester.el_group,
        .host_resolver = c_tester.resolver,
    };
    struct aws_client_bootstrap *client_bootstrap = aws_client_bootstrap_new(allocator, &client_bootstrap_options);
    ASSERT_NOT_NULL(client_bootstrap);

    struct aws_socket_channel_bootstrap_options client_channel_options;
    AWS_ZERO_STRUCT(client_channel_options);
    client_channel_options.bootstrap = client_bootstrap;
    client_channel_options.host_name = local_server_tester.endpoint.address;
    client_channel_options.port = local_server_tester.endpoint.port;
    client_channel_options.socket_options = &local_server_tester.socket_options;
    client_channel_options.setup_callback = s_socket_handler_test_client_setup_callback;
    client_channel_options.shutdown_callback = s_socket_handler_test_client_shutdown_callback;
    client_channel_options.user_data = &client_args;
    client_channel_options.enable_read_back_pressure = true;

    ASSERT_SUCCESS(aws_client_bootstrap_new_socket_channel(&client_channel_options));

    ASSERT_SUCCESS(aws_mutex_lock(&c_tester.mutex));

    /* wait for both ends to setup */
    ASSERT_SUCCESS(aws_condition_variable_wait_for_pred(
        &c_tester.condition_variable, &c_tester.mutex, TIMEOUT, s_channel_setup_predicate, &server_args));
    ASSERT_SUCCESS(aws_condition_variable_wait_for_pred(
        &c_tester.condition_variable, &c_tester.mutex, TIMEOUT, s_channel_setup_predicate, &client_args));

    /* send msg from client to server, and wait for some bytes to be received */
    rw_handler_write(client_args.rw_handler, client_args.rw_slot, &msg_from_client);
    ASSERT_SUCCESS(aws_condition_variable_wait_for_pred(
        &c_tester.condition_variable, &c_tester.mutex, TIMEOUT, s_socket_test_read_predicate, &server_rw_args));

    /* send msg from server to client, and wait for some bytes to be received */
    rw_handler_write(server_args.rw_handler, server_args.rw_slot, &msg_from_server);
    ASSERT_SUCCESS(aws_condition_variable_wait_for_pred(
        &c_tester.condition_variable, &c_tester.mutex, TIMEOUT, s_socket_test_read_predicate, &client_rw_args));

    /* confirm that the initial read window was respected */
    server_rw_args.invocation_happened = false;
    client_rw_args.invocation_happened = false;

    ASSERT_INT_EQUALS(s_client_initial_read_window, client_rw_args.amount_read);
    ASSERT_INT_EQUALS(s_server_initial_read_window, server_rw_args.amount_read);

    /* increment the read window on both sides and confirm they receive the remainder of their message */
    rw_handler_trigger_increment_read_window(server_args.rw_handler, server_args.rw_slot, 100);
    ASSERT_SUCCESS(aws_condition_variable_wait_for_pred(
        &c_tester.condition_variable, &c_tester.mutex, TIMEOUT, s_socket_test_full_read_predicate, &server_rw_args));

    rw_handler_trigger_increment_read_window(client_args.rw_handler, client_args.rw_slot, 100);
    ASSERT_SUCCESS(aws_condition_variable_wait_for_pred(
        &c_tester.condition_variable, &c_tester.mutex, TIMEOUT, s_socket_test_full_read_predicate, &client_rw_args));

    ASSERT_INT_EQUALS(msg_from_server.len, client_rw_args.amount_read);
    ASSERT_INT_EQUALS(msg_from_client.len, server_rw_args.amount_read);

    ASSERT_BIN_ARRAYS_EQUALS(
        msg_from_client.buffer,
        msg_from_client.len,
        server_rw_args.received_message.buffer,
        server_rw_args.received_message.len);
    ASSERT_BIN_ARRAYS_EQUALS(
        msg_from_server.buffer,
        msg_from_server.len,
        client_rw_args.received_message.buffer,
        client_rw_args.received_message.len);

    /* only shut down one side, this should cause the other side to shutdown as well.*/
    ASSERT_SUCCESS(aws_channel_shutdown(server_args.channel, AWS_OP_SUCCESS));
    ASSERT_SUCCESS(aws_channel_shutdown(client_args.channel, AWS_OP_SUCCESS));

    ASSERT_SUCCESS(aws_condition_variable_wait_for_pred(
        &c_tester.condition_variable, &c_tester.mutex, TIMEOUT, s_channel_shutdown_predicate, &server_args));
    ASSERT_SUCCESS(aws_condition_variable_wait_for_pred(
        &c_tester.condition_variable, &c_tester.mutex, TIMEOUT, s_channel_shutdown_predicate, &client_args));
    aws_server_bootstrap_destroy_socket_listener(local_server_tester.server_bootstrap, local_server_tester.listener);
    ASSERT_SUCCESS(aws_condition_variable_wait_for_pred(
        &c_tester.condition_variable, &c_tester.mutex, TIMEOUT, s_listener_destroy_predicate, &server_args));

    aws_mutex_unlock(&c_tester.mutex);

    /* clean up */
    ASSERT_SUCCESS(s_local_server_tester_clean_up(&local_server_tester));

    aws_client_bootstrap_release(client_bootstrap);
    ASSERT_SUCCESS(s_socket_common_tester_clean_up(&c_tester));

    return AWS_OP_SUCCESS;
}

AWS_TEST_CASE(socket_handler_echo_and_backpressure, s_socket_echo_and_backpressure_test)

static int s_socket_data_over_multiple_frames_test(struct aws_allocator *allocator, void *ctx) {
    (void)ctx;

    s_socket_common_tester_init(allocator, &c_tester);

    // Create a large message that will be split over multiple frames
    const size_t total_bytes_to_send_from_server = g_aws_channel_max_fragment_size * 1024;
    struct aws_byte_buf msg_from_server;
    ASSERT_SUCCESS(aws_byte_buf_init(&msg_from_server, allocator, total_bytes_to_send_from_server));

    srand(0);
    // Fill the buffer with random printable ASCII characters
    for (size_t i = 0; i < total_bytes_to_send_from_server; ++i) {
        char random_char = 32 + (rand() % 95); // Printable ASCII characters range from 32 to 126
        ASSERT_TRUE(aws_byte_buf_write_u8(&msg_from_server, random_char));
    }

    struct aws_byte_buf client_received_message;
    ASSERT_SUCCESS(aws_byte_buf_init(&client_received_message, allocator, total_bytes_to_send_from_server));

    struct socket_test_rw_args server_rw_args;
    ASSERT_SUCCESS(s_rw_args_init(&server_rw_args, &c_tester, aws_byte_buf_from_empty_array(NULL, 0), 0));

    struct socket_test_rw_args client_rw_args;
    ASSERT_SUCCESS(s_rw_args_init(&client_rw_args, &c_tester, client_received_message, 0));

    struct aws_channel_handler *client_rw_handler =
        rw_handler_new(allocator, s_socket_test_handle_read, s_socket_test_handle_write, true, 10000, &client_rw_args);
    ASSERT_NOT_NULL(client_rw_handler);

    struct aws_channel_handler *server_rw_handler =
        rw_handler_new(allocator, s_socket_test_handle_read, s_socket_test_handle_write, true, 10000, &server_rw_args);
    ASSERT_NOT_NULL(server_rw_handler);

    struct socket_test_args server_args;
    ASSERT_SUCCESS(s_socket_test_args_init(&server_args, &c_tester, server_rw_handler));

    struct socket_test_args client_args;
    ASSERT_SUCCESS(s_socket_test_args_init(&client_args, &c_tester, client_rw_handler));

    struct local_server_tester local_server_tester;
    ASSERT_SUCCESS(
        s_local_server_tester_init(allocator, &local_server_tester, &server_args, &c_tester, AWS_SOCKET_LOCAL, true));

    struct aws_client_bootstrap_options client_bootstrap_options = {
        .event_loop_group = c_tester.el_group,
        .host_resolver = c_tester.resolver,
    };
    struct aws_client_bootstrap *client_bootstrap = aws_client_bootstrap_new(allocator, &client_bootstrap_options);
    ASSERT_NOT_NULL(client_bootstrap);

    struct aws_socket_channel_bootstrap_options client_channel_options;
    AWS_ZERO_STRUCT(client_channel_options);
    client_channel_options.bootstrap = client_bootstrap;
    client_channel_options.host_name = local_server_tester.endpoint.address;
    client_channel_options.port = local_server_tester.endpoint.port;
    client_channel_options.socket_options = &local_server_tester.socket_options;
    client_channel_options.setup_callback = s_socket_handler_test_client_setup_callback;
    client_channel_options.shutdown_callback = s_socket_handler_test_client_shutdown_callback;
    client_channel_options.user_data = &client_args;
    client_channel_options.enable_read_back_pressure = true;

    ASSERT_SUCCESS(aws_client_bootstrap_new_socket_channel(&client_channel_options));

    ASSERT_SUCCESS(aws_mutex_lock(&c_tester.mutex));

    /* wait for both ends to setup */
    ASSERT_SUCCESS(aws_condition_variable_wait_for_pred(
        &c_tester.condition_variable, &c_tester.mutex, TIMEOUT, s_channel_setup_predicate, &server_args));
    ASSERT_SUCCESS(aws_condition_variable_wait_for_pred(
        &c_tester.condition_variable, &c_tester.mutex, TIMEOUT, s_channel_setup_predicate, &client_args));

    /* send msg from server to client, and wait for some bytes to be received */
    rw_handler_write(server_args.rw_handler, server_args.rw_slot, &msg_from_server);
    ASSERT_SUCCESS(aws_condition_variable_wait_for_pred(
        &c_tester.condition_variable, &c_tester.mutex, TIMEOUT, s_socket_test_read_predicate, &client_rw_args));

    /* confirm that the initial read window was respected */
    ASSERT_SUCCESS(client_rw_args.amount_read == 1000);

    client_rw_args.invocation_happened = false;
    client_rw_args.expected_read = total_bytes_to_send_from_server;

    /* increment the read window on the client side and confirm it receives the remainder of the message */
    rw_handler_trigger_increment_read_window(
        client_args.rw_handler, client_args.rw_slot, total_bytes_to_send_from_server);
    ASSERT_SUCCESS(aws_condition_variable_wait_pred(
        &c_tester.condition_variable, &c_tester.mutex, s_socket_test_full_read_predicate, &client_rw_args));

    ASSERT_INT_EQUALS(total_bytes_to_send_from_server, client_rw_args.amount_read);

    ASSERT_BIN_ARRAYS_EQUALS(
        msg_from_server.buffer,
        msg_from_server.len,
        client_rw_args.received_message.buffer,
        client_rw_args.received_message.len);

    /* shut down both sides */
    ASSERT_SUCCESS(aws_channel_shutdown(server_args.channel, AWS_OP_SUCCESS));
    ASSERT_SUCCESS(aws_channel_shutdown(client_args.channel, AWS_OP_SUCCESS));

    ASSERT_SUCCESS(aws_condition_variable_wait_for_pred(
        &c_tester.condition_variable, &c_tester.mutex, TIMEOUT, s_channel_shutdown_predicate, &server_args));
    ASSERT_SUCCESS(aws_condition_variable_wait_for_pred(
        &c_tester.condition_variable, &c_tester.mutex, TIMEOUT, s_channel_shutdown_predicate, &client_args));
    aws_server_bootstrap_destroy_socket_listener(local_server_tester.server_bootstrap, local_server_tester.listener);
    ASSERT_SUCCESS(aws_condition_variable_wait_for_pred(
        &c_tester.condition_variable, &c_tester.mutex, TIMEOUT, s_listener_destroy_predicate, &server_args));

    aws_mutex_unlock(&c_tester.mutex);

    /* clean up */
    ASSERT_SUCCESS(s_local_server_tester_clean_up(&local_server_tester));

    aws_client_bootstrap_release(client_bootstrap);
    ASSERT_SUCCESS(s_socket_common_tester_clean_up(&c_tester));
    aws_byte_buf_clean_up(&msg_from_server);
    aws_byte_buf_clean_up(&client_received_message);

    return AWS_OP_SUCCESS;
}

AWS_TEST_CASE(socket_data_over_multiple_frames, s_socket_data_over_multiple_frames_test)

static int s_socket_close_test(struct aws_allocator *allocator, void *ctx) {
    (void)ctx;

    s_socket_common_tester_init(allocator, &c_tester);

    uint8_t client_received_message[128];
    uint8_t server_received_message[128];

    struct socket_test_rw_args server_rw_args;
    ASSERT_SUCCESS(s_rw_args_init(
        &server_rw_args,
        &c_tester,
        aws_byte_buf_from_empty_array(server_received_message, sizeof(server_received_message)),
        0));

    struct socket_test_rw_args client_rw_args;
    ASSERT_SUCCESS(s_rw_args_init(
        &client_rw_args,
        &c_tester,
        aws_byte_buf_from_empty_array(client_received_message, sizeof(client_received_message)),
        0));

    struct aws_channel_handler *client_rw_handler =
        rw_handler_new(allocator, s_socket_test_handle_read, s_socket_test_handle_write, true, 10000, &client_rw_args);
    ASSERT_NOT_NULL(client_rw_handler);

    struct aws_channel_handler *server_rw_handler =
        rw_handler_new(allocator, s_socket_test_handle_read, s_socket_test_handle_write, true, 10000, &server_rw_args);
    ASSERT_NOT_NULL(server_rw_handler);

    struct socket_test_args server_args;
    ASSERT_SUCCESS(s_socket_test_args_init(&server_args, &c_tester, server_rw_handler));

    struct socket_test_args client_args;
    ASSERT_SUCCESS(s_socket_test_args_init(&client_args, &c_tester, client_rw_handler));

    struct local_server_tester local_server_tester;
    ASSERT_SUCCESS(
        s_local_server_tester_init(allocator, &local_server_tester, &server_args, &c_tester, AWS_SOCKET_LOCAL, false));

    struct aws_client_bootstrap_options client_bootstrap_options = {
        .event_loop_group = c_tester.el_group,
        .host_resolver = c_tester.resolver,
    };
    struct aws_client_bootstrap *client_bootstrap = aws_client_bootstrap_new(allocator, &client_bootstrap_options);
    ASSERT_NOT_NULL(client_bootstrap);

    struct aws_socket_channel_bootstrap_options client_channel_options;
    AWS_ZERO_STRUCT(client_channel_options);
    client_channel_options.bootstrap = client_bootstrap;
    client_channel_options.host_name = local_server_tester.endpoint.address;
    client_channel_options.port = local_server_tester.endpoint.port;
    client_channel_options.socket_options = &local_server_tester.socket_options;
    client_channel_options.setup_callback = s_socket_handler_test_client_setup_callback;
    client_channel_options.shutdown_callback = s_socket_handler_test_client_shutdown_callback;
    client_channel_options.user_data = &client_args;

    ASSERT_SUCCESS(aws_client_bootstrap_new_socket_channel(&client_channel_options));

    ASSERT_SUCCESS(aws_mutex_lock(&c_tester.mutex));

    /* wait for both ends to setup */
    ASSERT_SUCCESS(aws_condition_variable_wait_for_pred(
        &c_tester.condition_variable, &c_tester.mutex, TIMEOUT, s_channel_setup_predicate, &server_args));
    ASSERT_SUCCESS(aws_condition_variable_wait_for_pred(
        &c_tester.condition_variable, &c_tester.mutex, TIMEOUT, s_channel_setup_predicate, &client_args));

    aws_channel_shutdown(server_args.channel, AWS_OP_SUCCESS);

    ASSERT_SUCCESS(aws_condition_variable_wait_for_pred(
        &c_tester.condition_variable, &c_tester.mutex, TIMEOUT, s_channel_shutdown_predicate, &server_args));
    ASSERT_SUCCESS(aws_condition_variable_wait_for_pred(
        &c_tester.condition_variable, &c_tester.mutex, TIMEOUT, s_channel_shutdown_predicate, &client_args));

    ASSERT_INT_EQUALS(AWS_OP_SUCCESS, server_args.error_code);
    ASSERT_TRUE(
        AWS_IO_SOCKET_CLOSED == client_args.error_code || AWS_IO_SOCKET_NOT_CONNECTED == client_args.error_code);
    aws_server_bootstrap_destroy_socket_listener(local_server_tester.server_bootstrap, local_server_tester.listener);
    ASSERT_SUCCESS(aws_condition_variable_wait_for_pred(
        &c_tester.condition_variable, &c_tester.mutex, TIMEOUT, s_listener_destroy_predicate, &server_args));

    aws_mutex_unlock(&c_tester.mutex);

    /* clean up */
    ASSERT_SUCCESS(s_local_server_tester_clean_up(&local_server_tester));

    aws_client_bootstrap_release(client_bootstrap);
    ASSERT_SUCCESS(s_socket_common_tester_clean_up(&c_tester));

    return AWS_OP_SUCCESS;
}

AWS_TEST_CASE(socket_handler_close, s_socket_close_test)

/* This is a regression test.
 * Once upon a time, if the socket-handler received READABLE and HANGUP events simultaneously,
 * it would read one last time from the socket before closing it. But one read may
 * not be enough to get all remaining data. The correct thing is to do is
 * repeatedly read until the read() call itself reports EOF or an error.
 *
 * Anyway, this test establishes a connection between server and client.
 * The server sends a big chunk of data, and closes the socket immediately
 * after the write completes. The client should still be able to read all the data. */
static int s_socket_read_to_eof_after_peer_hangup_test_common(
    struct aws_allocator *allocator,
    void *ctx,
    enum aws_socket_domain socket_domain) {

    (void)ctx;
    s_socket_common_tester_init(allocator, &c_tester);

    const size_t total_bytes_to_send_from_server = g_aws_channel_max_fragment_size;

    struct aws_byte_buf client_received_message;
    ASSERT_SUCCESS(aws_byte_buf_init(&client_received_message, allocator, total_bytes_to_send_from_server));

    struct aws_byte_buf msg_from_server;
    ASSERT_SUCCESS(aws_byte_buf_init(&msg_from_server, allocator, total_bytes_to_send_from_server));

    struct socket_test_rw_args server_rw_args;
    ASSERT_SUCCESS(s_rw_args_init(&server_rw_args, &c_tester, aws_byte_buf_from_empty_array(NULL, 0), 0));

    struct socket_test_rw_args client_rw_args;
    ASSERT_SUCCESS(s_rw_args_init(&client_rw_args, &c_tester, client_received_message, 0));

    /* NOTE: client starts with window=0, so we can VERY CAREFULLY control when it reads data from the socket */
    struct aws_channel_handler *client_rw_handler = rw_handler_new(
        allocator, s_socket_test_handle_read, s_socket_test_handle_write, true, 0 /*window*/, &client_rw_args);
    ASSERT_NOT_NULL(client_rw_handler);

    struct aws_channel_handler *server_rw_handler =
        rw_handler_new(allocator, s_socket_test_handle_read, s_socket_test_handle_write, true, 10000, &server_rw_args);
    ASSERT_NOT_NULL(server_rw_handler);

    struct socket_test_args server_args;
    ASSERT_SUCCESS(s_socket_test_args_init(&server_args, &c_tester, server_rw_handler));

    struct socket_test_args client_args;
    ASSERT_SUCCESS(s_socket_test_args_init(&client_args, &c_tester, client_rw_handler));

    struct local_server_tester local_server_tester;
    if (s_local_server_tester_init(allocator, &local_server_tester, &server_args, &c_tester, socket_domain, false)) {
        /* Skip test if server can't bind to address (e.g. Codebuild's ubuntu runners don't allow IPv6) */
        if (aws_last_error() == AWS_IO_SOCKET_INVALID_ADDRESS) {
            return AWS_OP_SKIP;
        } else {
            ASSERT_TRUE(false, "s_local_server_tester_init() failed");
        }
    }

    struct aws_client_bootstrap_options client_bootstrap_options = {
        .event_loop_group = c_tester.el_group,
        .host_resolver = c_tester.resolver,
    };
    struct aws_client_bootstrap *client_bootstrap = aws_client_bootstrap_new(allocator, &client_bootstrap_options);
    ASSERT_NOT_NULL(client_bootstrap);

    struct aws_socket_channel_bootstrap_options client_channel_options = {
        .bootstrap = client_bootstrap,
        .host_name = local_server_tester.endpoint.address,
        .port = local_server_tester.endpoint.port,
        .socket_options = &local_server_tester.socket_options,
        .setup_callback = s_socket_handler_test_client_setup_callback,
        .shutdown_callback = s_socket_handler_test_client_shutdown_callback,
        .user_data = &client_args,
        .enable_read_back_pressure = true,
    };

    ASSERT_SUCCESS(aws_client_bootstrap_new_socket_channel(&client_channel_options));

    ASSERT_SUCCESS(aws_mutex_lock(&c_tester.mutex));

    /* wait for both ends to setup */
    ASSERT_SUCCESS(aws_condition_variable_wait_for_pred(
        &c_tester.condition_variable, &c_tester.mutex, TIMEOUT, s_channel_setup_predicate, &server_args));
    ASSERT_SUCCESS(aws_condition_variable_wait_for_pred(
        &c_tester.condition_variable, &c_tester.mutex, TIMEOUT, s_channel_setup_predicate, &client_args));

    /* We want the server to send some data and hang up IMMEDIATELY after,
     * before the client has fully read the data. This is tricky to do in a test.
     *
     * First, have the server send data... */
    ASSERT_TRUE(aws_byte_buf_write_u8_n(&msg_from_server, 's', total_bytes_to_send_from_server));
    rw_handler_write_with_callback(
        server_rw_handler,
        server_args.rw_slot,
        &msg_from_server,
        s_socket_test_handle_on_write_completed,
        &server_rw_args);

    /* ...now have the client open its read window and receive data in tiny chunks,
     * stopping once the server has sent all data, but BEFORE the client has read all data.
     * This is possible because the client's OS will buffer a certain amount of
     * incoming data, before the client application calls read() on it. */
    while (server_rw_args.amount_written < total_bytes_to_send_from_server) {
        const size_t client_read_chunk_size = 128;
        client_rw_args.expected_read += client_read_chunk_size;
        rw_handler_trigger_increment_read_window(client_args.rw_handler, client_args.rw_slot, client_read_chunk_size);
        ASSERT_SUCCESS(aws_condition_variable_wait_for_pred(
            &c_tester.condition_variable,
            &c_tester.mutex,
            TIMEOUT,
            s_socket_test_full_read_predicate,
            &client_rw_args));
    }

    /* Now close the server's socket.*/
    ASSERT_SUCCESS(aws_channel_shutdown(server_args.channel, AWS_OP_SUCCESS));
    ASSERT_SUCCESS(aws_condition_variable_wait_for_pred(
        &c_tester.condition_variable, &c_tester.mutex, TIMEOUT, s_channel_shutdown_predicate, &server_args));

    /* Now sleep a moment to 100% guarantee the OS propagates the socket-close event to the client-side. */
    aws_mutex_unlock(&c_tester.mutex);
    aws_thread_current_sleep(NANOS_PER_SEC / 4);
    aws_mutex_lock(&c_tester.mutex);

    /* Ensure the client hasn't shut down before reading all the data. */
    ASSERT_FALSE(client_args.shutdown_invoked, "Client should read all data before shutting down.");

    /* Ensure the client hasn't read all data yet */
    ASSERT_TRUE(
        client_rw_args.amount_read < total_bytes_to_send_from_server,
        "If this fails, then we're not truly reproducing the regression test."
        " The server needs to finish sending data, and close the socket,"
        " BEFORE the client reads all the data.");

    /* Have the client open its window more-than-enough to receive the rest of the data.
     * If the client socket closes before all the data is received, then we still have the bug. */
    rw_handler_trigger_increment_read_window(
        client_args.rw_handler, client_args.rw_slot, total_bytes_to_send_from_server * 3 /*more-than-enough*/);
    client_rw_args.expected_read = total_bytes_to_send_from_server;
    ASSERT_SUCCESS(aws_condition_variable_wait_for_pred(
        &c_tester.condition_variable, &c_tester.mutex, TIMEOUT, s_socket_test_full_read_predicate, &client_rw_args));

    /* Wait for client to shutdown, due to the server having closed the socket */
    ASSERT_SUCCESS(aws_condition_variable_wait_for_pred(
        &c_tester.condition_variable, &c_tester.mutex, TIMEOUT, s_channel_shutdown_predicate, &client_args));

    aws_server_bootstrap_destroy_socket_listener(local_server_tester.server_bootstrap, local_server_tester.listener);
    ASSERT_SUCCESS(aws_condition_variable_wait_for_pred(
        &c_tester.condition_variable, &c_tester.mutex, TIMEOUT, s_listener_destroy_predicate, &server_args));

    ASSERT_INT_EQUALS(AWS_IO_SOCKET_CLOSED, client_args.error_code);

    aws_mutex_unlock(&c_tester.mutex);

    /* clean up */
    ASSERT_SUCCESS(s_local_server_tester_clean_up(&local_server_tester));
    aws_byte_buf_clean_up(&client_received_message);
    aws_byte_buf_clean_up(&msg_from_server);
    aws_client_bootstrap_release(client_bootstrap);
    ASSERT_SUCCESS(s_socket_common_tester_clean_up(&c_tester));

    return AWS_OP_SUCCESS;
}
static int s_socket_read_to_eof_after_peer_hangup_test(struct aws_allocator *allocator, void *ctx) {
    return s_socket_read_to_eof_after_peer_hangup_test_common(allocator, ctx, AWS_SOCKET_LOCAL);
}
AWS_TEST_CASE(socket_handler_read_to_eof_after_peer_hangup, s_socket_read_to_eof_after_peer_hangup_test)

static int s_socket_ipv4_read_to_eof_after_peer_hangup_test(struct aws_allocator *allocator, void *ctx) {
    return s_socket_read_to_eof_after_peer_hangup_test_common(allocator, ctx, AWS_SOCKET_IPV4);
}
AWS_TEST_CASE(socket_handler_ipv4_read_to_eof_after_peer_hangup, s_socket_ipv4_read_to_eof_after_peer_hangup_test)

static int s_socket_ipv6_read_to_eof_after_peer_hangup_test(struct aws_allocator *allocator, void *ctx) {
    return s_socket_read_to_eof_after_peer_hangup_test_common(allocator, ctx, AWS_SOCKET_IPV6);
}
AWS_TEST_CASE(socket_handler_ipv6_read_to_eof_after_peer_hangup, s_socket_ipv6_read_to_eof_after_peer_hangup_test)

static void s_creation_callback_test_channel_creation_callback(
    struct aws_client_bootstrap *bootstrap,
    int error_code,
    struct aws_channel *channel,
    void *user_data) {

    (void)bootstrap;
    (void)error_code;

    struct socket_test_args *setup_test_args = (struct socket_test_args *)user_data;

    setup_test_args->creation_callback_invoked = true;

    struct aws_crt_statistics_handler *stats_handler = aws_statistics_handler_new_test(bootstrap->allocator);
    aws_atomic_store_ptr(&c_tester.stats_handler, stats_handler);

    aws_channel_set_statistics_handler(channel, stats_handler);
}

static struct aws_event_loop *s_default_new_event_loop(
    struct aws_allocator *allocator,
    const struct aws_event_loop_options *options,
    void *user_data) {

    (void)user_data;
    return aws_event_loop_new(allocator, options);
}

static int s_statistic_test_clock_fn(uint64_t *timestamp) {
    *timestamp = aws_atomic_load_int(&c_tester.current_time_ns);

    return AWS_OP_SUCCESS;
}

static int s_socket_common_tester_statistics_init(
    struct aws_allocator *allocator,
    struct socket_common_tester *tester) {

    aws_io_library_init(allocator);

    AWS_ZERO_STRUCT(*tester);

    struct aws_event_loop_group_options elg_options = {
        .loop_count = 1,
        .clock_override = s_statistic_test_clock_fn,
    };
    tester->el_group = aws_event_loop_group_new_internal(allocator, &elg_options, s_default_new_event_loop, NULL);

    struct aws_mutex mutex = AWS_MUTEX_INIT;
    struct aws_condition_variable condition_variable = AWS_CONDITION_VARIABLE_INIT;
    tester->mutex = mutex;
    tester->condition_variable = condition_variable;
    aws_atomic_store_int(&tester->current_time_ns, 0);
    aws_atomic_store_ptr(&tester->stats_handler, NULL);

    return AWS_OP_SUCCESS;
}

static bool s_stats_processed_predicate(void *user_data) {
    struct aws_crt_statistics_handler *stats_handler = user_data;
    struct aws_statistics_handler_test_impl *stats_impl = stats_handler->impl;

    return stats_impl->total_bytes_read > 0 && stats_impl->total_bytes_written > 0;
}

static int s_open_channel_statistics_test(struct aws_allocator *allocator, void *ctx) {
    (void)ctx;

    s_socket_common_tester_statistics_init(allocator, &c_tester);

    struct aws_byte_buf msg_from_server = aws_byte_buf_from_c_str("Some bytes");
    struct aws_byte_buf msg_from_client = aws_byte_buf_from_c_str("Fresh pressed Washington apples");

    uint8_t client_received_message[128];
    uint8_t server_received_message[128];

    struct socket_test_rw_args server_rw_args;
    ASSERT_SUCCESS(s_rw_args_init(
        &server_rw_args,
        &c_tester,
        aws_byte_buf_from_empty_array(server_received_message, sizeof(server_received_message)),
        0));

    struct socket_test_rw_args client_rw_args;
    ASSERT_SUCCESS(s_rw_args_init(
        &client_rw_args,
        &c_tester,
        aws_byte_buf_from_empty_array(client_received_message, sizeof(client_received_message)),
        0));

    struct aws_channel_handler *client_rw_handler =
        rw_handler_new(allocator, s_socket_test_handle_read, s_socket_test_handle_write, true, 10000, &client_rw_args);
    ASSERT_NOT_NULL(client_rw_handler);

    struct aws_channel_handler *server_rw_handler =
        rw_handler_new(allocator, s_socket_test_handle_read, s_socket_test_handle_write, true, 10000, &server_rw_args);
    ASSERT_NOT_NULL(server_rw_handler);

    struct socket_test_args server_args;
    ASSERT_SUCCESS(s_socket_test_args_init(&server_args, &c_tester, server_rw_handler));

    struct socket_test_args client_args;
    ASSERT_SUCCESS(s_socket_test_args_init(&client_args, &c_tester, client_rw_handler));

    struct local_server_tester local_server_tester;
    ASSERT_SUCCESS(
        s_local_server_tester_init(allocator, &local_server_tester, &server_args, &c_tester, AWS_SOCKET_LOCAL, false));

    struct aws_client_bootstrap_options client_bootstrap_options;
    AWS_ZERO_STRUCT(client_bootstrap_options);
    client_bootstrap_options.event_loop_group = c_tester.el_group;
    client_bootstrap_options.host_resolver = c_tester.resolver;

    struct aws_client_bootstrap *client_bootstrap = aws_client_bootstrap_new(allocator, &client_bootstrap_options);
    ASSERT_NOT_NULL(client_bootstrap);

    struct aws_socket_channel_bootstrap_options client_channel_options;
    AWS_ZERO_STRUCT(client_channel_options);
    client_channel_options.bootstrap = client_bootstrap;
    client_channel_options.host_name = local_server_tester.endpoint.address;
    client_channel_options.port = local_server_tester.endpoint.port;
    client_channel_options.socket_options = &local_server_tester.socket_options;
    client_channel_options.creation_callback = s_creation_callback_test_channel_creation_callback;
    client_channel_options.setup_callback = s_socket_handler_test_client_setup_callback;
    client_channel_options.shutdown_callback = s_socket_handler_test_client_shutdown_callback;
    client_channel_options.user_data = &client_args;

    ASSERT_SUCCESS(aws_client_bootstrap_new_socket_channel(&client_channel_options));

    ASSERT_SUCCESS(aws_mutex_lock(&c_tester.mutex));

    /* wait for both ends to setup */
    ASSERT_SUCCESS(aws_condition_variable_wait_for_pred(
        &c_tester.condition_variable, &c_tester.mutex, TIMEOUT, s_channel_setup_predicate, &server_args));
    ASSERT_SUCCESS(aws_condition_variable_wait_for_pred(
        &c_tester.condition_variable, &c_tester.mutex, TIMEOUT, s_channel_setup_predicate, &client_args));

    ASSERT_TRUE(client_args.creation_callback_invoked);

    rw_handler_write(client_args.rw_handler, client_args.rw_slot, &msg_from_client);
    ASSERT_SUCCESS(aws_condition_variable_wait_for_pred(
        &c_tester.condition_variable, &c_tester.mutex, TIMEOUT, s_socket_test_read_predicate, &server_rw_args));

    rw_handler_write(server_args.rw_handler, server_args.rw_slot, &msg_from_server);
    ASSERT_SUCCESS(aws_condition_variable_wait_for_pred(
        &c_tester.condition_variable, &c_tester.mutex, TIMEOUT, s_socket_test_read_predicate, &client_rw_args));

    uint64_t ms_to_ns = aws_timestamp_convert(1, AWS_TIMESTAMP_MILLIS, AWS_TIMESTAMP_NANOS, NULL);

    aws_atomic_store_int(&c_tester.current_time_ns, (size_t)ms_to_ns);

    struct aws_crt_statistics_handler *stats_handler = aws_atomic_load_ptr(&c_tester.stats_handler);
    struct aws_statistics_handler_test_impl *stats_impl = stats_handler->impl;

    aws_mutex_lock(&stats_impl->lock);
    ASSERT_SUCCESS(aws_condition_variable_wait_for_pred(
        &stats_impl->signal, &stats_impl->lock, TIMEOUT, s_stats_processed_predicate, stats_handler));

    ASSERT_TRUE(stats_impl->total_bytes_read == msg_from_server.len);
    ASSERT_TRUE(stats_impl->total_bytes_written == msg_from_client.len);

    aws_mutex_unlock(&stats_impl->lock);

    aws_channel_shutdown(server_args.channel, AWS_OP_SUCCESS);

    ASSERT_SUCCESS(aws_condition_variable_wait_for_pred(
        &c_tester.condition_variable, &c_tester.mutex, TIMEOUT, s_channel_shutdown_predicate, &server_args));
    ASSERT_SUCCESS(aws_condition_variable_wait_for_pred(
        &c_tester.condition_variable, &c_tester.mutex, TIMEOUT, s_channel_shutdown_predicate, &client_args));

    aws_server_bootstrap_destroy_socket_listener(local_server_tester.server_bootstrap, local_server_tester.listener);
    ASSERT_SUCCESS(aws_condition_variable_wait_for_pred(
        &c_tester.condition_variable, &c_tester.mutex, TIMEOUT, s_listener_destroy_predicate, &server_args));

    aws_mutex_unlock(&c_tester.mutex);

    /* clean up */
    ASSERT_SUCCESS(s_local_server_tester_clean_up(&local_server_tester));

    aws_client_bootstrap_release(client_bootstrap);
    ASSERT_SUCCESS(s_socket_common_tester_clean_up(&c_tester));

    return AWS_OP_SUCCESS;
}

AWS_TEST_CASE(open_channel_statistics_test, s_open_channel_statistics_test)<|MERGE_RESOLUTION|>--- conflicted
+++ resolved
@@ -391,16 +391,6 @@
     };
 
     tester->listener = aws_server_bootstrap_new_socket_listener(&bootstrap_options);
-<<<<<<< HEAD
-    ASSERT_SUCCESS(aws_mutex_lock(args->mutex));
-    /* wait for listener to connected */
-    ASSERT_SUCCESS(
-        aws_condition_variable_wait_pred(args->condition_variable, args->mutex, s_listener_connected_predicate, args));
-    ASSERT_TRUE(args->error_code == AWS_OP_SUCCESS);
-    ASSERT_SUCCESS(aws_mutex_unlock(args->mutex));
-
-=======
->>>>>>> 0c93f4d0
     ASSERT_NOT_NULL(tester->listener);
     // if server setup properly, waiting for setup callback
 
