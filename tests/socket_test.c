/**
 * Copyright Amazon.com, Inc. or its affiliates. All Rights Reserved.
 * SPDX-License-Identifier: Apache-2.0.
 */

#include <aws/testing/aws_test_harness.h>

#include <aws/common/clock.h>
#include <aws/common/condition_variable.h>
#include <aws/common/string.h>
#include <aws/common/task_scheduler.h>

#include <aws/io/event_loop.h>
#include <aws/io/host_resolver.h>
#include <aws/io/socket.h>

#ifdef _MSC_VER
#    pragma warning(disable : 4996) /* strncpy */
#endif

#if USE_VSOCK
#    include <linux/vm_sockets.h>
#endif

// DEBUG WIP
#ifdef AWS_USE_DISPATCH_QUEUE
static bool s_use_dispatch_queue = true;
#else
static bool s_use_dispatch_queue = false;
#endif

struct local_listener_args {
    struct aws_socket *incoming;
    struct aws_mutex *mutex;
    struct aws_condition_variable *condition_variable;
    bool incoming_invoked;
    bool error_invoked;
};

static bool s_incoming_predicate(void *arg) {
    struct local_listener_args *listener_args = (struct local_listener_args *)arg;

    return listener_args->incoming_invoked || listener_args->error_invoked;
}

static void s_local_listener_incoming(
    struct aws_socket *socket,
    int error_code,
    struct aws_socket *new_socket,
    void *user_data) {
    (void)socket;
    struct local_listener_args *listener_args = (struct local_listener_args *)user_data;
    aws_mutex_lock(listener_args->mutex);

    if (!error_code) {
        listener_args->incoming = new_socket;
        listener_args->incoming_invoked = true;
    } else {
        listener_args->error_invoked = true;
    }
    aws_mutex_unlock(listener_args->mutex);
    aws_condition_variable_notify_one(listener_args->condition_variable);
}

struct local_outgoing_args {
    bool connect_invoked;
    bool error_invoked;
    int last_error;
    struct aws_mutex *mutex;
    struct aws_condition_variable *condition_variable;
};

static bool s_connection_completed_predicate(void *arg) {
    struct local_outgoing_args *outgoing_args = (struct local_outgoing_args *)arg;

    return outgoing_args->connect_invoked || outgoing_args->error_invoked;
}

static void s_local_outgoing_connection(struct aws_socket *socket, int error_code, void *user_data) {
    (void)socket;
    struct local_outgoing_args *outgoing_args = (struct local_outgoing_args *)user_data;

    aws_mutex_lock(outgoing_args->mutex);

    if (!error_code) {
        outgoing_args->connect_invoked = true;

    } else {
        outgoing_args->last_error = error_code;
        outgoing_args->error_invoked = true;
    }

    aws_mutex_unlock(outgoing_args->mutex);
    aws_condition_variable_notify_one(outgoing_args->condition_variable);
}

struct socket_io_args {
    struct aws_socket *socket;
    struct aws_byte_cursor *to_write;
    struct aws_byte_buf *to_read;
    struct aws_byte_buf *read_data;
    size_t amount_written;
    size_t amount_read;
    int error_code;
    bool close_completed;
    struct aws_mutex *mutex;
    struct aws_condition_variable condition_variable;
};

static void s_on_written(struct aws_socket *socket, int error_code, size_t amount_written, void *user_data) {
    (void)socket;
    struct socket_io_args *write_args = user_data;
    aws_mutex_lock(write_args->mutex);
    write_args->error_code = error_code;
    write_args->amount_written = amount_written;
    aws_mutex_unlock(write_args->mutex);
    aws_condition_variable_notify_one(&write_args->condition_variable);
}

static bool s_write_completed_predicate(void *arg) {
    struct socket_io_args *io_args = arg;

    return io_args->amount_written;
}

static void s_write_task(struct aws_task *task, void *args, enum aws_task_status status) {
    (void)task;
    (void)status;

    struct socket_io_args *io_args = args;
    aws_socket_write(io_args->socket, io_args->to_write, s_on_written, io_args);
}

static void s_read_task(struct aws_task *task, void *args, enum aws_task_status status) {
    (void)task;
    (void)status;

    struct socket_io_args *io_args = args;

    aws_mutex_lock(io_args->mutex);

    size_t read = 0;

    while (read < io_args->to_read->len) {
        size_t data_len = 0;

        if (aws_socket_read(io_args->socket, io_args->read_data, &data_len)) {
            if (AWS_IO_READ_WOULD_BLOCK == aws_last_error()) {
                /* we can't just loop here, since the socket may rely on the event-loop for actually getting
                 * the data, so schedule a task to force a context switch and give the socket a chance to catch up. */
                aws_mutex_unlock(io_args->mutex);
                aws_event_loop_schedule_task_now(io_args->socket->event_loop, task);
                return;
            }
            break;
        }

        read += data_len;
    }
    io_args->amount_read = read;

    aws_mutex_unlock(io_args->mutex);
    aws_condition_variable_notify_one(&io_args->condition_variable);
}

static bool s_read_task_predicate(void *arg) {
    struct socket_io_args *io_args = arg;

    return io_args->amount_read;
}

static void s_on_readable(struct aws_socket *socket, int error_code, void *user_data) {
    (void)socket;
    (void)user_data;
    (void)error_code;
}

static bool s_close_completed_predicate(void *arg) {
    struct socket_io_args *io_args = (struct socket_io_args *)arg;

    return io_args->close_completed;
}

static void s_socket_close_task(struct aws_task *task, void *args, enum aws_task_status status) {
    (void)task;
    (void)status;
    struct socket_io_args *io_args = args;
    aws_mutex_lock(io_args->mutex);
    aws_socket_close(io_args->socket);
    io_args->close_completed = true;
    aws_mutex_unlock(io_args->mutex);
    aws_condition_variable_notify_one(&io_args->condition_variable);
}

/* we have tests that need to check the error handling path, but it's damn near
   impossible to predictably make sockets fail, the best idea we have is to
   do something the OS won't allow for the access permissions (like attempt to listen
   on a port < 1024), but alas, what if you're running the build as root? This disables
   those tests if the user runs the build as a root user. */
static bool s_test_running_as_root(struct aws_allocator *alloc) {
    struct aws_socket_endpoint endpoint = {.address = "127.0.0.1", .port = 80};
    struct aws_socket socket;

    struct aws_socket_options options = {
        .type = AWS_SOCKET_STREAM,
        .domain = AWS_SOCKET_IPV4,
        .keep_alive_interval_sec = 0,
        .keep_alive_timeout_sec = 0,
        .connect_timeout_ms = 0,
        .keepalive = 0,
    };

    int err = aws_socket_init(&socket, alloc, &options);
    AWS_FATAL_ASSERT(!err);

    err = aws_socket_bind(&socket, &endpoint);
    err |= aws_socket_listen(&socket, 1024);
    bool is_root = !err;
    aws_socket_clean_up(&socket);
    return is_root;
}

static int s_test_socket_ex(
    struct aws_allocator *allocator,
    struct aws_socket_options *options,
    struct aws_socket_endpoint *local,
    struct aws_socket_endpoint *endpoint) {
    struct aws_event_loop *event_loop = aws_event_loop_new_default(allocator, aws_high_res_clock_get_ticks);

    ASSERT_NOT_NULL(event_loop, "Event loop creation failed with error: %s", aws_error_debug_str(aws_last_error()));
    ASSERT_SUCCESS(aws_event_loop_run(event_loop));

    struct aws_mutex mutex = AWS_MUTEX_INIT;
    struct aws_condition_variable condition_variable = AWS_CONDITION_VARIABLE_INIT;

    struct local_listener_args listener_args = {
        .mutex = &mutex,
        .condition_variable = &condition_variable,
        .incoming = NULL,
        .incoming_invoked = false,
        .error_invoked = false,
    };

    struct aws_socket listener;
    ASSERT_SUCCESS(aws_socket_init(&listener, allocator, options));

    ASSERT_SUCCESS(aws_socket_bind(&listener, endpoint));

    struct aws_socket_endpoint bound_endpoint;
    ASSERT_SUCCESS(aws_socket_get_bound_address(&listener, &bound_endpoint));
    ASSERT_INT_EQUALS(endpoint->port, bound_endpoint.port);
    ASSERT_STR_EQUALS(endpoint->address, bound_endpoint.address);

    if (options->type == AWS_SOCKET_STREAM || s_use_dispatch_queue) {
        ASSERT_SUCCESS(aws_socket_listen(&listener, 1024));
        ASSERT_SUCCESS(aws_socket_start_accept(&listener, event_loop, s_local_listener_incoming, &listener_args));
    }

    struct local_outgoing_args outgoing_args = {
        .mutex = &mutex, .condition_variable = &condition_variable, .connect_invoked = false, .error_invoked = false};

<<<<<<< HEAD
        struct aws_socket outgoing;
        ASSERT_SUCCESS(aws_socket_init(&outgoing, allocator, options));
        if (local && (strcmp(local->address, endpoint->address) != 0 || local->port != endpoint->port)) {
            ASSERT_SUCCESS(aws_socket_bind(&outgoing, local));
        }
        ASSERT_SUCCESS(
            aws_socket_connect(&outgoing, endpoint, event_loop, s_local_outgoing_connection, NULL, &outgoing_args));
=======
    struct aws_socket outgoing;
    ASSERT_SUCCESS(aws_socket_init(&outgoing, allocator, options));
    if (local && (strcmp(local->address, endpoint->address) != 0 || local->port != endpoint->port)) {
        ASSERT_SUCCESS(aws_socket_bind(&outgoing, local));
    }
    ASSERT_SUCCESS(aws_socket_connect(&outgoing, endpoint, event_loop, s_local_outgoing_connection, &outgoing_args));
>>>>>>> 68fa4412

    if (listener.options.type == AWS_SOCKET_STREAM || s_use_dispatch_queue) {
        ASSERT_SUCCESS(aws_mutex_lock(&mutex));
        ASSERT_SUCCESS(
            aws_condition_variable_wait_pred(&condition_variable, &mutex, s_incoming_predicate, &listener_args));
        ASSERT_SUCCESS(aws_mutex_unlock(&mutex));
    }
    ASSERT_SUCCESS(aws_mutex_lock(&mutex));
    ASSERT_SUCCESS(aws_condition_variable_wait_pred(
        &condition_variable, &mutex, s_connection_completed_predicate, &outgoing_args));
    ASSERT_SUCCESS(aws_mutex_unlock(&mutex));

    struct aws_socket *server_sock = &listener;

    if (options->type == AWS_SOCKET_STREAM || s_use_dispatch_queue) {
        ASSERT_TRUE(listener_args.incoming_invoked);
        ASSERT_FALSE(listener_args.error_invoked);
        server_sock = listener_args.incoming;
        ASSERT_TRUE(outgoing_args.connect_invoked);
        ASSERT_FALSE(outgoing_args.error_invoked);
        ASSERT_INT_EQUALS(options->domain, listener_args.incoming->options.domain);
        ASSERT_INT_EQUALS(options->type, listener_args.incoming->options.type);
    }

    ASSERT_SUCCESS(aws_socket_assign_to_event_loop(server_sock, event_loop));
    aws_socket_subscribe_to_readable_events(server_sock, s_on_readable, NULL);
    aws_socket_subscribe_to_readable_events(&outgoing, s_on_readable, NULL);

    /* now test the read and write across the connection. */
    const char read_data[] = "I'm a little teapot";
    char write_data[sizeof(read_data)] = {0};

    struct aws_byte_buf read_buffer = aws_byte_buf_from_array((const uint8_t *)read_data, sizeof(read_data));
    struct aws_byte_buf write_buffer = aws_byte_buf_from_array((const uint8_t *)write_data, sizeof(write_data));
    write_buffer.len = 0;

    struct aws_byte_cursor read_cursor = aws_byte_cursor_from_buf(&read_buffer);

    struct socket_io_args io_args = {
        .socket = &outgoing,
        .to_write = &read_cursor,
        .to_read = &read_buffer,
        .read_data = &write_buffer,
        .mutex = &mutex,
        .amount_read = 0,
        .amount_written = 0,
        .error_code = 0,
        .condition_variable = AWS_CONDITION_VARIABLE_INIT,
        .close_completed = false,
    };

    struct aws_task write_task = {
        .fn = s_write_task,
        .arg = &io_args,
    };

    aws_event_loop_schedule_task_now(event_loop, &write_task);
    ASSERT_SUCCESS(aws_mutex_lock(&mutex));
    aws_condition_variable_wait_pred(&io_args.condition_variable, &mutex, s_write_completed_predicate, &io_args);
    ASSERT_SUCCESS(aws_mutex_unlock(&mutex));
    ASSERT_INT_EQUALS(AWS_OP_SUCCESS, io_args.error_code);

    io_args.socket = server_sock;
    struct aws_task read_task = {
        .fn = s_read_task,
        .arg = &io_args,
    };

    aws_event_loop_schedule_task_now(event_loop, &read_task);
    ASSERT_SUCCESS(aws_mutex_lock(&mutex));
    aws_condition_variable_wait_pred(&io_args.condition_variable, &mutex, s_read_task_predicate, &io_args);
    ASSERT_SUCCESS(aws_mutex_unlock(&mutex));
    ASSERT_INT_EQUALS(AWS_OP_SUCCESS, io_args.error_code);
    ASSERT_BIN_ARRAYS_EQUALS(read_buffer.buffer, read_buffer.len, write_buffer.buffer, write_buffer.len);

    if (options->type != AWS_SOCKET_DGRAM) {
        memset((void *)write_data, 0, sizeof(write_data));
        write_buffer.len = 0;

        io_args.error_code = 0;
        io_args.amount_read = 0;
        io_args.amount_written = 0;
        io_args.socket = server_sock;
        aws_event_loop_schedule_task_now(event_loop, &write_task);
        ASSERT_SUCCESS(aws_mutex_lock(&mutex));
        aws_condition_variable_wait_pred(&io_args.condition_variable, &mutex, s_write_completed_predicate, &io_args);
        ASSERT_SUCCESS(aws_mutex_unlock(&mutex));
        ASSERT_INT_EQUALS(AWS_OP_SUCCESS, io_args.error_code);

        io_args.socket = &outgoing;
        aws_event_loop_schedule_task_now(event_loop, &read_task);
        ASSERT_SUCCESS(aws_mutex_lock(&mutex));
        aws_condition_variable_wait_pred(&io_args.condition_variable, &mutex, s_read_task_predicate, &io_args);
        ASSERT_SUCCESS(aws_mutex_unlock(&mutex));
        ASSERT_INT_EQUALS(AWS_OP_SUCCESS, io_args.error_code);
        ASSERT_BIN_ARRAYS_EQUALS(read_buffer.buffer, read_buffer.len, write_buffer.buffer, write_buffer.len);
    }

    struct aws_task close_task = {
        .fn = s_socket_close_task,
        .arg = &io_args,
    };

    if (listener_args.incoming) {
        io_args.socket = listener_args.incoming;
        io_args.close_completed = false;
        aws_event_loop_schedule_task_now(event_loop, &close_task);
        ASSERT_SUCCESS(aws_mutex_lock(&mutex));
        aws_condition_variable_wait_pred(&io_args.condition_variable, &mutex, s_close_completed_predicate, &io_args);
        ASSERT_SUCCESS(aws_mutex_unlock(&mutex));

        aws_socket_clean_up(listener_args.incoming);
        aws_mem_release(allocator, listener_args.incoming);
    }

    io_args.socket = &outgoing;
    io_args.close_completed = false;
    aws_event_loop_schedule_task_now(event_loop, &close_task);
    ASSERT_SUCCESS(aws_mutex_lock(&mutex));
    aws_condition_variable_wait_pred(&io_args.condition_variable, &mutex, s_close_completed_predicate, &io_args);
    ASSERT_SUCCESS(aws_mutex_unlock(&mutex));

    aws_socket_clean_up(&outgoing);

    io_args.socket = &listener;
    io_args.close_completed = false;
    aws_event_loop_schedule_task_now(event_loop, &close_task);
    ASSERT_SUCCESS(aws_mutex_lock(&mutex));
    aws_condition_variable_wait_pred(&io_args.condition_variable, &mutex, s_close_completed_predicate, &io_args);
    ASSERT_SUCCESS(aws_mutex_unlock(&mutex));

    aws_socket_clean_up(&listener);

    aws_event_loop_destroy(event_loop);

    // DEBUG WIP, sleep to wait for reference release
    aws_thread_current_sleep(3000000000);

    return 0;
}

static int s_test_socket(
    struct aws_allocator *allocator,
    struct aws_socket_options *options,
    struct aws_socket_endpoint *endpoint) {

    return s_test_socket_ex(allocator, options, NULL, endpoint);
}

static int s_test_local_socket_communication(struct aws_allocator *allocator, void *ctx) {
    (void)ctx;

    struct aws_socket_options options;
    AWS_ZERO_STRUCT(options);
    options.connect_timeout_ms = 3000;
    options.type = AWS_SOCKET_STREAM;
    options.domain = AWS_SOCKET_LOCAL;

    uint64_t timestamp = 0;
    ASSERT_SUCCESS(aws_sys_clock_get_ticks(&timestamp));
    struct aws_socket_endpoint endpoint;
    AWS_ZERO_STRUCT(endpoint);
    aws_socket_endpoint_init_local_address_for_test(&endpoint);

    return s_test_socket(allocator, &options, &endpoint);
}

AWS_TEST_CASE(local_socket_communication, s_test_local_socket_communication)

static int s_test_tcp_socket_communication(struct aws_allocator *allocator, void *ctx) {
    (void)ctx;

    struct aws_socket_options options;
    AWS_ZERO_STRUCT(options);
    options.connect_timeout_ms = 3000;
    options.keepalive = true;
    options.keep_alive_interval_sec = 1000;
    options.keep_alive_timeout_sec = 60000;
    options.type = AWS_SOCKET_STREAM;
    options.domain = AWS_SOCKET_IPV4;

    struct aws_socket_endpoint endpoint = {.address = "127.0.0.1", .port = 8127};

    return s_test_socket(allocator, &options, &endpoint);
}

AWS_TEST_CASE(tcp_socket_communication, s_test_tcp_socket_communication)

static int s_test_socket_with_bind_to_interface(struct aws_allocator *allocator, void *ctx) {
    (void)ctx;
    struct aws_socket_options options;
    AWS_ZERO_STRUCT(options);
    options.connect_timeout_ms = 3000;
    options.keepalive = true;
    options.keep_alive_interval_sec = 1000;
    options.keep_alive_timeout_sec = 60000;
    options.type = AWS_SOCKET_STREAM;
    options.domain = AWS_SOCKET_IPV4;
#if defined(AWS_OS_APPLE)
    strncpy(options.network_interface_name, "lo0", AWS_NETWORK_INTERFACE_NAME_MAX);
#else
    strncpy(options.network_interface_name, "lo", AWS_NETWORK_INTERFACE_NAME_MAX);
#endif
    struct aws_socket_endpoint endpoint = {.address = "127.0.0.1", .port = 8128};
    if (s_test_socket(allocator, &options, &endpoint)) {
#if !defined(AWS_OS_APPLE) && !defined(AWS_OS_LINUX)
        if (aws_last_error() == AWS_ERROR_PLATFORM_NOT_SUPPORTED) {
            return AWS_OP_SKIP;
        }
#endif
        ASSERT_TRUE(false, "s_test_socket() failed");
    }
    options.type = AWS_SOCKET_DGRAM;
    options.domain = AWS_SOCKET_IPV4;
    ASSERT_SUCCESS(s_test_socket(allocator, &options, &endpoint));

    struct aws_socket_endpoint endpoint_ipv6 = {.address = "::1", .port = 8129};
    options.type = AWS_SOCKET_STREAM;
    options.domain = AWS_SOCKET_IPV6;
    if (s_test_socket(allocator, &options, &endpoint_ipv6)) {
        /* Skip test if server can't bind to address (e.g. Codebuild's ubuntu runners don't allow IPv6) */
        if (aws_last_error() == AWS_IO_SOCKET_INVALID_ADDRESS) {
            return AWS_OP_SKIP;
        }
        ASSERT_TRUE(false, "s_test_socket() failed");
    }

    return AWS_OP_SUCCESS;
}
AWS_TEST_CASE(test_socket_with_bind_to_interface, s_test_socket_with_bind_to_interface)

static int s_test_socket_with_bind_to_invalid_interface(struct aws_allocator *allocator, void *ctx) {
    (void)ctx;
    struct aws_socket_options options;
    AWS_ZERO_STRUCT(options);
    options.connect_timeout_ms = 3000;
    options.keepalive = true;
    options.keep_alive_interval_sec = 1000;
    options.keep_alive_timeout_sec = 60000;
    options.type = AWS_SOCKET_STREAM;
    options.domain = AWS_SOCKET_IPV4;
    strncpy(options.network_interface_name, "invalid", AWS_NETWORK_INTERFACE_NAME_MAX);
    struct aws_socket outgoing;
#if defined(AWS_OS_APPLE) || defined(AWS_OS_LINUX)
    ASSERT_ERROR(AWS_IO_SOCKET_INVALID_OPTIONS, aws_socket_init(&outgoing, allocator, &options));
#else
    ASSERT_ERROR(AWS_ERROR_PLATFORM_NOT_SUPPORTED, aws_socket_init(&outgoing, allocator, &options));
#endif
    return AWS_OP_SUCCESS;
}
AWS_TEST_CASE(test_socket_with_bind_to_invalid_interface, s_test_socket_with_bind_to_invalid_interface)

#if defined(USE_VSOCK)
static int s_test_vsock_loopback_socket_communication(struct aws_allocator *allocator, void *ctx) {
/* Without vsock loopback it's difficult to test vsock functionality.
 * Also note that having this defined does not guarantee that it's available
 * for use and there's no path to figure out dynamically if it can be used. */
#    if defined(VMADDR_CID_LOCAL)
    (void)ctx;

    struct aws_socket_options options;
    AWS_ZERO_STRUCT(options);
    options.connect_timeout_ms = 3000;
    options.type = AWS_SOCKET_STREAM;
    options.domain = AWS_SOCKET_VSOCK;

    struct aws_socket_endpoint endpoint = {.address = "1" /* VMADDR_CID_LOCAL */, .port = 8127};

    return s_test_socket(allocator, &options, &endpoint);
#    else
    return 0;
#    endif
}

AWS_TEST_CASE(vsock_loopback_socket_communication, s_test_vsock_loopback_socket_communication)
#endif

static int s_test_udp_socket_communication(struct aws_allocator *allocator, void *ctx) {
    (void)ctx;

    struct aws_socket_options options;
    AWS_ZERO_STRUCT(options);
    options.connect_timeout_ms = 3000;
    options.type = AWS_SOCKET_DGRAM;
    options.domain = AWS_SOCKET_IPV4;

    struct aws_socket_endpoint endpoint = {.address = "127.0.0.1", .port = 8126};

    return s_test_socket(allocator, &options, &endpoint);
}

AWS_TEST_CASE(udp_socket_communication, s_test_udp_socket_communication)

static int s_test_udp_bind_connect_communication(struct aws_allocator *allocator, void *ctx) {
    (void)ctx;

    struct aws_socket_options options;
    AWS_ZERO_STRUCT(options);
    options.connect_timeout_ms = 3000;
    options.type = AWS_SOCKET_DGRAM;
    options.domain = AWS_SOCKET_IPV4;

    struct aws_socket_endpoint local = {.address = "127.0.0.1", .port = 4242};
    struct aws_socket_endpoint endpoint = {.address = "127.0.0.1", .port = 8126};

    return s_test_socket_ex(allocator, &options, &local, &endpoint);
}
AWS_TEST_CASE(udp_bind_connect_communication, s_test_udp_bind_connect_communication)

struct test_host_callback_data {
    struct aws_host_address a_address;
    struct aws_mutex *mutex;
    bool has_a_address;
    struct aws_condition_variable condition_variable;
    bool invoked;
};

static bool s_test_host_resolved_predicate(void *arg) {
    struct test_host_callback_data *callback_data = arg;

    return callback_data->invoked;
}

static void s_test_host_resolver_shutdown_callback(void *user_data) {
    struct test_host_callback_data *callback_data = user_data;

    aws_mutex_lock(callback_data->mutex);
    callback_data->invoked = true;
    aws_mutex_unlock(callback_data->mutex);

    aws_condition_variable_notify_one(&callback_data->condition_variable);
}

static void s_test_host_resolved_test_callback(
    struct aws_host_resolver *resolver,
    const struct aws_string *host_name,
    int err_code,
    const struct aws_array_list *host_addresses,
    void *user_data) {

    (void)resolver;
    (void)host_name;
    (void)err_code;

    struct test_host_callback_data *callback_data = user_data;

    aws_mutex_lock(callback_data->mutex);
    struct aws_host_address *host_address = NULL;

    if (aws_array_list_length(host_addresses) == 1) {
        aws_array_list_get_at_ptr(host_addresses, (void **)&host_address, 0);

        aws_host_address_copy(host_address, &callback_data->a_address);
        callback_data->has_a_address = true;
    }

    callback_data->invoked = true;
    aws_mutex_unlock(callback_data->mutex);
    aws_condition_variable_notify_one(&callback_data->condition_variable);
}

static int s_test_connect_timeout(struct aws_allocator *allocator, void *ctx) {
    (void)ctx;

    aws_io_library_init(allocator);

    struct aws_event_loop_group *el_group = aws_event_loop_group_new_default(allocator, 1, NULL);
    struct aws_event_loop *event_loop = aws_event_loop_group_get_next_loop(el_group);
    ASSERT_NOT_NULL(event_loop, "Event loop creation failed with error: %s", aws_error_debug_str(aws_last_error()));

    struct aws_mutex mutex = AWS_MUTEX_INIT;
    struct aws_condition_variable condition_variable = AWS_CONDITION_VARIABLE_INIT;

    struct aws_socket_options options;
    AWS_ZERO_STRUCT(options);
    options.connect_timeout_ms = 1000;
    options.type = AWS_SOCKET_STREAM;
    options.domain = AWS_SOCKET_IPV4;

    struct aws_host_resolver_default_options resolver_options = {
        .el_group = el_group,
        .max_entries = 2,
    };
    struct aws_host_resolver *resolver = aws_host_resolver_new_default(allocator, &resolver_options);

    struct aws_host_resolution_config resolution_config = {
        .impl = aws_default_dns_resolve, .impl_data = NULL, .max_ttl = 1};

    struct test_host_callback_data host_callback_data = {
        .condition_variable = AWS_CONDITION_VARIABLE_INIT,
        .invoked = false,
        .has_a_address = false,
        .mutex = &mutex,
    };

    /* This ec2 instance sits in a VPC that makes sure port 81 is black-holed (no TCP SYN should be received). */
    struct aws_string *host_name = aws_string_new_from_c_str(allocator, "ec2-54-158-231-48.compute-1.amazonaws.com");
    ASSERT_SUCCESS(aws_host_resolver_resolve_host(
        resolver, host_name, s_test_host_resolved_test_callback, &resolution_config, &host_callback_data));

    aws_mutex_lock(&mutex);
    aws_condition_variable_wait_pred(
        &host_callback_data.condition_variable, &mutex, s_test_host_resolved_predicate, &host_callback_data);
    aws_mutex_unlock(&mutex);

    aws_host_resolver_release(resolver);

    ASSERT_TRUE(host_callback_data.has_a_address);

    struct aws_socket_endpoint endpoint = {.port = 81};
    snprintf(endpoint.address, sizeof(endpoint.address), "%s", aws_string_bytes(host_callback_data.a_address.address));

    aws_string_destroy((void *)host_name);
    aws_host_address_clean_up(&host_callback_data.a_address);

    struct local_outgoing_args outgoing_args = {
        .mutex = &mutex,
        .condition_variable = &condition_variable,
        .connect_invoked = false,
        .error_invoked = false,
    };

<<<<<<< HEAD
        struct aws_socket outgoing;
        ASSERT_SUCCESS(aws_socket_init(&outgoing, allocator, &options));
        ASSERT_SUCCESS(
            aws_socket_connect(&outgoing, &endpoint, event_loop, s_local_outgoing_connection, NULL, &outgoing_args));
        aws_mutex_lock(&mutex);
        ASSERT_SUCCESS(aws_condition_variable_wait_pred(
            &condition_variable, &mutex, s_connection_completed_predicate, &outgoing_args));
        aws_mutex_unlock(&mutex);
        ASSERT_INT_EQUALS(AWS_IO_SOCKET_TIMEOUT, outgoing_args.last_error);
=======
    struct aws_socket outgoing;
    ASSERT_SUCCESS(aws_socket_init(&outgoing, allocator, &options));
    ASSERT_SUCCESS(aws_socket_connect(&outgoing, &endpoint, event_loop, s_local_outgoing_connection, &outgoing_args));
    aws_mutex_lock(&mutex);
    ASSERT_SUCCESS(aws_condition_variable_wait_pred(
        &condition_variable, &mutex, s_connection_completed_predicate, &outgoing_args));
    aws_mutex_unlock(&mutex);
    ASSERT_INT_EQUALS(AWS_IO_SOCKET_TIMEOUT, outgoing_args.last_error);
>>>>>>> 68fa4412

    aws_socket_clean_up(&outgoing);
    aws_event_loop_group_release(el_group);

    aws_io_library_clean_up();

    return 0;
}

AWS_TEST_CASE(connect_timeout, s_test_connect_timeout)

static int s_test_connect_timeout_cancelation(struct aws_allocator *allocator, void *ctx) {
    (void)ctx;

    aws_io_library_init(allocator);

    struct aws_event_loop_group *el_group = aws_event_loop_group_new_default(allocator, 1, NULL);
    struct aws_event_loop *event_loop = aws_event_loop_group_get_next_loop(el_group);
    ASSERT_NOT_NULL(event_loop, "Event loop creation failed with error: %s", aws_error_debug_str(aws_last_error()));

    struct aws_mutex mutex = AWS_MUTEX_INIT;
    struct aws_condition_variable condition_variable = AWS_CONDITION_VARIABLE_INIT;

    struct aws_socket_options options;
    AWS_ZERO_STRUCT(options);
    options.connect_timeout_ms = 1000;
    options.type = AWS_SOCKET_STREAM;
    options.domain = AWS_SOCKET_IPV4;

    struct test_host_callback_data host_callback_data = {
        .condition_variable = AWS_CONDITION_VARIABLE_INIT,
        .invoked = false,
        .has_a_address = false,
        .mutex = &mutex,
    };

    struct aws_shutdown_callback_options shutdown_options = {
        .shutdown_callback_fn = s_test_host_resolver_shutdown_callback,
        .shutdown_callback_user_data = &host_callback_data,
    };
    shutdown_options.shutdown_callback_fn = s_test_host_resolver_shutdown_callback;

    struct aws_host_resolver_default_options resolver_options = {
        .el_group = el_group,
        .max_entries = 2,
        .shutdown_options = &shutdown_options,
    };
    struct aws_host_resolver *resolver = aws_host_resolver_new_default(allocator, &resolver_options);

    struct aws_host_resolution_config resolution_config = {
        .impl = aws_default_dns_resolve, .impl_data = NULL, .max_ttl = 1};

    /* This ec2 instance sits in a VPC that makes sure port 81 is black-holed (no TCP SYN should be received). */
    struct aws_string *host_name = aws_string_new_from_c_str(allocator, "ec2-54-158-231-48.compute-1.amazonaws.com");
    ASSERT_SUCCESS(aws_host_resolver_resolve_host(
        resolver, host_name, s_test_host_resolved_test_callback, &resolution_config, &host_callback_data));

    aws_mutex_lock(&mutex);
    aws_condition_variable_wait_pred(
        &host_callback_data.condition_variable, &mutex, s_test_host_resolved_predicate, &host_callback_data);
    host_callback_data.invoked = false;
    aws_mutex_unlock(&mutex);

    aws_host_resolver_release(resolver);
    /* wait for shutdown callback */
    aws_mutex_lock(&mutex);
    aws_condition_variable_wait_pred(
        &host_callback_data.condition_variable, &mutex, s_test_host_resolved_predicate, &host_callback_data);
    aws_mutex_unlock(&mutex);

    ASSERT_TRUE(host_callback_data.has_a_address);

    struct aws_socket_endpoint endpoint = {.port = 81};
    snprintf(endpoint.address, sizeof(endpoint.address), "%s", aws_string_bytes(host_callback_data.a_address.address));

    aws_string_destroy((void *)host_name);
    aws_host_address_clean_up(&host_callback_data.a_address);

    struct local_outgoing_args outgoing_args = {
        .mutex = &mutex,
        .condition_variable = &condition_variable,
        .connect_invoked = false,
        .error_invoked = false,
    };

<<<<<<< HEAD
        struct aws_socket outgoing;
        ASSERT_SUCCESS(aws_socket_init(&outgoing, allocator, &options));
        ASSERT_SUCCESS(
            aws_socket_connect(&outgoing, &endpoint, event_loop, s_local_outgoing_connection, NULL, &outgoing_args));
=======
    struct aws_socket outgoing;
    ASSERT_SUCCESS(aws_socket_init(&outgoing, allocator, &options));
    ASSERT_SUCCESS(aws_socket_connect(&outgoing, &endpoint, event_loop, s_local_outgoing_connection, &outgoing_args));
>>>>>>> 68fa4412

    aws_event_loop_group_release(el_group);

    aws_thread_join_all_managed();

    ASSERT_INT_EQUALS(AWS_IO_EVENT_LOOP_SHUTDOWN, outgoing_args.last_error);
    aws_socket_clean_up(&outgoing);

    aws_io_library_clean_up();

    return 0;
}

AWS_TEST_CASE(connect_timeout_cancelation, s_test_connect_timeout_cancelation)

struct error_test_args {
    int error_code;
    struct aws_mutex mutex;
    struct aws_condition_variable condition_variable;
};

static void s_null_sock_connection(struct aws_socket *socket, int error_code, void *user_data) {
    (void)socket;
    struct error_test_args *error_args = (struct error_test_args *)user_data;

    aws_mutex_lock(&error_args->mutex);
    if (error_code) {
        error_args->error_code = error_code;
    }
    aws_socket_close(socket);
    aws_condition_variable_notify_one(&error_args->condition_variable);
    aws_mutex_unlock(&error_args->mutex);
}

static int s_test_outgoing_local_sock_errors(struct aws_allocator *allocator, void *ctx) {
    (void)ctx;

    struct aws_event_loop *event_loop = aws_event_loop_new_default(allocator, aws_high_res_clock_get_ticks);

    ASSERT_NOT_NULL(event_loop, "Event loop creation failed with error: %s", aws_error_debug_str(aws_last_error()));
    ASSERT_SUCCESS(aws_event_loop_run(event_loop));

    struct aws_socket_options options;
    AWS_ZERO_STRUCT(options);
    options.connect_timeout_ms = 1000;
    options.type = AWS_SOCKET_STREAM;
    options.domain = AWS_SOCKET_LOCAL;

    struct aws_socket_endpoint endpoint = {.address = ""};

    struct error_test_args args = {
        .error_code = 0,
        .mutex = AWS_MUTEX_INIT,
        .condition_variable = AWS_CONDITION_VARIABLE_INIT,
    };

    struct aws_socket outgoing;
    ASSERT_SUCCESS(aws_socket_init(&outgoing, allocator, &options));

<<<<<<< HEAD
        ASSERT_FAILS(aws_socket_connect(&outgoing, &endpoint, event_loop, s_null_sock_connection, NULL, &args));
        ASSERT_TRUE(
            aws_last_error() == AWS_IO_SOCKET_CONNECTION_REFUSED || aws_last_error() == AWS_ERROR_FILE_INVALID_PATH);
=======
    ASSERT_FAILS(aws_socket_connect(&outgoing, &endpoint, event_loop, s_null_sock_connection, &args));
    ASSERT_TRUE(
        aws_last_error() == AWS_IO_SOCKET_CONNECTION_REFUSED || aws_last_error() == AWS_ERROR_FILE_INVALID_PATH);
>>>>>>> 68fa4412

    aws_socket_clean_up(&outgoing);
    aws_event_loop_destroy(event_loop);

    return 0;
}

AWS_TEST_CASE(outgoing_local_sock_errors, s_test_outgoing_local_sock_errors)

static bool s_outgoing_tcp_error_predicate(void *args) {
    struct error_test_args *test_args = (struct error_test_args *)args;

    return test_args->error_code != 0;
}

static int s_test_outgoing_tcp_sock_error(struct aws_allocator *allocator, void *ctx) {
    (void)ctx;
    struct aws_event_loop *event_loop = aws_event_loop_new_default(allocator, aws_high_res_clock_get_ticks);

    ASSERT_NOT_NULL(event_loop, "Event loop creation failed with error: %s", aws_error_debug_str(aws_last_error()));
    ASSERT_SUCCESS(aws_event_loop_run(event_loop));

    struct aws_socket_options options;
    AWS_ZERO_STRUCT(options);
    options.connect_timeout_ms = 50000;
    options.type = AWS_SOCKET_STREAM;
    options.domain = AWS_SOCKET_IPV4;

    struct aws_socket_endpoint endpoint = {
        .address = "127.0.0.1",
        .port = 1567,
    };

    struct error_test_args args = {
        .error_code = 0,
        .mutex = AWS_MUTEX_INIT,
        .condition_variable = AWS_CONDITION_VARIABLE_INIT,
    };

<<<<<<< HEAD
        struct aws_socket outgoing;
        ASSERT_SUCCESS(aws_socket_init(&outgoing, allocator, &options));
        /* tcp connect is non-blocking, it should return success, but the error callback will be invoked. */
        ASSERT_SUCCESS(aws_socket_connect(&outgoing, &endpoint, event_loop, s_null_sock_connection, NULL, &args));
        ASSERT_SUCCESS(aws_mutex_lock(&args.mutex));
        ASSERT_SUCCESS(aws_condition_variable_wait_pred(
            &args.condition_variable, &args.mutex, s_outgoing_tcp_error_predicate, &args));
        ASSERT_SUCCESS(aws_mutex_unlock(&args.mutex));
        ASSERT_INT_EQUALS(AWS_IO_SOCKET_CONNECTION_REFUSED, args.error_code);

        aws_socket_clean_up(&outgoing);
        aws_event_loop_destroy(event_loop);
=======
    struct aws_socket outgoing;
    ASSERT_SUCCESS(aws_socket_init(&outgoing, allocator, &options));
    int result = aws_socket_connect(&outgoing, &endpoint, event_loop, s_null_sock_connection, &args);
#ifdef __FreeBSD__
    /**
     * FreeBSD doesn't seem to respect the O_NONBLOCK or SOCK_NONBLOCK flag. It fails immediately when trying to
     * connect to a socket which is not listening. This is flaky and works sometimes, but we don't know why. Since this
     * test does not aim to test for that, skip it in that case.
     */
    if (result != AWS_ERROR_SUCCESS) {
        ASSERT_INT_EQUALS(AWS_IO_SOCKET_CONNECTION_REFUSED, aws_last_error());
        result = AWS_OP_SKIP;
        goto cleanup;
>>>>>>> 68fa4412
    }
#endif
    ASSERT_SUCCESS(result);
    ASSERT_SUCCESS(aws_mutex_lock(&args.mutex));
    ASSERT_SUCCESS(
        aws_condition_variable_wait_pred(&args.condition_variable, &args.mutex, s_outgoing_tcp_error_predicate, &args));
    ASSERT_SUCCESS(aws_mutex_unlock(&args.mutex));
    ASSERT_INT_EQUALS(AWS_IO_SOCKET_CONNECTION_REFUSED, args.error_code);
    result = AWS_OP_SUCCESS;

    goto cleanup; /* to avoid unused label warning on systems other than FreeBSD */
cleanup:
    aws_socket_clean_up(&outgoing);
    aws_event_loop_destroy(event_loop);
    return result;
}
AWS_TEST_CASE(outgoing_tcp_sock_error, s_test_outgoing_tcp_sock_error)

static int s_test_incoming_tcp_sock_errors(struct aws_allocator *allocator, void *ctx) {
    (void)ctx;
    if (!s_test_running_as_root(allocator)) {
        struct aws_event_loop *event_loop = aws_event_loop_new_default(allocator, aws_high_res_clock_get_ticks);

        ASSERT_NOT_NULL(event_loop, "Event loop creation failed with error: %s", aws_error_debug_str(aws_last_error()));
        ASSERT_SUCCESS(aws_event_loop_run(event_loop));

        struct aws_socket_options options;
        AWS_ZERO_STRUCT(options);
        options.connect_timeout_ms = 1000;
        options.type = AWS_SOCKET_STREAM;
        options.domain = AWS_SOCKET_IPV4;

        struct aws_socket_endpoint endpoint = {
            .address = "127.0.0.1",
            .port = 80,
        };

        struct aws_socket incoming;
        ASSERT_SUCCESS(aws_socket_init(&incoming, allocator, &options));
        ASSERT_ERROR(AWS_ERROR_NO_PERMISSION, aws_socket_bind(&incoming, &endpoint));

        aws_socket_clean_up(&incoming);
        aws_event_loop_destroy(event_loop);
    }
    return 0;
}

AWS_TEST_CASE(incoming_tcp_sock_errors, s_test_incoming_tcp_sock_errors)

static int s_test_incoming_duplicate_tcp_bind_errors(struct aws_allocator *allocator, void *ctx) {
    (void)ctx;
    struct aws_event_loop *event_loop = aws_event_loop_new_default(allocator, aws_high_res_clock_get_ticks);

    ASSERT_NOT_NULL(event_loop, "Event loop creation failed with error: %s", aws_error_debug_str(aws_last_error()));
    ASSERT_SUCCESS(aws_event_loop_run(event_loop));

    struct aws_socket_options options;
    AWS_ZERO_STRUCT(options);
    options.connect_timeout_ms = 1000;
    options.type = AWS_SOCKET_STREAM;
    options.domain = AWS_SOCKET_IPV4;

    struct aws_socket_endpoint endpoint = {
        .address = "127.0.0.1",
        .port = 30123,
    };

    struct aws_socket incoming;
    ASSERT_SUCCESS(aws_socket_init(&incoming, allocator, &options));
    ASSERT_SUCCESS(aws_socket_bind(&incoming, &endpoint));
    ASSERT_SUCCESS(aws_socket_listen(&incoming, 1024));
    struct aws_socket duplicate_bind;
    ASSERT_SUCCESS(aws_socket_init(&duplicate_bind, allocator, &options));
    ASSERT_ERROR(AWS_IO_SOCKET_ADDRESS_IN_USE, aws_socket_bind(&duplicate_bind, &endpoint));

    aws_socket_close(&duplicate_bind);
    aws_socket_clean_up(&duplicate_bind);
    aws_socket_close(&incoming);
    aws_socket_clean_up(&incoming);
    aws_event_loop_destroy(event_loop);
    return 0;
}

AWS_TEST_CASE(incoming_duplicate_tcp_bind_errors, s_test_incoming_duplicate_tcp_bind_errors)

/* Ensure that binding to port 0 results in OS assigning a port */
static int s_test_bind_on_zero_port(
    struct aws_allocator *allocator,
    enum aws_socket_type sock_type,
    enum aws_socket_domain sock_domain,
    const char *address) {

    struct aws_event_loop *event_loop = aws_event_loop_new_default(allocator, aws_high_res_clock_get_ticks);

    ASSERT_NOT_NULL(event_loop, "Event loop creation failed with error: %s", aws_error_debug_str(aws_last_error()));
    ASSERT_SUCCESS(aws_event_loop_run(event_loop));

    struct aws_socket_options options;
    AWS_ZERO_STRUCT(options);
    options.connect_timeout_ms = 1000;
    options.type = sock_type;
    options.domain = sock_domain;

    struct aws_socket_endpoint endpoint = {
        .port = 0 /* important: must be 0 for this test */,
    };
    strncpy(endpoint.address, address, sizeof(endpoint.address));

    struct aws_socket incoming;
    ASSERT_SUCCESS(aws_socket_init(&incoming, allocator, &options));

    /* ensure address query fails if socket isn't bound yet */
    struct aws_socket_endpoint local_address1;
    ASSERT_FAILS(aws_socket_get_bound_address(&incoming, &local_address1));

    ASSERT_SUCCESS(aws_socket_bind(&incoming, &endpoint));

    ASSERT_SUCCESS(aws_socket_get_bound_address(&incoming, &local_address1));

    if (sock_type != AWS_SOCKET_DGRAM) {
        ASSERT_SUCCESS(aws_socket_listen(&incoming, 1024));
    }

    ASSERT_TRUE(local_address1.port > 0);
    ASSERT_STR_EQUALS(address, local_address1.address);

    /* ensure that querying again gets the same results */
    struct aws_socket_endpoint local_address2;
    ASSERT_SUCCESS(aws_socket_get_bound_address(&incoming, &local_address2));
    ASSERT_INT_EQUALS(local_address1.port, local_address2.port);
    ASSERT_STR_EQUALS(local_address1.address, local_address2.address);

    aws_socket_close(&incoming);
    aws_socket_clean_up(&incoming);
    aws_event_loop_destroy(event_loop);
    return 0;
}

static int s_bind_on_zero_port_tcp_ipv4(struct aws_allocator *allocator, void *ctx) {
    (void)ctx;
    return s_test_bind_on_zero_port(allocator, AWS_SOCKET_STREAM, AWS_SOCKET_IPV4, "127.0.0.1");
}
AWS_TEST_CASE(bind_on_zero_port_tcp_ipv4, s_bind_on_zero_port_tcp_ipv4)

static int s_bind_on_zero_port_udp_ipv4(struct aws_allocator *allocator, void *ctx) {
    (void)ctx;
    return s_test_bind_on_zero_port(allocator, AWS_SOCKET_DGRAM, AWS_SOCKET_IPV4, "127.0.0.1");
}
AWS_TEST_CASE(bind_on_zero_port_udp_ipv4, s_bind_on_zero_port_udp_ipv4)

static int s_test_incoming_udp_sock_errors(struct aws_allocator *allocator, void *ctx) {
    (void)ctx;
    if (!s_test_running_as_root(allocator)) {

        struct aws_event_loop *event_loop = aws_event_loop_new_default(allocator, aws_high_res_clock_get_ticks);

        ASSERT_NOT_NULL(event_loop, "Event loop creation failed with error: %s", aws_error_debug_str(aws_last_error()));
        ASSERT_SUCCESS(aws_event_loop_run(event_loop));

        struct aws_socket_options options;
        AWS_ZERO_STRUCT(options);
        options.connect_timeout_ms = 1000;
        options.type = AWS_SOCKET_DGRAM;
        options.domain = AWS_SOCKET_IPV4;

        /* hit a endpoint that will not send me a SYN packet. */
        struct aws_socket_endpoint endpoint = {
            .address = "127.0",
            .port = 80,
        };

        struct aws_socket incoming;
        ASSERT_SUCCESS(aws_socket_init(&incoming, allocator, &options));
        ASSERT_FAILS(aws_socket_bind(&incoming, &endpoint));
        int error = aws_last_error();
        ASSERT_TRUE(AWS_IO_SOCKET_INVALID_ADDRESS == error || AWS_ERROR_NO_PERMISSION == error);

        aws_socket_clean_up(&incoming);
        aws_event_loop_destroy(event_loop);
    }
    return 0;
}

AWS_TEST_CASE(incoming_udp_sock_errors, s_test_incoming_udp_sock_errors)

static void s_on_null_readable_notification(struct aws_socket *socket, int error_code, void *user_data) {
    (void)socket;
    (void)error_code;
    (void)user_data;
}

static int s_test_wrong_thread_read_write_fails(struct aws_allocator *allocator, void *ctx) {
    (void)ctx;
    struct aws_event_loop *event_loop = aws_event_loop_new_default(allocator, aws_high_res_clock_get_ticks);

    ASSERT_NOT_NULL(event_loop, "Event loop creation failed with error: %s", aws_error_debug_str(aws_last_error()));
    ASSERT_SUCCESS(aws_event_loop_run(event_loop));

    struct aws_socket_options options;
    AWS_ZERO_STRUCT(options);
    options.connect_timeout_ms = 1000;
    options.type = AWS_SOCKET_DGRAM;
    options.domain = AWS_SOCKET_IPV4;

    struct aws_socket_endpoint endpoint = {
        .address = "127.0.0.1",
        .port = 50000,
    };

    struct aws_socket socket;
    ASSERT_SUCCESS(aws_socket_init(&socket, allocator, &options));
    aws_socket_bind(&socket, &endpoint);
    aws_socket_assign_to_event_loop(&socket, event_loop);
    aws_socket_subscribe_to_readable_events(&socket, s_on_null_readable_notification, NULL);
    size_t amount_read = 0;
    ASSERT_ERROR(AWS_ERROR_IO_EVENT_LOOP_THREAD_ONLY, aws_socket_read(&socket, NULL, &amount_read));
    ASSERT_ERROR(AWS_ERROR_IO_EVENT_LOOP_THREAD_ONLY, aws_socket_write(&socket, NULL, NULL, NULL));

    struct aws_mutex mutex = AWS_MUTEX_INIT;

    struct socket_io_args io_args;
    io_args.socket = &socket;
    io_args.close_completed = false;
    io_args.condition_variable = (struct aws_condition_variable)AWS_CONDITION_VARIABLE_INIT;
    io_args.mutex = &mutex;

    struct aws_task close_task = {
        .fn = s_socket_close_task,
        .arg = &io_args,
    };

    aws_event_loop_schedule_task_now(event_loop, &close_task);
    aws_mutex_lock(&mutex);
    aws_condition_variable_wait_pred(&io_args.condition_variable, &mutex, s_close_completed_predicate, &io_args);
    aws_mutex_unlock(&mutex);

    aws_socket_clean_up(&socket);
    aws_event_loop_destroy(event_loop);

    return 0;
}

AWS_TEST_CASE(wrong_thread_read_write_fails, s_test_wrong_thread_read_write_fails)

static void s_test_destroy_socket_task(struct aws_task *task, void *arg, enum aws_task_status status) {
    (void)task;
    (void)status;

    struct aws_socket *socket = arg;
    aws_socket_clean_up(socket);
}

static int s_cleanup_before_connect_or_timeout_doesnt_explode(struct aws_allocator *allocator, void *ctx) {
    (void)ctx;

    aws_io_library_init(allocator);

    struct aws_event_loop_group *el_group = aws_event_loop_group_new_default(allocator, 1, NULL);
    struct aws_event_loop *event_loop = aws_event_loop_group_get_next_loop(el_group);

    ASSERT_NOT_NULL(event_loop, "Event loop creation failed with error: %s", aws_error_debug_str(aws_last_error()));

    struct aws_mutex mutex = AWS_MUTEX_INIT;
    struct aws_condition_variable condition_variable = AWS_CONDITION_VARIABLE_INIT;

    struct aws_socket_options options;
    AWS_ZERO_STRUCT(options);
    options.connect_timeout_ms = 1000;
    options.type = AWS_SOCKET_STREAM;
    options.domain = AWS_SOCKET_IPV4;

    struct aws_host_resolver_default_options resolver_options = {
        .el_group = el_group,
        .max_entries = 2,
    };
    struct aws_host_resolver *resolver = aws_host_resolver_new_default(allocator, &resolver_options);

    struct aws_host_resolution_config resolution_config = {
        .impl = aws_default_dns_resolve, .impl_data = NULL, .max_ttl = 1};

    struct test_host_callback_data host_callback_data = {
        .condition_variable = AWS_CONDITION_VARIABLE_INIT,
        .invoked = false,
        .has_a_address = false,
        .mutex = &mutex,
    };

    /* This ec2 instance sits in a VPC that makes sure port 81 is black-holed (no TCP SYN should be received). */
    struct aws_string *host_name = aws_string_new_from_c_str(allocator, "ec2-54-158-231-48.compute-1.amazonaws.com");
    ASSERT_SUCCESS(aws_host_resolver_resolve_host(
        resolver, host_name, s_test_host_resolved_test_callback, &resolution_config, &host_callback_data));

    aws_mutex_lock(&mutex);
    aws_condition_variable_wait_pred(
        &host_callback_data.condition_variable, &mutex, s_test_host_resolved_predicate, &host_callback_data);
    aws_mutex_unlock(&mutex);

    aws_host_resolver_release(resolver);

    ASSERT_TRUE(host_callback_data.has_a_address);

    struct aws_socket_endpoint endpoint = {.port = 81};
    snprintf(endpoint.address, sizeof(endpoint.address), "%s", aws_string_bytes(host_callback_data.a_address.address));

    aws_string_destroy((void *)host_name);
    aws_host_address_clean_up(&host_callback_data.a_address);

    struct local_outgoing_args outgoing_args = {
        .mutex = &mutex,
        .condition_variable = &condition_variable,
        .connect_invoked = false,
        .error_invoked = false,
    };

    struct aws_socket outgoing;

    struct aws_task destroy_task = {
        .fn = s_test_destroy_socket_task,
        .arg = &outgoing,
    };

    ASSERT_SUCCESS(aws_socket_init(&outgoing, allocator, &options));
    ASSERT_SUCCESS(aws_socket_connect(&outgoing, &endpoint, event_loop, s_local_outgoing_connection, &outgoing_args));
    aws_event_loop_schedule_task_now(event_loop, &destroy_task);
    ASSERT_SUCCESS(aws_mutex_lock(&mutex));
    ASSERT_ERROR(
        AWS_ERROR_COND_VARIABLE_TIMED_OUT,
        aws_condition_variable_wait_for(
            &condition_variable,
            &mutex,
            aws_timestamp_convert(options.connect_timeout_ms, AWS_TIMESTAMP_MILLIS, AWS_TIMESTAMP_NANOS, NULL)));
    ASSERT_SUCCESS(aws_mutex_unlock(&mutex));
    ASSERT_FALSE(outgoing_args.connect_invoked);
    ASSERT_FALSE(outgoing_args.error_invoked);

    aws_event_loop_group_release(el_group);

    aws_io_library_clean_up();

    return 0;
}

AWS_TEST_CASE(cleanup_before_connect_or_timeout_doesnt_explode, s_cleanup_before_connect_or_timeout_doesnt_explode)

static void s_local_listener_incoming_destroy_listener(
    struct aws_socket *socket,
    int error_code,
    struct aws_socket *new_socket,
    void *user_data) {
    (void)socket;
    struct local_listener_args *listener_args = (struct local_listener_args *)user_data;
    aws_mutex_lock(listener_args->mutex);

    if (!error_code) {
        listener_args->incoming = new_socket;
        listener_args->incoming_invoked = true;
    } else {
        listener_args->error_invoked = true;
    }
    aws_socket_clean_up(socket);
    aws_condition_variable_notify_one(listener_args->condition_variable);
    aws_mutex_unlock(listener_args->mutex);
}

static int s_cleanup_in_accept_doesnt_explode(struct aws_allocator *allocator, void *ctx) {
    (void)ctx;

    struct aws_event_loop *event_loop = aws_event_loop_new_default(allocator, aws_high_res_clock_get_ticks);

    ASSERT_NOT_NULL(event_loop, "Event loop creation failed with error: %s", aws_error_debug_str(aws_last_error()));
    ASSERT_SUCCESS(aws_event_loop_run(event_loop));

    struct aws_mutex mutex = AWS_MUTEX_INIT;
    struct aws_condition_variable condition_variable = AWS_CONDITION_VARIABLE_INIT;

    struct local_listener_args listener_args = {
        .mutex = &mutex,
        .condition_variable = &condition_variable,
        .incoming = NULL,
        .incoming_invoked = false,
        .error_invoked = false,
    };

    struct aws_socket_options options;
    AWS_ZERO_STRUCT(options);
    options.connect_timeout_ms = 3000;
    options.keepalive = true;
    options.keep_alive_interval_sec = 1000;
    options.keep_alive_timeout_sec = 60000;
    options.type = AWS_SOCKET_STREAM;
    options.domain = AWS_SOCKET_IPV4;

    struct aws_socket_endpoint endpoint = {.address = "127.0.0.1", .port = 8129};

    struct aws_socket listener;
    ASSERT_SUCCESS(aws_socket_init(&listener, allocator, &options));

    ASSERT_SUCCESS(aws_socket_bind(&listener, &endpoint));

    ASSERT_SUCCESS(aws_socket_listen(&listener, 1024));
    ASSERT_SUCCESS(
        aws_socket_start_accept(&listener, event_loop, s_local_listener_incoming_destroy_listener, &listener_args));

    struct local_outgoing_args outgoing_args = {
        .mutex = &mutex, .condition_variable = &condition_variable, .connect_invoked = false, .error_invoked = false};

<<<<<<< HEAD
        struct aws_socket outgoing;
        ASSERT_SUCCESS(aws_socket_init(&outgoing, allocator, &options));
        ASSERT_SUCCESS(
            aws_socket_connect(&outgoing, &endpoint, event_loop, s_local_outgoing_connection, NULL, &outgoing_args));
=======
    struct aws_socket outgoing;
    ASSERT_SUCCESS(aws_socket_init(&outgoing, allocator, &options));
    ASSERT_SUCCESS(aws_socket_connect(&outgoing, &endpoint, event_loop, s_local_outgoing_connection, &outgoing_args));
>>>>>>> 68fa4412

    ASSERT_SUCCESS(aws_mutex_lock(&mutex));
    ASSERT_SUCCESS(aws_condition_variable_wait_pred(&condition_variable, &mutex, s_incoming_predicate, &listener_args));
    ASSERT_SUCCESS(aws_condition_variable_wait_pred(
        &condition_variable, &mutex, s_connection_completed_predicate, &outgoing_args));
    ASSERT_SUCCESS(aws_mutex_unlock(&mutex));

    ASSERT_TRUE(listener_args.incoming_invoked);
    ASSERT_FALSE(listener_args.error_invoked);
    ASSERT_TRUE(outgoing_args.connect_invoked);
    ASSERT_FALSE(outgoing_args.error_invoked);
    ASSERT_INT_EQUALS(options.domain, listener_args.incoming->options.domain);
    ASSERT_INT_EQUALS(options.type, listener_args.incoming->options.type);

    struct socket_io_args io_args = {
        .socket = &outgoing,
        .to_write = NULL,
        .to_read = NULL,
        .read_data = NULL,
        .mutex = &mutex,
        .amount_read = 0,
        .amount_written = 0,
        .error_code = 0,
        .condition_variable = AWS_CONDITION_VARIABLE_INIT,
        .close_completed = false,
    };

    struct aws_task close_task = {
        .fn = s_socket_close_task,
        .arg = &io_args,
    };

    if (listener_args.incoming) {
        io_args.socket = listener_args.incoming;
        io_args.close_completed = false;
        aws_event_loop_schedule_task_now(event_loop, &close_task);
        ASSERT_SUCCESS(aws_mutex_lock(&mutex));
        aws_condition_variable_wait_pred(&io_args.condition_variable, &mutex, s_close_completed_predicate, &io_args);
        ASSERT_SUCCESS(aws_mutex_unlock(&mutex));

        aws_socket_clean_up(listener_args.incoming);
        aws_mem_release(allocator, listener_args.incoming);
    }

    io_args.socket = &outgoing;
    io_args.close_completed = false;
    aws_event_loop_schedule_task_now(event_loop, &close_task);
    ASSERT_SUCCESS(aws_mutex_lock(&mutex));
    aws_condition_variable_wait_pred(&io_args.condition_variable, &mutex, s_close_completed_predicate, &io_args);
    ASSERT_SUCCESS(aws_mutex_unlock(&mutex));

    aws_socket_clean_up(&outgoing);
    aws_event_loop_destroy(event_loop);

    return 0;
}
AWS_TEST_CASE(cleanup_in_accept_doesnt_explode, s_cleanup_in_accept_doesnt_explode)

static void s_on_written_destroy(struct aws_socket *socket, int error_code, size_t amount_written, void *user_data) {
    (void)socket;
    struct socket_io_args *write_args = user_data;
    aws_mutex_lock(write_args->mutex);
    write_args->error_code = error_code;
    write_args->amount_written = amount_written;
    aws_socket_clean_up(socket);
    aws_condition_variable_notify_one(&write_args->condition_variable);
    aws_mutex_unlock(write_args->mutex);
}

static bool s_write_completed_predicate_destroy(void *arg) {
    struct socket_io_args *io_args = arg;

    return io_args->amount_written || io_args->error_code;
}

static void s_write_task_destroy(struct aws_task *task, void *args, enum aws_task_status status) {
    (void)task;
    (void)status;

    struct socket_io_args *io_args = args;
    aws_socket_write(io_args->socket, io_args->to_write, s_on_written_destroy, io_args);
}

static int s_cleanup_in_write_cb_doesnt_explode(struct aws_allocator *allocator, void *ctx) {
    (void)ctx;

    struct aws_event_loop *event_loop = aws_event_loop_new_default(allocator, aws_high_res_clock_get_ticks);

    ASSERT_NOT_NULL(event_loop, "Event loop creation failed with error: %s", aws_error_debug_str(aws_last_error()));
    ASSERT_SUCCESS(aws_event_loop_run(event_loop));

    struct aws_mutex mutex = AWS_MUTEX_INIT;
    struct aws_condition_variable condition_variable = AWS_CONDITION_VARIABLE_INIT;

    struct local_listener_args listener_args = {
        .mutex = &mutex,
        .condition_variable = &condition_variable,
        .incoming = NULL,
        .incoming_invoked = false,
        .error_invoked = false,
    };

    struct aws_socket_options options;
    AWS_ZERO_STRUCT(options);
    options.connect_timeout_ms = 3000;
    options.keepalive = true;
    options.keep_alive_interval_sec = 1000;
    options.keep_alive_timeout_sec = 60000;
    options.type = AWS_SOCKET_STREAM;
    options.domain = AWS_SOCKET_IPV4;

    struct aws_socket_endpoint endpoint = {.address = "127.0.0.1", .port = 8130};

    struct aws_socket listener;
    ASSERT_SUCCESS(aws_socket_init(&listener, allocator, &options));

<<<<<<< HEAD
        struct aws_socket outgoing;
        ASSERT_SUCCESS(aws_socket_init(&outgoing, allocator, &options));
        ASSERT_SUCCESS(
            aws_socket_connect(&outgoing, &endpoint, event_loop, s_local_outgoing_connection, NULL, &outgoing_args));
=======
    ASSERT_SUCCESS(aws_socket_bind(&listener, &endpoint));
    ASSERT_SUCCESS(aws_socket_listen(&listener, 1024));
    ASSERT_SUCCESS(aws_socket_start_accept(&listener, event_loop, s_local_listener_incoming, &listener_args));
>>>>>>> 68fa4412

    struct local_outgoing_args outgoing_args = {
        .mutex = &mutex, .condition_variable = &condition_variable, .connect_invoked = false, .error_invoked = false};

    struct aws_socket outgoing;
    ASSERT_SUCCESS(aws_socket_init(&outgoing, allocator, &options));
    ASSERT_SUCCESS(aws_socket_connect(&outgoing, &endpoint, event_loop, s_local_outgoing_connection, &outgoing_args));

    ASSERT_SUCCESS(aws_mutex_lock(&mutex));
    ASSERT_SUCCESS(aws_condition_variable_wait_pred(&condition_variable, &mutex, s_incoming_predicate, &listener_args));
    ASSERT_SUCCESS(aws_condition_variable_wait_pred(
        &condition_variable, &mutex, s_connection_completed_predicate, &outgoing_args));
    ASSERT_SUCCESS(aws_mutex_unlock(&mutex));

    ASSERT_TRUE(listener_args.incoming_invoked);
    ASSERT_FALSE(listener_args.error_invoked);
    struct aws_socket *server_sock = listener_args.incoming;
    ASSERT_TRUE(outgoing_args.connect_invoked);
    ASSERT_FALSE(outgoing_args.error_invoked);
    ASSERT_INT_EQUALS(options.domain, listener_args.incoming->options.domain);
    ASSERT_INT_EQUALS(options.type, listener_args.incoming->options.type);

    ASSERT_SUCCESS(aws_socket_assign_to_event_loop(server_sock, event_loop));
    aws_socket_subscribe_to_readable_events(server_sock, s_on_readable, NULL);
    aws_socket_subscribe_to_readable_events(&outgoing, s_on_readable, NULL);

    /* now test the read and write across the connection. */
    const char read_data[] = "I'm a little teapot";
    char write_data[sizeof(read_data)] = {0};

    struct aws_byte_buf read_buffer = aws_byte_buf_from_array((const uint8_t *)read_data, sizeof(read_data));
    struct aws_byte_buf write_buffer = aws_byte_buf_from_array((const uint8_t *)write_data, sizeof(write_data));
    write_buffer.len = 0;

    struct aws_byte_cursor read_cursor = aws_byte_cursor_from_buf(&read_buffer);

    struct socket_io_args io_args = {
        .socket = &outgoing,
        .to_write = &read_cursor,
        .to_read = &read_buffer,
        .read_data = &write_buffer,
        .mutex = &mutex,
        .amount_read = 0,
        .amount_written = 0,
        .error_code = 0,
        .condition_variable = AWS_CONDITION_VARIABLE_INIT,
        .close_completed = false,
    };

    struct aws_task write_task = {
        .fn = s_write_task_destroy,
        .arg = &io_args,
    };

    aws_event_loop_schedule_task_now(event_loop, &write_task);
    ASSERT_SUCCESS(aws_mutex_lock(&mutex));
    aws_condition_variable_wait_pred(
        &io_args.condition_variable, &mutex, s_write_completed_predicate_destroy, &io_args);
    ASSERT_SUCCESS(aws_mutex_unlock(&mutex));
    ASSERT_INT_EQUALS(AWS_OP_SUCCESS, io_args.error_code);

    memset((void *)write_data, 0, sizeof(write_data));
    write_buffer.len = 0;

    io_args.error_code = 0;
    io_args.amount_written = 0;
    io_args.socket = server_sock;
    aws_event_loop_schedule_task_now(event_loop, &write_task);
    ASSERT_SUCCESS(aws_mutex_lock(&mutex));
    aws_condition_variable_wait_pred(&io_args.condition_variable, &mutex, s_write_completed_predicate, &io_args);
    ASSERT_SUCCESS(aws_mutex_unlock(&mutex));
    ASSERT_INT_EQUALS(AWS_OP_SUCCESS, io_args.error_code);

    aws_mem_release(allocator, server_sock);
    aws_socket_clean_up(&listener);
    aws_event_loop_destroy(event_loop);

    return 0;
}
AWS_TEST_CASE(cleanup_in_write_cb_doesnt_explode, s_cleanup_in_write_cb_doesnt_explode)

/* stuff for the sock_write_cb_is_async test */
enum async_role {
    ASYNC_ROLE_A_CALLBACK_WRITES_D,
    ASYNC_ROLE_B_CALLBACK_CLEANS_UP_SOCKET,
    ASYNC_ROLE_C_IS_LAST_FROM_INITIAL_BATCH_OF_WRITES,
    ASYNC_ROLE_D_GOT_WRITTEN_VIA_CALLBACK,
    ASYNC_ROLE_COUNT
};

static struct {
    struct aws_allocator *allocator;
    struct aws_event_loop *event_loop;
    struct aws_socket *write_socket;
    struct aws_socket *read_socket;
    bool currently_writing;
    enum async_role next_expected_callback;

    struct aws_mutex *mutex;
    struct aws_condition_variable *condition_variable;
    bool write_tasks_complete;
    bool read_tasks_complete;
} g_async_tester;

static bool s_async_tasks_complete_pred(void *arg) {
    (void)arg;
    return g_async_tester.write_tasks_complete && g_async_tester.read_tasks_complete;
}

/* read until socket gets hung up on */
static void s_async_read_task(struct aws_task *task, void *args, enum aws_task_status status) {
    (void)args;
    (void)status;
    uint8_t buf_storage[100];
    AWS_ZERO_ARRAY(buf_storage);

    struct aws_byte_buf buf = aws_byte_buf_from_array(buf_storage, sizeof(buf_storage));
    while (true) {
        size_t amount_read = 0;
        buf.len = 0;
        if (aws_socket_read(g_async_tester.read_socket, &buf, &amount_read)) {
            /* reschedule task to try reading more later */
            if (AWS_IO_READ_WOULD_BLOCK == aws_last_error()) {
                aws_event_loop_schedule_task_now(g_async_tester.event_loop, task);
                break;
            }

            /* other end must have hung up. clean up and signal completion */
            aws_socket_clean_up(g_async_tester.read_socket);
            aws_mem_release(g_async_tester.allocator, g_async_tester.read_socket);

            aws_mutex_lock(g_async_tester.mutex);
            g_async_tester.read_tasks_complete = true;
            aws_mutex_unlock(g_async_tester.mutex);
            aws_condition_variable_notify_all(g_async_tester.condition_variable);
            break;
        }
    }
}

static void s_async_write_completion(struct aws_socket *socket, int error_code, size_t bytes_written, void *user_data) {
    enum async_role role = *(enum async_role *)user_data;
    aws_mem_release(g_async_tester.allocator, user_data);

    /* ensure callback is not firing synchronously from within aws_socket_write() */
    AWS_FATAL_ASSERT(!g_async_tester.currently_writing);

    /* ensure callbacks arrive in order */
    AWS_FATAL_ASSERT(g_async_tester.next_expected_callback == role);
    g_async_tester.next_expected_callback++;

    switch (role) {
        case ASYNC_ROLE_A_CALLBACK_WRITES_D: {
            AWS_FATAL_ASSERT(0 == error_code);
            AWS_FATAL_ASSERT(1 == bytes_written);
            g_async_tester.currently_writing = true;
            struct aws_byte_cursor data = aws_byte_cursor_from_c_str("D");
            enum async_role *d_role = aws_mem_acquire(g_async_tester.allocator, sizeof(enum async_role));
            *d_role = ASYNC_ROLE_D_GOT_WRITTEN_VIA_CALLBACK;
            AWS_FATAL_ASSERT(0 == aws_socket_write(socket, &data, s_async_write_completion, d_role));
            g_async_tester.currently_writing = false;
            break;
        }
        case ASYNC_ROLE_B_CALLBACK_CLEANS_UP_SOCKET:
            AWS_FATAL_ASSERT(0 == error_code);
            AWS_FATAL_ASSERT(1 == bytes_written);
            aws_socket_clean_up(socket);
            break;
        case ASYNC_ROLE_C_IS_LAST_FROM_INITIAL_BATCH_OF_WRITES:
            /* C might succeed or fail (since socket killed after B completes), either is valid */
            break;
        case ASYNC_ROLE_D_GOT_WRITTEN_VIA_CALLBACK:
            /* write tasks complete! */
            aws_mutex_lock(g_async_tester.mutex);
            g_async_tester.write_tasks_complete = true;
            aws_mutex_unlock(g_async_tester.mutex);
            aws_condition_variable_notify_all(g_async_tester.condition_variable);
            break;
        default:
            AWS_FATAL_ASSERT(0);
    }
}

static void s_async_write_task(struct aws_task *task, void *args, enum aws_task_status status) {
    (void)task;
    (void)args;
    (void)status;

    g_async_tester.currently_writing = true;

    struct aws_byte_cursor data = aws_byte_cursor_from_c_str("A");
    enum async_role *role = aws_mem_acquire(g_async_tester.allocator, sizeof(enum async_role));
    *role = ASYNC_ROLE_A_CALLBACK_WRITES_D;
    AWS_FATAL_ASSERT(0 == aws_socket_write(g_async_tester.write_socket, &data, s_async_write_completion, role));

    data = aws_byte_cursor_from_c_str("B");
    role = aws_mem_acquire(g_async_tester.allocator, sizeof(enum async_role));
    *role = ASYNC_ROLE_B_CALLBACK_CLEANS_UP_SOCKET;
    AWS_FATAL_ASSERT(0 == aws_socket_write(g_async_tester.write_socket, &data, s_async_write_completion, role));

    data = aws_byte_cursor_from_c_str("C");
    role = aws_mem_acquire(g_async_tester.allocator, sizeof(enum async_role));
    *role = ASYNC_ROLE_C_IS_LAST_FROM_INITIAL_BATCH_OF_WRITES;
    AWS_FATAL_ASSERT(0 == aws_socket_write(g_async_tester.write_socket, &data, s_async_write_completion, role));

    g_async_tester.currently_writing = false;
}

/**
 * aws_socket_write()'s completion callback MUST fire asynchronously.
 * Otherwise, we can get multiple write() calls in the same callstack, which
 * leads to esoteric bugs (https://github.com/aws/aws-iot-device-sdk-cpp-v2/issues/194).
 */
static int s_sock_write_cb_is_async(struct aws_allocator *allocator, void *ctx) {
    (void)ctx;

    /* set up server (read) and client (write) sockets */
    struct aws_event_loop *event_loop = aws_event_loop_new_default(allocator, aws_high_res_clock_get_ticks);

    ASSERT_NOT_NULL(event_loop, "Event loop creation failed with error: %s", aws_error_debug_str(aws_last_error()));
    ASSERT_SUCCESS(aws_event_loop_run(event_loop));

    struct aws_mutex mutex = AWS_MUTEX_INIT;
    struct aws_condition_variable condition_variable = AWS_CONDITION_VARIABLE_INIT;

    struct local_listener_args listener_args = {
        .mutex = &mutex,
        .condition_variable = &condition_variable,
        .incoming = NULL,
        .incoming_invoked = false,
        .error_invoked = false,
    };

    struct aws_socket_options options;
    AWS_ZERO_STRUCT(options);
    options.connect_timeout_ms = 3000;
    options.keepalive = true;
    options.keep_alive_interval_sec = 1000;
    options.keep_alive_timeout_sec = 60000;
    options.type = AWS_SOCKET_STREAM;
    options.domain = AWS_SOCKET_LOCAL;
    struct aws_socket_endpoint endpoint;
    AWS_ZERO_STRUCT(endpoint);
    aws_socket_endpoint_init_local_address_for_test(&endpoint);

    struct aws_socket listener;
    ASSERT_SUCCESS(aws_socket_init(&listener, allocator, &options));

    ASSERT_SUCCESS(aws_socket_bind(&listener, &endpoint));
    ASSERT_SUCCESS(aws_socket_listen(&listener, 1024));
    ASSERT_SUCCESS(aws_socket_start_accept(&listener, event_loop, s_local_listener_incoming, &listener_args));

    struct local_outgoing_args outgoing_args = {
        .mutex = &mutex, .condition_variable = &condition_variable, .connect_invoked = false, .error_invoked = false};

    struct aws_socket outgoing;
    ASSERT_SUCCESS(aws_socket_init(&outgoing, allocator, &options));
    ASSERT_SUCCESS(aws_socket_connect(&outgoing, &endpoint, event_loop, s_local_outgoing_connection, &outgoing_args));

    ASSERT_SUCCESS(aws_mutex_lock(&mutex));
    ASSERT_SUCCESS(aws_condition_variable_wait_pred(&condition_variable, &mutex, s_incoming_predicate, &listener_args));
    ASSERT_SUCCESS(aws_condition_variable_wait_pred(
        &condition_variable, &mutex, s_connection_completed_predicate, &outgoing_args));
    ASSERT_SUCCESS(aws_mutex_unlock(&mutex));

    ASSERT_TRUE(listener_args.incoming_invoked);
    ASSERT_FALSE(listener_args.error_invoked);
    struct aws_socket *server_sock = listener_args.incoming;
    ASSERT_TRUE(outgoing_args.connect_invoked);
    ASSERT_FALSE(outgoing_args.error_invoked);
    ASSERT_INT_EQUALS(options.domain, listener_args.incoming->options.domain);
    ASSERT_INT_EQUALS(options.type, listener_args.incoming->options.type);

<<<<<<< HEAD
        struct aws_socket outgoing;
        ASSERT_SUCCESS(aws_socket_init(&outgoing, allocator, &options));
        ASSERT_SUCCESS(
            aws_socket_connect(&outgoing, &endpoint, event_loop, s_local_outgoing_connection, NULL, &outgoing_args));
=======
    ASSERT_SUCCESS(aws_socket_assign_to_event_loop(server_sock, event_loop));
    aws_socket_subscribe_to_readable_events(server_sock, s_on_readable, NULL);
    aws_socket_subscribe_to_readable_events(&outgoing, s_on_readable, NULL);
>>>>>>> 68fa4412

    /* set up g_async_tester */
    g_async_tester.allocator = allocator;
    g_async_tester.event_loop = event_loop;
    g_async_tester.write_socket = &outgoing;
    g_async_tester.read_socket = server_sock;
    g_async_tester.mutex = &mutex;
    g_async_tester.condition_variable = &condition_variable;

    /* kick off writer and reader tasks */
    struct aws_task writer_task;
    aws_task_init(&writer_task, s_async_write_task, NULL, "async_test_write_task");
    aws_event_loop_schedule_task_now(event_loop, &writer_task);

    struct aws_task reader_task;
    aws_task_init(&reader_task, s_async_read_task, NULL, "async_test_read_task");
    aws_event_loop_schedule_task_now(event_loop, &reader_task);

    /* wait for tasks to complete */
    aws_mutex_lock(&mutex);
    aws_condition_variable_wait_pred(&condition_variable, &mutex, s_async_tasks_complete_pred, NULL);
    aws_mutex_unlock(&mutex);

    /* cleanup */
    aws_socket_clean_up(&listener);
    aws_event_loop_destroy(event_loop);
    return 0;
}
AWS_TEST_CASE(sock_write_cb_is_async, s_sock_write_cb_is_async)

#ifdef _WIN32
static int s_local_socket_pipe_connected_race(struct aws_allocator *allocator, void *ctx) {
    (void)ctx;

    struct aws_event_loop *event_loop = aws_event_loop_new_default(allocator, aws_high_res_clock_get_ticks);

    ASSERT_NOT_NULL(event_loop, "Event loop creation failed with error: %s", aws_error_debug_str(aws_last_error()));
    ASSERT_SUCCESS(aws_event_loop_run(event_loop));

    struct aws_mutex mutex = AWS_MUTEX_INIT;
    struct aws_condition_variable condition_variable = AWS_CONDITION_VARIABLE_INIT;

    struct local_listener_args listener_args = {
        .mutex = &mutex,
        .condition_variable = &condition_variable,
        .incoming = NULL,
        .incoming_invoked = false,
        .error_invoked = false,
    };

    struct aws_socket_options options;
    AWS_ZERO_STRUCT(options);
    options.connect_timeout_ms = 3000;
    options.type = AWS_SOCKET_STREAM;
    options.domain = AWS_SOCKET_LOCAL;

    struct aws_socket_endpoint endpoint;
    AWS_ZERO_STRUCT(endpoint);
    aws_socket_endpoint_init_local_address_for_test(&endpoint);

    struct aws_socket listener;
    ASSERT_SUCCESS(aws_socket_init(&listener, allocator, &options));

    ASSERT_SUCCESS(aws_socket_bind(&listener, &endpoint));

    ASSERT_SUCCESS(aws_socket_listen(&listener, 1024));

    /* do the connect after the named pipe has been created (in the bind call), but before the connect named pipe call
       has been made in start accept. This will ensure IOCP does what we think it does. */
    struct local_outgoing_args outgoing_args = {
        .mutex = &mutex, .condition_variable = &condition_variable, .connect_invoked = false, .error_invoked = false};

    struct aws_socket outgoing;
    ASSERT_SUCCESS(aws_socket_init(&outgoing, allocator, &options));

    ASSERT_SUCCESS(
        aws_socket_connect(&outgoing, &endpoint, event_loop, s_local_outgoing_connection, NULL, &outgoing_args));

    ASSERT_SUCCESS(aws_socket_start_accept(&listener, event_loop, s_local_listener_incoming, &listener_args));
    aws_mutex_lock(&mutex);
    ASSERT_SUCCESS(aws_condition_variable_wait_pred(&condition_variable, &mutex, s_incoming_predicate, &listener_args));
    ASSERT_SUCCESS(aws_condition_variable_wait_pred(
        &condition_variable, &mutex, s_connection_completed_predicate, &outgoing_args));
    aws_mutex_unlock(&mutex);

    struct aws_socket *server_sock = &listener;

    ASSERT_TRUE(listener_args.incoming_invoked);
    ASSERT_FALSE(listener_args.error_invoked);
    server_sock = listener_args.incoming;
    ASSERT_TRUE(outgoing_args.connect_invoked);
    ASSERT_FALSE(outgoing_args.error_invoked);
    ASSERT_INT_EQUALS(options.domain, listener_args.incoming->options.domain);
    ASSERT_INT_EQUALS(options.type, listener_args.incoming->options.type);

    struct socket_io_args io_args = {
        .socket = &outgoing,
        .to_write = NULL,
        .to_read = NULL,
        .read_data = NULL,
        .mutex = &mutex,
        .amount_read = 0,
        .amount_written = 0,
        .error_code = 0,
        .condition_variable = AWS_CONDITION_VARIABLE_INIT,
        .close_completed = false,
    };

    struct aws_task close_task = {
        .fn = s_socket_close_task,
        .arg = &io_args,
    };

    if (listener_args.incoming) {
        io_args.socket = listener_args.incoming;
        io_args.close_completed = false;
        aws_event_loop_schedule_task_now(event_loop, &close_task);
        aws_mutex_lock(&mutex);
        aws_condition_variable_wait_pred(&io_args.condition_variable, &mutex, s_close_completed_predicate, &io_args);
        aws_mutex_unlock(&mutex);

        aws_socket_clean_up(listener_args.incoming);
        aws_mem_release(allocator, listener_args.incoming);
    }

    io_args.socket = &outgoing;
    io_args.close_completed = false;
    aws_event_loop_schedule_task_now(event_loop, &close_task);
    aws_mutex_lock(&mutex);
    aws_condition_variable_wait_pred(&io_args.condition_variable, &mutex, s_close_completed_predicate, &io_args);
    aws_mutex_unlock(&mutex);

    aws_socket_clean_up(&outgoing);

    io_args.socket = &listener;
    io_args.close_completed = false;
    aws_event_loop_schedule_task_now(event_loop, &close_task);
    aws_mutex_lock(&mutex);
    aws_condition_variable_wait_pred(&io_args.condition_variable, &mutex, s_close_completed_predicate, &io_args);
    aws_mutex_unlock(&mutex);

    aws_socket_clean_up(&listener);

    aws_event_loop_destroy(event_loop);

    return 0;
}
AWS_TEST_CASE(local_socket_pipe_connected_race, s_local_socket_pipe_connected_race)

#endif

static int s_test_socket_validate_port(struct aws_allocator *allocator, void *ctx) {
    (void)allocator;
    (void)ctx;

    /* IPv4 - 16bit port, only bind can use 0 */
    ASSERT_SUCCESS(aws_socket_validate_port_for_connect(80, AWS_SOCKET_IPV4));
    ASSERT_SUCCESS(aws_socket_validate_port_for_bind(80, AWS_SOCKET_IPV4));

    ASSERT_ERROR(AWS_IO_SOCKET_INVALID_ADDRESS, aws_socket_validate_port_for_connect(0, AWS_SOCKET_IPV4));
    ASSERT_SUCCESS(aws_socket_validate_port_for_bind(0, AWS_SOCKET_IPV4));

    ASSERT_ERROR(AWS_IO_SOCKET_INVALID_ADDRESS, aws_socket_validate_port_for_connect(0xFFFFFFFF, AWS_SOCKET_IPV4));
    ASSERT_ERROR(AWS_IO_SOCKET_INVALID_ADDRESS, aws_socket_validate_port_for_bind(0xFFFFFFFF, AWS_SOCKET_IPV4));

    /* IPv6 - 16bit port, only bind can use 0 */
    ASSERT_SUCCESS(aws_socket_validate_port_for_connect(80, AWS_SOCKET_IPV6));
    ASSERT_SUCCESS(aws_socket_validate_port_for_bind(80, AWS_SOCKET_IPV6));

    ASSERT_ERROR(AWS_IO_SOCKET_INVALID_ADDRESS, aws_socket_validate_port_for_connect(0, AWS_SOCKET_IPV6));
    ASSERT_SUCCESS(aws_socket_validate_port_for_bind(0, AWS_SOCKET_IPV6));

    ASSERT_ERROR(AWS_IO_SOCKET_INVALID_ADDRESS, aws_socket_validate_port_for_connect(0xFFFFFFFF, AWS_SOCKET_IPV6));
    ASSERT_ERROR(AWS_IO_SOCKET_INVALID_ADDRESS, aws_socket_validate_port_for_bind(0xFFFFFFFF, AWS_SOCKET_IPV6));

    /* VSOCK - 32bit port, only bind can use VMADDR_PORT_ANY (-1U) */
    ASSERT_SUCCESS(aws_socket_validate_port_for_connect(80, AWS_SOCKET_VSOCK));
    ASSERT_SUCCESS(aws_socket_validate_port_for_bind(80, AWS_SOCKET_VSOCK));

    ASSERT_SUCCESS(aws_socket_validate_port_for_connect(0, AWS_SOCKET_VSOCK));
    ASSERT_SUCCESS(aws_socket_validate_port_for_bind(0, AWS_SOCKET_VSOCK));

    ASSERT_SUCCESS(aws_socket_validate_port_for_connect(0x7FFFFFFF, AWS_SOCKET_VSOCK));
    ASSERT_SUCCESS(aws_socket_validate_port_for_bind(0x7FFFFFFF, AWS_SOCKET_VSOCK));

    ASSERT_ERROR(AWS_IO_SOCKET_INVALID_ADDRESS, aws_socket_validate_port_for_connect((uint32_t)-1, AWS_SOCKET_VSOCK));
    ASSERT_SUCCESS(aws_socket_validate_port_for_bind((uint32_t)-1, AWS_SOCKET_VSOCK));

    /* LOCAL - ignores port */
    ASSERT_SUCCESS(aws_socket_validate_port_for_connect(0, AWS_SOCKET_LOCAL));
    ASSERT_SUCCESS(aws_socket_validate_port_for_bind(0, AWS_SOCKET_LOCAL));
    ASSERT_SUCCESS(aws_socket_validate_port_for_connect(80, AWS_SOCKET_LOCAL));
    ASSERT_SUCCESS(aws_socket_validate_port_for_bind(80, AWS_SOCKET_LOCAL));
    ASSERT_SUCCESS(aws_socket_validate_port_for_connect((uint32_t)-1, AWS_SOCKET_LOCAL));
    ASSERT_SUCCESS(aws_socket_validate_port_for_bind((uint32_t)-1, AWS_SOCKET_LOCAL));

    /* invalid domain should fail */
    ASSERT_ERROR(AWS_IO_SOCKET_INVALID_ADDRESS, aws_socket_validate_port_for_connect(80, (enum aws_socket_domain)(-1)));
    ASSERT_ERROR(AWS_IO_SOCKET_INVALID_ADDRESS, aws_socket_validate_port_for_bind(80, (enum aws_socket_domain)(-1)));

    return 0;
}
AWS_TEST_CASE(socket_validate_port, s_test_socket_validate_port)<|MERGE_RESOLUTION|>--- conflicted
+++ resolved
@@ -259,22 +259,12 @@
     struct local_outgoing_args outgoing_args = {
         .mutex = &mutex, .condition_variable = &condition_variable, .connect_invoked = false, .error_invoked = false};
 
-<<<<<<< HEAD
-        struct aws_socket outgoing;
-        ASSERT_SUCCESS(aws_socket_init(&outgoing, allocator, options));
-        if (local && (strcmp(local->address, endpoint->address) != 0 || local->port != endpoint->port)) {
-            ASSERT_SUCCESS(aws_socket_bind(&outgoing, local));
-        }
-        ASSERT_SUCCESS(
-            aws_socket_connect(&outgoing, endpoint, event_loop, s_local_outgoing_connection, NULL, &outgoing_args));
-=======
     struct aws_socket outgoing;
     ASSERT_SUCCESS(aws_socket_init(&outgoing, allocator, options));
     if (local && (strcmp(local->address, endpoint->address) != 0 || local->port != endpoint->port)) {
         ASSERT_SUCCESS(aws_socket_bind(&outgoing, local));
     }
     ASSERT_SUCCESS(aws_socket_connect(&outgoing, endpoint, event_loop, s_local_outgoing_connection, &outgoing_args));
->>>>>>> 68fa4412
 
     if (listener.options.type == AWS_SOCKET_STREAM || s_use_dispatch_queue) {
         ASSERT_SUCCESS(aws_mutex_lock(&mutex));
@@ -697,17 +687,6 @@
         .error_invoked = false,
     };
 
-<<<<<<< HEAD
-        struct aws_socket outgoing;
-        ASSERT_SUCCESS(aws_socket_init(&outgoing, allocator, &options));
-        ASSERT_SUCCESS(
-            aws_socket_connect(&outgoing, &endpoint, event_loop, s_local_outgoing_connection, NULL, &outgoing_args));
-        aws_mutex_lock(&mutex);
-        ASSERT_SUCCESS(aws_condition_variable_wait_pred(
-            &condition_variable, &mutex, s_connection_completed_predicate, &outgoing_args));
-        aws_mutex_unlock(&mutex);
-        ASSERT_INT_EQUALS(AWS_IO_SOCKET_TIMEOUT, outgoing_args.last_error);
-=======
     struct aws_socket outgoing;
     ASSERT_SUCCESS(aws_socket_init(&outgoing, allocator, &options));
     ASSERT_SUCCESS(aws_socket_connect(&outgoing, &endpoint, event_loop, s_local_outgoing_connection, &outgoing_args));
@@ -716,7 +695,6 @@
         &condition_variable, &mutex, s_connection_completed_predicate, &outgoing_args));
     aws_mutex_unlock(&mutex);
     ASSERT_INT_EQUALS(AWS_IO_SOCKET_TIMEOUT, outgoing_args.last_error);
->>>>>>> 68fa4412
 
     aws_socket_clean_up(&outgoing);
     aws_event_loop_group_release(el_group);
@@ -802,16 +780,9 @@
         .error_invoked = false,
     };
 
-<<<<<<< HEAD
-        struct aws_socket outgoing;
-        ASSERT_SUCCESS(aws_socket_init(&outgoing, allocator, &options));
-        ASSERT_SUCCESS(
-            aws_socket_connect(&outgoing, &endpoint, event_loop, s_local_outgoing_connection, NULL, &outgoing_args));
-=======
     struct aws_socket outgoing;
     ASSERT_SUCCESS(aws_socket_init(&outgoing, allocator, &options));
     ASSERT_SUCCESS(aws_socket_connect(&outgoing, &endpoint, event_loop, s_local_outgoing_connection, &outgoing_args));
->>>>>>> 68fa4412
 
     aws_event_loop_group_release(el_group);
 
@@ -871,15 +842,9 @@
     struct aws_socket outgoing;
     ASSERT_SUCCESS(aws_socket_init(&outgoing, allocator, &options));
 
-<<<<<<< HEAD
-        ASSERT_FAILS(aws_socket_connect(&outgoing, &endpoint, event_loop, s_null_sock_connection, NULL, &args));
-        ASSERT_TRUE(
-            aws_last_error() == AWS_IO_SOCKET_CONNECTION_REFUSED || aws_last_error() == AWS_ERROR_FILE_INVALID_PATH);
-=======
     ASSERT_FAILS(aws_socket_connect(&outgoing, &endpoint, event_loop, s_null_sock_connection, &args));
     ASSERT_TRUE(
         aws_last_error() == AWS_IO_SOCKET_CONNECTION_REFUSED || aws_last_error() == AWS_ERROR_FILE_INVALID_PATH);
->>>>>>> 68fa4412
 
     aws_socket_clean_up(&outgoing);
     aws_event_loop_destroy(event_loop);
@@ -919,20 +884,6 @@
         .condition_variable = AWS_CONDITION_VARIABLE_INIT,
     };
 
-<<<<<<< HEAD
-        struct aws_socket outgoing;
-        ASSERT_SUCCESS(aws_socket_init(&outgoing, allocator, &options));
-        /* tcp connect is non-blocking, it should return success, but the error callback will be invoked. */
-        ASSERT_SUCCESS(aws_socket_connect(&outgoing, &endpoint, event_loop, s_null_sock_connection, NULL, &args));
-        ASSERT_SUCCESS(aws_mutex_lock(&args.mutex));
-        ASSERT_SUCCESS(aws_condition_variable_wait_pred(
-            &args.condition_variable, &args.mutex, s_outgoing_tcp_error_predicate, &args));
-        ASSERT_SUCCESS(aws_mutex_unlock(&args.mutex));
-        ASSERT_INT_EQUALS(AWS_IO_SOCKET_CONNECTION_REFUSED, args.error_code);
-
-        aws_socket_clean_up(&outgoing);
-        aws_event_loop_destroy(event_loop);
-=======
     struct aws_socket outgoing;
     ASSERT_SUCCESS(aws_socket_init(&outgoing, allocator, &options));
     int result = aws_socket_connect(&outgoing, &endpoint, event_loop, s_null_sock_connection, &args);
@@ -946,7 +897,6 @@
         ASSERT_INT_EQUALS(AWS_IO_SOCKET_CONNECTION_REFUSED, aws_last_error());
         result = AWS_OP_SKIP;
         goto cleanup;
->>>>>>> 68fa4412
     }
 #endif
     ASSERT_SUCCESS(result);
@@ -1353,16 +1303,9 @@
     struct local_outgoing_args outgoing_args = {
         .mutex = &mutex, .condition_variable = &condition_variable, .connect_invoked = false, .error_invoked = false};
 
-<<<<<<< HEAD
-        struct aws_socket outgoing;
-        ASSERT_SUCCESS(aws_socket_init(&outgoing, allocator, &options));
-        ASSERT_SUCCESS(
-            aws_socket_connect(&outgoing, &endpoint, event_loop, s_local_outgoing_connection, NULL, &outgoing_args));
-=======
     struct aws_socket outgoing;
     ASSERT_SUCCESS(aws_socket_init(&outgoing, allocator, &options));
     ASSERT_SUCCESS(aws_socket_connect(&outgoing, &endpoint, event_loop, s_local_outgoing_connection, &outgoing_args));
->>>>>>> 68fa4412
 
     ASSERT_SUCCESS(aws_mutex_lock(&mutex));
     ASSERT_SUCCESS(aws_condition_variable_wait_pred(&condition_variable, &mutex, s_incoming_predicate, &listener_args));
@@ -1479,16 +1422,9 @@
     struct aws_socket listener;
     ASSERT_SUCCESS(aws_socket_init(&listener, allocator, &options));
 
-<<<<<<< HEAD
-        struct aws_socket outgoing;
-        ASSERT_SUCCESS(aws_socket_init(&outgoing, allocator, &options));
-        ASSERT_SUCCESS(
-            aws_socket_connect(&outgoing, &endpoint, event_loop, s_local_outgoing_connection, NULL, &outgoing_args));
-=======
     ASSERT_SUCCESS(aws_socket_bind(&listener, &endpoint));
     ASSERT_SUCCESS(aws_socket_listen(&listener, 1024));
     ASSERT_SUCCESS(aws_socket_start_accept(&listener, event_loop, s_local_listener_incoming, &listener_args));
->>>>>>> 68fa4412
 
     struct local_outgoing_args outgoing_args = {
         .mutex = &mutex, .condition_variable = &condition_variable, .connect_invoked = false, .error_invoked = false};
@@ -1762,16 +1698,9 @@
     ASSERT_INT_EQUALS(options.domain, listener_args.incoming->options.domain);
     ASSERT_INT_EQUALS(options.type, listener_args.incoming->options.type);
 
-<<<<<<< HEAD
-        struct aws_socket outgoing;
-        ASSERT_SUCCESS(aws_socket_init(&outgoing, allocator, &options));
-        ASSERT_SUCCESS(
-            aws_socket_connect(&outgoing, &endpoint, event_loop, s_local_outgoing_connection, NULL, &outgoing_args));
-=======
     ASSERT_SUCCESS(aws_socket_assign_to_event_loop(server_sock, event_loop));
     aws_socket_subscribe_to_readable_events(server_sock, s_on_readable, NULL);
     aws_socket_subscribe_to_readable_events(&outgoing, s_on_readable, NULL);
->>>>>>> 68fa4412
 
     /* set up g_async_tester */
     g_async_tester.allocator = allocator;
