/**
 * Copyright Amazon.com, Inc. or its affiliates. All Rights Reserved.
 * SPDX-License-Identifier: Apache-2.0.
 */

#include <aws/testing/aws_test_harness.h>

#include <aws/common/clock.h>
#include <aws/common/condition_variable.h>
#include <aws/common/string.h>
#include <aws/common/task_scheduler.h>

#include <aws/io/event_loop.h>
#include <aws/io/host_resolver.h>
#include <aws/io/socket.h>

#ifdef _MSC_VER
#    pragma warning(disable : 4996) /* strncpy */
#endif

#if USE_VSOCK
#    include <linux/vm_sockets.h>
#endif

// DEBUG WIP
#ifdef AWS_USE_DISPATCH_QUEUE
static bool s_use_dispatch_queue = true;
#else
static bool s_use_dispatch_queue = false;
#endif

#define NANOS_PER_SEC ((uint64_t)AWS_TIMESTAMP_NANOS)
#define TIMEOUT (10 * NANOS_PER_SEC)

struct local_listener_args {
    struct aws_socket *incoming;
    struct aws_mutex *mutex;
    struct aws_condition_variable *condition_variable;
    bool incoming_invoked;
    bool error_invoked;
};

static bool s_incoming_predicate(void *arg) {
    struct local_listener_args *listener_args = (struct local_listener_args *)arg;

    return listener_args->incoming_invoked || listener_args->error_invoked;
}

static void s_local_listener_incoming(
    struct aws_socket *socket,
    int error_code,
    struct aws_socket *new_socket,
    void *user_data) {
    (void)socket;
    struct local_listener_args *listener_args = (struct local_listener_args *)user_data;
    aws_mutex_lock(listener_args->mutex);

    if (!error_code) {
        listener_args->incoming = new_socket;
        listener_args->incoming_invoked = true;
    } else {
        listener_args->error_invoked = true;
    }
    aws_mutex_unlock(listener_args->mutex);
    aws_condition_variable_notify_one(listener_args->condition_variable);
}

struct local_outgoing_args {
    bool connect_invoked;
    bool error_invoked;
    int last_error;
    struct aws_mutex *mutex;
    struct aws_condition_variable *condition_variable;
};

static bool s_connection_completed_predicate(void *arg) {
    struct local_outgoing_args *outgoing_args = (struct local_outgoing_args *)arg;

    return outgoing_args->connect_invoked || outgoing_args->error_invoked;
}

static void s_local_outgoing_connection(struct aws_socket *socket, int error_code, void *user_data) {
    (void)socket;
    struct local_outgoing_args *outgoing_args = (struct local_outgoing_args *)user_data;

    aws_mutex_lock(outgoing_args->mutex);

    if (!error_code) {
        outgoing_args->connect_invoked = true;

    } else {
        outgoing_args->last_error = error_code;
        outgoing_args->error_invoked = true;
    }

    aws_mutex_unlock(outgoing_args->mutex);
    aws_condition_variable_notify_one(outgoing_args->condition_variable);
}

struct socket_io_args {
    struct aws_socket *socket;
    struct aws_byte_cursor *to_write;
    struct aws_byte_buf *to_read;
    struct aws_byte_buf *read_data;
    size_t amount_written;
    size_t amount_read;
    int error_code;
    bool close_completed;
    struct aws_mutex *mutex;
    struct aws_condition_variable condition_variable;
};

static void s_on_written(struct aws_socket *socket, int error_code, size_t amount_written, void *user_data) {
    (void)socket;
    struct socket_io_args *write_args = user_data;
    aws_mutex_lock(write_args->mutex);
    write_args->error_code = error_code;
    write_args->amount_written = amount_written;
    aws_mutex_unlock(write_args->mutex);
    aws_condition_variable_notify_one(&write_args->condition_variable);
}

static bool s_write_completed_predicate(void *arg) {
    struct socket_io_args *io_args = arg;

    return io_args->amount_written;
}

static void s_write_task(struct aws_task *task, void *args, enum aws_task_status status) {
    (void)task;
    (void)status;

    struct socket_io_args *io_args = args;
    aws_socket_write(io_args->socket, io_args->to_write, s_on_written, io_args);
}

static void s_read_task(struct aws_task *task, void *args, enum aws_task_status status) {
    (void)task;
    (void)status;

    struct socket_io_args *io_args = args;

    aws_mutex_lock(io_args->mutex);

    size_t read = 0;

    while (read < io_args->to_read->len) {
        size_t data_len = 0;

        if (aws_socket_read(io_args->socket, io_args->read_data, &data_len)) {
            if (AWS_IO_READ_WOULD_BLOCK == aws_last_error()) {
                /* we can't just loop here, since the socket may rely on the event-loop for actually getting
                 * the data, so schedule a task to force a context switch and give the socket a chance to catch up. */
                aws_mutex_unlock(io_args->mutex);
                aws_event_loop_schedule_task_now(io_args->socket->event_loop, task);
                return;
            }
            break;
        }

        read += data_len;
    }
    io_args->amount_read = read;

    aws_mutex_unlock(io_args->mutex);
    aws_condition_variable_notify_one(&io_args->condition_variable);
}

static bool s_read_task_predicate(void *arg) {
    struct socket_io_args *io_args = arg;

    return io_args->amount_read;
}

static void s_on_readable(struct aws_socket *socket, int error_code, void *user_data) {
    (void)socket;
    (void)user_data;
    (void)error_code;
}

static bool s_close_completed_predicate(void *arg) {
    struct socket_io_args *io_args = (struct socket_io_args *)arg;

    return io_args->close_completed;
}

static void s_socket_close_task(struct aws_task *task, void *args, enum aws_task_status status) {
    (void)task;
    (void)status;
    struct socket_io_args *io_args = args;
    aws_mutex_lock(io_args->mutex);
    aws_socket_close(io_args->socket);
    io_args->close_completed = true;
    aws_mutex_unlock(io_args->mutex);
    aws_condition_variable_notify_one(&io_args->condition_variable);
}

/* we have tests that need to check the error handling path, but it's damn near
   impossible to predictably make sockets fail, the best idea we have is to
   do something the OS won't allow for the access permissions (like attempt to listen
   on a port < 1024), but alas, what if you're running the build as root? This disables
   those tests if the user runs the build as a root user. */
static bool s_test_running_as_root(struct aws_allocator *alloc) {
    struct aws_socket_endpoint endpoint = {.address = "127.0.0.1", .port = 80};
    struct aws_socket socket;

    struct aws_socket_options options = {
        .type = AWS_SOCKET_STREAM,
        .domain = AWS_SOCKET_IPV4,
        .keep_alive_interval_sec = 0,
        .keep_alive_timeout_sec = 0,
        .connect_timeout_ms = 0,
        .keepalive = 0,
    };

    int err = aws_socket_init(&socket, alloc, &options);
    AWS_FATAL_ASSERT(!err);

    err = aws_socket_bind(&socket, &endpoint);
    err |= aws_socket_listen(&socket, 1024);
    bool is_root = !err;
    aws_socket_clean_up(&socket);
    return is_root;
}

static int s_test_socket_ex(
    struct aws_allocator *allocator,
    struct aws_socket_options *options,
    struct aws_socket_endpoint *local,
    struct aws_socket_endpoint *endpoint) {
    struct aws_event_loop *event_loop = aws_event_loop_new_default(allocator, aws_high_res_clock_get_ticks);

    ASSERT_NOT_NULL(event_loop, "Event loop creation failed with error: %s", aws_error_debug_str(aws_last_error()));
    ASSERT_SUCCESS(aws_event_loop_run(event_loop));

    struct aws_mutex mutex = AWS_MUTEX_INIT;
    struct aws_condition_variable condition_variable = AWS_CONDITION_VARIABLE_INIT;

    struct local_listener_args listener_args = {
        .mutex = &mutex,
        .condition_variable = &condition_variable,
        .incoming = NULL,
        .incoming_invoked = false,
        .error_invoked = false,
    };

    struct aws_socket listener;
    ASSERT_SUCCESS(aws_socket_init(&listener, allocator, options));

    ASSERT_SUCCESS(aws_socket_bind(&listener, endpoint));

    struct aws_socket_endpoint bound_endpoint;
    ASSERT_SUCCESS(aws_socket_get_bound_address(&listener, &bound_endpoint));
    ASSERT_INT_EQUALS(endpoint->port, bound_endpoint.port);
    ASSERT_STR_EQUALS(endpoint->address, bound_endpoint.address);

    if (options->type == AWS_SOCKET_STREAM || s_use_dispatch_queue) {
        ASSERT_SUCCESS(aws_socket_listen(&listener, 1024));
        ASSERT_SUCCESS(aws_socket_start_accept(&listener, event_loop, s_local_listener_incoming, &listener_args));
    }

    struct local_outgoing_args outgoing_args = {
        .mutex = &mutex, .condition_variable = &condition_variable, .connect_invoked = false, .error_invoked = false};

    struct aws_socket outgoing;
    ASSERT_SUCCESS(aws_socket_init(&outgoing, allocator, options));
    if (local && (strcmp(local->address, endpoint->address) != 0 || local->port != endpoint->port)) {
        ASSERT_SUCCESS(aws_socket_bind(&outgoing, local));
    }
    ASSERT_SUCCESS(
        aws_socket_connect(&outgoing, endpoint, event_loop, s_local_outgoing_connection, NULL, &outgoing_args));

    if (listener.options.type == AWS_SOCKET_STREAM || s_use_dispatch_queue) {
        ASSERT_SUCCESS(aws_mutex_lock(&mutex));
        ASSERT_SUCCESS(
            aws_condition_variable_wait_pred(&condition_variable, &mutex, s_incoming_predicate, &listener_args));
        ASSERT_SUCCESS(aws_mutex_unlock(&mutex));
    }
    ASSERT_SUCCESS(aws_mutex_lock(&mutex));
    ASSERT_SUCCESS(aws_condition_variable_wait_pred(
        &condition_variable, &mutex, s_connection_completed_predicate, &outgoing_args));
    ASSERT_SUCCESS(aws_mutex_unlock(&mutex));

    struct aws_socket *server_sock = &listener;

    if (options->type == AWS_SOCKET_STREAM || s_use_dispatch_queue) {
        ASSERT_TRUE(listener_args.incoming_invoked);
        ASSERT_FALSE(listener_args.error_invoked);
        server_sock = listener_args.incoming;
        ASSERT_TRUE(outgoing_args.connect_invoked);
        ASSERT_FALSE(outgoing_args.error_invoked);
        ASSERT_INT_EQUALS(options->domain, listener_args.incoming->options.domain);
        ASSERT_INT_EQUALS(options->type, listener_args.incoming->options.type);
    }

    ASSERT_SUCCESS(aws_socket_assign_to_event_loop(server_sock, event_loop));
    aws_socket_subscribe_to_readable_events(server_sock, s_on_readable, NULL);
    aws_socket_subscribe_to_readable_events(&outgoing, s_on_readable, NULL);

    /* now test the read and write across the connection. */
    const char read_data[] = "I'm a little teapot";
    char write_data[sizeof(read_data)] = {0};

    struct aws_byte_buf read_buffer = aws_byte_buf_from_array((const uint8_t *)read_data, sizeof(read_data));
    struct aws_byte_buf write_buffer = aws_byte_buf_from_array((const uint8_t *)write_data, sizeof(write_data));
    write_buffer.len = 0;

    struct aws_byte_cursor read_cursor = aws_byte_cursor_from_buf(&read_buffer);

    struct socket_io_args io_args = {
        .socket = &outgoing,
        .to_write = &read_cursor,
        .to_read = &read_buffer,
        .read_data = &write_buffer,
        .mutex = &mutex,
        .amount_read = 0,
        .amount_written = 0,
        .error_code = 0,
        .condition_variable = AWS_CONDITION_VARIABLE_INIT,
        .close_completed = false,
    };

    struct aws_task write_task = {
        .fn = s_write_task,
        .arg = &io_args,
    };

    aws_event_loop_schedule_task_now(event_loop, &write_task);
    ASSERT_SUCCESS(aws_mutex_lock(&mutex));
    aws_condition_variable_wait_pred(&io_args.condition_variable, &mutex, s_write_completed_predicate, &io_args);
    ASSERT_SUCCESS(aws_mutex_unlock(&mutex));
    ASSERT_INT_EQUALS(AWS_OP_SUCCESS, io_args.error_code);

    io_args.socket = server_sock;
    struct aws_task read_task = {
        .fn = s_read_task,
        .arg = &io_args,
    };

    aws_event_loop_schedule_task_now(event_loop, &read_task);
    ASSERT_SUCCESS(aws_mutex_lock(&mutex));
    aws_condition_variable_wait_pred(&io_args.condition_variable, &mutex, s_read_task_predicate, &io_args);
    ASSERT_SUCCESS(aws_mutex_unlock(&mutex));
    ASSERT_INT_EQUALS(AWS_OP_SUCCESS, io_args.error_code);
    ASSERT_BIN_ARRAYS_EQUALS(read_buffer.buffer, read_buffer.len, write_buffer.buffer, write_buffer.len);

    if (options->type != AWS_SOCKET_DGRAM) {
        memset((void *)write_data, 0, sizeof(write_data));
        write_buffer.len = 0;

        io_args.error_code = 0;
        io_args.amount_read = 0;
        io_args.amount_written = 0;
        io_args.socket = server_sock;
        aws_event_loop_schedule_task_now(event_loop, &write_task);
        ASSERT_SUCCESS(aws_mutex_lock(&mutex));
        aws_condition_variable_wait_pred(&io_args.condition_variable, &mutex, s_write_completed_predicate, &io_args);
        ASSERT_SUCCESS(aws_mutex_unlock(&mutex));
        ASSERT_INT_EQUALS(AWS_OP_SUCCESS, io_args.error_code);

        io_args.socket = &outgoing;
        aws_event_loop_schedule_task_now(event_loop, &read_task);
        ASSERT_SUCCESS(aws_mutex_lock(&mutex));
        aws_condition_variable_wait_pred(&io_args.condition_variable, &mutex, s_read_task_predicate, &io_args);
        ASSERT_SUCCESS(aws_mutex_unlock(&mutex));
        ASSERT_INT_EQUALS(AWS_OP_SUCCESS, io_args.error_code);
        ASSERT_BIN_ARRAYS_EQUALS(read_buffer.buffer, read_buffer.len, write_buffer.buffer, write_buffer.len);
    }

    struct aws_task close_task = {
        .fn = s_socket_close_task,
        .arg = &io_args,
    };

    if (listener_args.incoming) {
        io_args.socket = listener_args.incoming;
        io_args.close_completed = false;
        aws_event_loop_schedule_task_now(event_loop, &close_task);
        ASSERT_SUCCESS(aws_mutex_lock(&mutex));
        aws_condition_variable_wait_pred(&io_args.condition_variable, &mutex, s_close_completed_predicate, &io_args);
        ASSERT_SUCCESS(aws_mutex_unlock(&mutex));

        aws_socket_clean_up(listener_args.incoming);
        aws_mem_release(allocator, listener_args.incoming);
    }

    io_args.socket = &outgoing;
    io_args.close_completed = false;
    aws_event_loop_schedule_task_now(event_loop, &close_task);
    ASSERT_SUCCESS(aws_mutex_lock(&mutex));
    aws_condition_variable_wait_pred(&io_args.condition_variable, &mutex, s_close_completed_predicate, &io_args);
    ASSERT_SUCCESS(aws_mutex_unlock(&mutex));

    aws_socket_clean_up(&outgoing);

    io_args.socket = &listener;
    io_args.close_completed = false;
    aws_event_loop_schedule_task_now(event_loop, &close_task);
    ASSERT_SUCCESS(aws_mutex_lock(&mutex));
    aws_condition_variable_wait_pred(&io_args.condition_variable, &mutex, s_close_completed_predicate, &io_args);
    ASSERT_SUCCESS(aws_mutex_unlock(&mutex));

    aws_socket_clean_up(&listener);

    aws_event_loop_destroy(event_loop);

    // DEBUG WIP, sleep to wait for reference release
    aws_thread_current_sleep(1000000000);

    return 0;
}

static int s_test_socket_udp_dispatch_queue(
    struct aws_allocator *allocator,
    struct aws_socket_options *options,
    struct aws_socket_endpoint *endpoint) {
    struct aws_event_loop *event_loop = aws_event_loop_new_default(allocator, aws_high_res_clock_get_ticks);

    ASSERT_NOT_NULL(event_loop, "Event loop creation failed with error: %s", aws_error_debug_str(aws_last_error()));
    ASSERT_SUCCESS(aws_event_loop_run(event_loop));

    struct aws_mutex mutex = AWS_MUTEX_INIT;
    struct aws_condition_variable condition_variable = AWS_CONDITION_VARIABLE_INIT;

    struct local_listener_args listener_args = {
        .mutex = &mutex,
        .condition_variable = &condition_variable,
        .incoming = NULL,
        .incoming_invoked = false,
        .error_invoked = false,
    };

    struct aws_socket listener;
    ASSERT_SUCCESS(aws_socket_init(&listener, allocator, options));

    ASSERT_SUCCESS(aws_socket_bind(&listener, endpoint));

    struct aws_socket_endpoint bound_endpoint;
    ASSERT_SUCCESS(aws_socket_get_bound_address(&listener, &bound_endpoint));
    ASSERT_INT_EQUALS(endpoint->port, bound_endpoint.port);
    ASSERT_STR_EQUALS(endpoint->address, bound_endpoint.address);

    ASSERT_SUCCESS(aws_socket_listen(&listener, 1024));
    ASSERT_SUCCESS(aws_socket_start_accept(&listener, event_loop, s_local_listener_incoming, &listener_args));
    // DEBUG WIP, sleep to wait for reference release
    aws_thread_current_sleep(1000000000);

    struct local_outgoing_args outgoing_args = {
        .mutex = &mutex, .condition_variable = &condition_variable, .connect_invoked = false, .error_invoked = false};

    struct aws_socket outgoing;
    ASSERT_SUCCESS(aws_socket_init(&outgoing, allocator, options));
    ASSERT_SUCCESS(aws_socket_connect(&outgoing, endpoint, event_loop, s_local_outgoing_connection, &outgoing_args));

    ASSERT_SUCCESS(aws_mutex_lock(&mutex));
    ASSERT_SUCCESS(aws_condition_variable_wait_pred(
        &condition_variable, &mutex, s_connection_completed_predicate, &outgoing_args));
    ASSERT_SUCCESS(aws_mutex_unlock(&mutex));

    ASSERT_SUCCESS(aws_socket_assign_to_event_loop(&listener, event_loop));
    aws_socket_subscribe_to_readable_events(&outgoing, s_on_readable, NULL);

    /* now test the read and write across the connection. */
    const char read_data[] = "I'm a little teapot";
    char write_data[sizeof(read_data)] = {0};

    struct aws_byte_buf read_buffer = aws_byte_buf_from_array((const uint8_t *)read_data, sizeof(read_data));
    struct aws_byte_buf write_buffer = aws_byte_buf_from_array((const uint8_t *)write_data, sizeof(write_data));
    write_buffer.len = 0;

    struct aws_byte_cursor read_cursor = aws_byte_cursor_from_buf(&read_buffer);

    struct socket_io_args io_args = {
        .socket = &outgoing,
        .to_write = &read_cursor,
        .to_read = &read_buffer,
        .read_data = &write_buffer,
        .mutex = &mutex,
        .amount_read = 0,
        .amount_written = 0,
        .error_code = 0,
        .condition_variable = AWS_CONDITION_VARIABLE_INIT,
        .close_completed = false,
    };

    struct aws_task write_task = {
        .fn = s_write_task,
        .arg = &io_args,
    };

    aws_event_loop_schedule_task_now(event_loop, &write_task);
    ASSERT_SUCCESS(aws_mutex_lock(&mutex));
    aws_condition_variable_wait_pred(&io_args.condition_variable, &mutex, s_write_completed_predicate, &io_args);
    ASSERT_SUCCESS(aws_mutex_unlock(&mutex));
    ASSERT_INT_EQUALS(AWS_OP_SUCCESS, io_args.error_code);

    if (listener.options.type == AWS_SOCKET_STREAM || s_use_dispatch_queue) {
        ASSERT_SUCCESS(aws_mutex_lock(&mutex));
        ASSERT_SUCCESS(
            aws_condition_variable_wait_pred(&condition_variable, &mutex, s_incoming_predicate, &listener_args));
        ASSERT_SUCCESS(aws_mutex_unlock(&mutex));
    }

    ASSERT_TRUE(listener_args.incoming_invoked);
    ASSERT_FALSE(listener_args.error_invoked);
    struct aws_socket *server_sock = listener_args.incoming;
    ASSERT_TRUE(outgoing_args.connect_invoked);
    ASSERT_FALSE(outgoing_args.error_invoked);
    ASSERT_INT_EQUALS(options->domain, listener_args.incoming->options.domain);
    ASSERT_INT_EQUALS(options->type, listener_args.incoming->options.type);
    ASSERT_SUCCESS(aws_socket_assign_to_event_loop(server_sock, event_loop));

    aws_socket_subscribe_to_readable_events(server_sock, s_on_readable, NULL);

    io_args.socket = server_sock;
    struct aws_task read_task = {
        .fn = s_read_task,
        .arg = &io_args,
    };

    aws_event_loop_schedule_task_now(event_loop, &read_task);
    ASSERT_SUCCESS(aws_mutex_lock(&mutex));
    aws_condition_variable_wait_pred(&io_args.condition_variable, &mutex, s_read_task_predicate, &io_args);
    ASSERT_SUCCESS(aws_mutex_unlock(&mutex));
    ASSERT_INT_EQUALS(AWS_OP_SUCCESS, io_args.error_code);
    ASSERT_BIN_ARRAYS_EQUALS(read_buffer.buffer, read_buffer.len, write_buffer.buffer, write_buffer.len);

    memset((void *)write_data, 0, sizeof(write_data));
    write_buffer.len = 0;

    io_args.error_code = 0;
    io_args.amount_read = 0;
    io_args.amount_written = 0;
    io_args.socket = server_sock;
    aws_event_loop_schedule_task_now(event_loop, &write_task);
    ASSERT_SUCCESS(aws_mutex_lock(&mutex));
    aws_condition_variable_wait_pred(&io_args.condition_variable, &mutex, s_write_completed_predicate, &io_args);
    ASSERT_SUCCESS(aws_mutex_unlock(&mutex));
    ASSERT_INT_EQUALS(AWS_OP_SUCCESS, io_args.error_code);

    io_args.socket = &outgoing;
    aws_event_loop_schedule_task_now(event_loop, &read_task);
    ASSERT_SUCCESS(aws_mutex_lock(&mutex));
    aws_condition_variable_wait_pred(&io_args.condition_variable, &mutex, s_read_task_predicate, &io_args);
    ASSERT_SUCCESS(aws_mutex_unlock(&mutex));
    ASSERT_INT_EQUALS(AWS_OP_SUCCESS, io_args.error_code);
    ASSERT_BIN_ARRAYS_EQUALS(read_buffer.buffer, read_buffer.len, write_buffer.buffer, write_buffer.len);

    struct aws_task close_task = {
        .fn = s_socket_close_task,
        .arg = &io_args,
    };

    if (listener_args.incoming) {
        io_args.socket = listener_args.incoming;
        io_args.close_completed = false;
        aws_event_loop_schedule_task_now(event_loop, &close_task);
        ASSERT_SUCCESS(aws_mutex_lock(&mutex));
        aws_condition_variable_wait_pred(&io_args.condition_variable, &mutex, s_close_completed_predicate, &io_args);
        ASSERT_SUCCESS(aws_mutex_unlock(&mutex));

        aws_socket_clean_up(listener_args.incoming);
        aws_mem_release(allocator, listener_args.incoming);
    }

    io_args.socket = &outgoing;
    io_args.close_completed = false;
    aws_event_loop_schedule_task_now(event_loop, &close_task);
    ASSERT_SUCCESS(aws_mutex_lock(&mutex));
    aws_condition_variable_wait_pred(&io_args.condition_variable, &mutex, s_close_completed_predicate, &io_args);
    ASSERT_SUCCESS(aws_mutex_unlock(&mutex));

    aws_socket_clean_up(&outgoing);

    io_args.socket = &listener;
    io_args.close_completed = false;
    aws_event_loop_schedule_task_now(event_loop, &close_task);
    ASSERT_SUCCESS(aws_mutex_lock(&mutex));
    aws_condition_variable_wait_pred(&io_args.condition_variable, &mutex, s_close_completed_predicate, &io_args);
    ASSERT_SUCCESS(aws_mutex_unlock(&mutex));

    aws_socket_clean_up(&listener);

    aws_event_loop_destroy(event_loop);

    // DEBUG WIP, sleep to wait for reference release
    aws_thread_current_sleep(5000000000);

    return 0;
}

static int s_test_socket(
    struct aws_allocator *allocator,
    struct aws_socket_options *options,
    struct aws_socket_endpoint *endpoint) {

    if (s_use_dispatch_queue && options->type == AWS_SOCKET_DGRAM)
        return s_test_socket_udp_dispatch_queue(allocator, options, endpoint);
    else
        return s_test_socket_ex(allocator, options, NULL, endpoint);
}

static int s_test_local_socket_communication(struct aws_allocator *allocator, void *ctx) {
    (void)ctx;

    struct aws_socket_options options;
    AWS_ZERO_STRUCT(options);
    options.connect_timeout_ms = 3000;
    options.type = AWS_SOCKET_STREAM;
    options.domain = AWS_SOCKET_LOCAL;

    uint64_t timestamp = 0;
    ASSERT_SUCCESS(aws_sys_clock_get_ticks(&timestamp));
    struct aws_socket_endpoint endpoint;
    AWS_ZERO_STRUCT(endpoint);
    aws_socket_endpoint_init_local_address_for_test(&endpoint);

    return s_test_socket(allocator, &options, &endpoint);
}

AWS_TEST_CASE(local_socket_communication, s_test_local_socket_communication)

static int s_test_tcp_socket_communication(struct aws_allocator *allocator, void *ctx) {
    (void)ctx;

    struct aws_socket_options options;
    AWS_ZERO_STRUCT(options);
    options.connect_timeout_ms = 3000;
    options.keepalive = true;
    options.keep_alive_interval_sec = 1000;
    options.keep_alive_timeout_sec = 60000;
    options.type = AWS_SOCKET_STREAM;
    options.domain = AWS_SOCKET_IPV4;

    struct aws_socket_endpoint endpoint = {.address = "127.0.0.1", .port = 8127};

    return s_test_socket(allocator, &options, &endpoint);
}

AWS_TEST_CASE(tcp_socket_communication, s_test_tcp_socket_communication)

static int s_test_socket_with_bind_to_interface(struct aws_allocator *allocator, void *ctx) {
    (void)ctx;
    struct aws_socket_options options;
    AWS_ZERO_STRUCT(options);
    options.connect_timeout_ms = 30000;
    options.keepalive = true;
    options.keep_alive_interval_sec = 1000;
    options.keep_alive_timeout_sec = 60000;
    options.type = AWS_SOCKET_STREAM;
    options.domain = AWS_SOCKET_IPV4;
#if defined(AWS_OS_APPLE)
    strncpy(options.network_interface_name, "lo0", AWS_NETWORK_INTERFACE_NAME_MAX);
#else
    strncpy(options.network_interface_name, "lo", AWS_NETWORK_INTERFACE_NAME_MAX);
#endif
    struct aws_socket_endpoint endpoint = {.address = "127.0.0.1", .port = 8128};
    if (s_test_socket(allocator, &options, &endpoint)) {
#if !defined(AWS_OS_LINUX)
        // On Apple, nw_socket currently not support network_interface_name
        if (aws_last_error() == AWS_ERROR_PLATFORM_NOT_SUPPORTED) {
            return AWS_OP_SKIP;
        }
#endif
        ASSERT_TRUE(false, "s_test_socket() failed");
    }
    options.type = AWS_SOCKET_DGRAM;
    options.domain = AWS_SOCKET_IPV4;
    ASSERT_SUCCESS(s_test_socket(allocator, &options, &endpoint));

    struct aws_socket_endpoint endpoint_ipv6 = {.address = "::1", .port = 8129};
    options.type = AWS_SOCKET_STREAM;
    options.domain = AWS_SOCKET_IPV6;
    if (s_test_socket(allocator, &options, &endpoint_ipv6)) {
        /* Skip test if server can't bind to address (e.g. Codebuild's ubuntu runners don't allow IPv6) */
        if (aws_last_error() == AWS_IO_SOCKET_INVALID_ADDRESS) {
            return AWS_OP_SKIP;
        }
        ASSERT_TRUE(false, "s_test_socket() failed");
    }

    return AWS_OP_SUCCESS;
}
AWS_TEST_CASE(test_socket_with_bind_to_interface, s_test_socket_with_bind_to_interface)

static int s_test_socket_with_bind_to_invalid_interface(struct aws_allocator *allocator, void *ctx) {
    (void)ctx;
    struct aws_socket_options options;
    AWS_ZERO_STRUCT(options);
    options.connect_timeout_ms = 3000;
    options.keepalive = true;
    options.keep_alive_interval_sec = 1000;
    options.keep_alive_timeout_sec = 60000;
    options.type = AWS_SOCKET_STREAM;
    options.domain = AWS_SOCKET_IPV4;
    strncpy(options.network_interface_name, "invalid", AWS_NETWORK_INTERFACE_NAME_MAX);
    struct aws_socket outgoing;
#if (defined(AWS_OS_APPLE) && defined(AWS_USE_KQUEUE)) || defined(AWS_OS_LINUX)
    ASSERT_ERROR(AWS_IO_SOCKET_INVALID_OPTIONS, aws_socket_init(&outgoing, allocator, &options));
#else
    ASSERT_ERROR(AWS_ERROR_PLATFORM_NOT_SUPPORTED, aws_socket_init(&outgoing, allocator, &options));
#endif
    return AWS_OP_SUCCESS;
}
AWS_TEST_CASE(test_socket_with_bind_to_invalid_interface, s_test_socket_with_bind_to_invalid_interface)

#if defined(USE_VSOCK)
static int s_test_vsock_loopback_socket_communication(struct aws_allocator *allocator, void *ctx) {
/* Without vsock loopback it's difficult to test vsock functionality.
 * Also note that having this defined does not guarantee that it's available
 * for use and there's no path to figure out dynamically if it can be used. */
#    if defined(VMADDR_CID_LOCAL)
    (void)ctx;

    struct aws_socket_options options;
    AWS_ZERO_STRUCT(options);
    options.connect_timeout_ms = 3000;
    options.type = AWS_SOCKET_STREAM;
    options.domain = AWS_SOCKET_VSOCK;

    struct aws_socket_endpoint endpoint = {.address = "1" /* VMADDR_CID_LOCAL */, .port = 8127};

    return s_test_socket(allocator, &options, &endpoint);
#    else
    return 0;
#    endif
}

AWS_TEST_CASE(vsock_loopback_socket_communication, s_test_vsock_loopback_socket_communication)
#endif

static int s_test_udp_socket_communication(struct aws_allocator *allocator, void *ctx) {
    (void)ctx;

    struct aws_socket_options options;
    AWS_ZERO_STRUCT(options);
    options.connect_timeout_ms = 3000;
    options.type = AWS_SOCKET_DGRAM;
    options.domain = AWS_SOCKET_IPV4;

    struct aws_socket_endpoint endpoint = {.address = "127.0.0.1", .port = 8126};

    return s_test_socket(allocator, &options, &endpoint);
}

AWS_TEST_CASE(udp_socket_communication, s_test_udp_socket_communication)

static int s_test_udp_bind_connect_communication(struct aws_allocator *allocator, void *ctx) {
    (void)ctx;

    struct aws_socket_options options;
    AWS_ZERO_STRUCT(options);
    options.connect_timeout_ms = 3000;
    options.type = AWS_SOCKET_DGRAM;
    options.domain = AWS_SOCKET_IPV4;

    struct aws_socket_endpoint local = {.address = "127.0.0.1", .port = 4242};
    struct aws_socket_endpoint endpoint = {.address = "127.0.0.1", .port = 8126};

    return s_test_socket_ex(allocator, &options, &local, &endpoint);
}
AWS_TEST_CASE(udp_bind_connect_communication, s_test_udp_bind_connect_communication)

struct test_host_callback_data {
    struct aws_host_address a_address;
    struct aws_mutex *mutex;
    bool has_a_address;
    struct aws_condition_variable condition_variable;
    bool invoked;
};

static bool s_test_host_resolved_predicate(void *arg) {
    struct test_host_callback_data *callback_data = arg;

    return callback_data->invoked;
}

static void s_test_host_resolver_shutdown_callback(void *user_data) {
    struct test_host_callback_data *callback_data = user_data;

    aws_mutex_lock(callback_data->mutex);
    callback_data->invoked = true;
    aws_mutex_unlock(callback_data->mutex);

    aws_condition_variable_notify_one(&callback_data->condition_variable);
}

static void s_test_host_resolved_test_callback(
    struct aws_host_resolver *resolver,
    const struct aws_string *host_name,
    int err_code,
    const struct aws_array_list *host_addresses,
    void *user_data) {

    (void)resolver;
    (void)host_name;
    (void)err_code;

    struct test_host_callback_data *callback_data = user_data;

    aws_mutex_lock(callback_data->mutex);
    struct aws_host_address *host_address = NULL;

    if (aws_array_list_length(host_addresses) == 1) {
        aws_array_list_get_at_ptr(host_addresses, (void **)&host_address, 0);

        aws_host_address_copy(host_address, &callback_data->a_address);
        callback_data->has_a_address = true;
    }

    callback_data->invoked = true;
    aws_mutex_unlock(callback_data->mutex);
    aws_condition_variable_notify_one(&callback_data->condition_variable);
}

static int s_test_connect_timeout(struct aws_allocator *allocator, void *ctx) {
    (void)ctx;

    aws_io_library_init(allocator);

    struct aws_event_loop_group *el_group = aws_event_loop_group_new_default(allocator, 1, NULL);
    struct aws_event_loop *event_loop = aws_event_loop_group_get_next_loop(el_group);
    ASSERT_NOT_NULL(event_loop, "Event loop creation failed with error: %s", aws_error_debug_str(aws_last_error()));

    struct aws_mutex mutex = AWS_MUTEX_INIT;
    struct aws_condition_variable condition_variable = AWS_CONDITION_VARIABLE_INIT;

    struct aws_socket_options options;
    AWS_ZERO_STRUCT(options);
    options.connect_timeout_ms = 1000;
    options.type = AWS_SOCKET_STREAM;
    options.domain = AWS_SOCKET_IPV4;

    struct aws_host_resolver_default_options resolver_options = {
        .el_group = el_group,
        .max_entries = 2,
    };
    struct aws_host_resolver *resolver = aws_host_resolver_new_default(allocator, &resolver_options);

    struct aws_host_resolution_config resolution_config = {
        .impl = aws_default_dns_resolve, .impl_data = NULL, .max_ttl = 1};

    struct test_host_callback_data host_callback_data = {
        .condition_variable = AWS_CONDITION_VARIABLE_INIT,
        .invoked = false,
        .has_a_address = false,
        .mutex = &mutex,
    };

    /* This ec2 instance sits in a VPC that makes sure port 81 is black-holed (no TCP SYN should be received). */
    struct aws_string *host_name = aws_string_new_from_c_str(allocator, "ec2-54-158-231-48.compute-1.amazonaws.com");
    ASSERT_SUCCESS(aws_host_resolver_resolve_host(
        resolver, host_name, s_test_host_resolved_test_callback, &resolution_config, &host_callback_data));

    aws_mutex_lock(&mutex);
    aws_condition_variable_wait_pred(
        &host_callback_data.condition_variable, &mutex, s_test_host_resolved_predicate, &host_callback_data);
    aws_mutex_unlock(&mutex);

    aws_host_resolver_release(resolver);

    ASSERT_TRUE(host_callback_data.has_a_address);

    struct aws_socket_endpoint endpoint = {.port = 81};
    snprintf(endpoint.address, sizeof(endpoint.address), "%s", aws_string_bytes(host_callback_data.a_address.address));

    aws_string_destroy((void *)host_name);
    aws_host_address_clean_up(&host_callback_data.a_address);

    struct local_outgoing_args outgoing_args = {
        .mutex = &mutex,
        .condition_variable = &condition_variable,
        .connect_invoked = false,
        .error_invoked = false,
    };

    struct aws_socket outgoing;
    ASSERT_SUCCESS(aws_socket_init(&outgoing, allocator, &options));
    ASSERT_SUCCESS(
        aws_socket_connect(&outgoing, &endpoint, event_loop, s_local_outgoing_connection, NULL, &outgoing_args));
    aws_mutex_lock(&mutex);
    ASSERT_SUCCESS(aws_condition_variable_wait_pred(
        &condition_variable, &mutex, s_connection_completed_predicate, &outgoing_args));
    aws_mutex_unlock(&mutex);
    ASSERT_INT_EQUALS(AWS_IO_SOCKET_TIMEOUT, outgoing_args.last_error);

    aws_socket_clean_up(&outgoing);
    aws_event_loop_group_release(el_group);

    aws_io_library_clean_up();

    return 0;
}

AWS_TEST_CASE(connect_timeout, s_test_connect_timeout)

static int s_test_connect_timeout_cancelation(struct aws_allocator *allocator, void *ctx) {
    (void)ctx;

    aws_io_library_init(allocator);

    struct aws_event_loop_group *el_group = aws_event_loop_group_new_default(allocator, 1, NULL);
    struct aws_event_loop *event_loop = aws_event_loop_group_get_next_loop(el_group);
    ASSERT_NOT_NULL(event_loop, "Event loop creation failed with error: %s", aws_error_debug_str(aws_last_error()));

    struct aws_mutex mutex = AWS_MUTEX_INIT;
    struct aws_condition_variable condition_variable = AWS_CONDITION_VARIABLE_INIT;

    struct aws_socket_options options;
    AWS_ZERO_STRUCT(options);
    options.connect_timeout_ms = 1000;
    options.type = AWS_SOCKET_STREAM;
    options.domain = AWS_SOCKET_IPV4;

    struct test_host_callback_data host_callback_data = {
        .condition_variable = AWS_CONDITION_VARIABLE_INIT,
        .invoked = false,
        .has_a_address = false,
        .mutex = &mutex,
    };

    struct aws_shutdown_callback_options shutdown_options = {
        .shutdown_callback_fn = s_test_host_resolver_shutdown_callback,
        .shutdown_callback_user_data = &host_callback_data,
    };
    shutdown_options.shutdown_callback_fn = s_test_host_resolver_shutdown_callback;

    struct aws_host_resolver_default_options resolver_options = {
        .el_group = el_group,
        .max_entries = 2,
        .shutdown_options = &shutdown_options,
    };
    struct aws_host_resolver *resolver = aws_host_resolver_new_default(allocator, &resolver_options);

    struct aws_host_resolution_config resolution_config = {
        .impl = aws_default_dns_resolve, .impl_data = NULL, .max_ttl = 1};

    /* This ec2 instance sits in a VPC that makes sure port 81 is black-holed (no TCP SYN should be received). */
    struct aws_string *host_name = aws_string_new_from_c_str(allocator, "ec2-54-158-231-48.compute-1.amazonaws.com");
    ASSERT_SUCCESS(aws_host_resolver_resolve_host(
        resolver, host_name, s_test_host_resolved_test_callback, &resolution_config, &host_callback_data));

    aws_mutex_lock(&mutex);
    aws_condition_variable_wait_pred(
        &host_callback_data.condition_variable, &mutex, s_test_host_resolved_predicate, &host_callback_data);
    host_callback_data.invoked = false;
    aws_mutex_unlock(&mutex);

    aws_host_resolver_release(resolver);
    /* wait for shutdown callback */
    aws_mutex_lock(&mutex);
    aws_condition_variable_wait_pred(
        &host_callback_data.condition_variable, &mutex, s_test_host_resolved_predicate, &host_callback_data);
    aws_mutex_unlock(&mutex);

    ASSERT_TRUE(host_callback_data.has_a_address);

    struct aws_socket_endpoint endpoint = {.port = 81};
    snprintf(endpoint.address, sizeof(endpoint.address), "%s", aws_string_bytes(host_callback_data.a_address.address));

    aws_string_destroy((void *)host_name);
    aws_host_address_clean_up(&host_callback_data.a_address);

    struct local_outgoing_args outgoing_args = {
        .mutex = &mutex,
        .condition_variable = &condition_variable,
        .connect_invoked = false,
        .error_invoked = false,
    };

    struct aws_socket outgoing;
    ASSERT_SUCCESS(aws_socket_init(&outgoing, allocator, &options));
    ASSERT_SUCCESS(
        aws_socket_connect(&outgoing, &endpoint, event_loop, s_local_outgoing_connection, NULL, &outgoing_args));

    aws_event_loop_group_release(el_group);

    aws_thread_join_all_managed();

    ASSERT_INT_EQUALS(AWS_IO_EVENT_LOOP_SHUTDOWN, outgoing_args.last_error);
    aws_socket_clean_up(&outgoing);

    aws_io_library_clean_up();

    return 0;
}

AWS_TEST_CASE(connect_timeout_cancelation, s_test_connect_timeout_cancelation)

struct error_test_args {
    int error_code;
    struct aws_mutex mutex;
    struct aws_condition_variable condition_variable;
};

static void s_null_sock_connection(struct aws_socket *socket, int error_code, void *user_data) {
    (void)socket;
    struct error_test_args *error_args = (struct error_test_args *)user_data;

    aws_mutex_lock(&error_args->mutex);
    if (error_code) {
        error_args->error_code = error_code;
    }
    aws_socket_close(socket);
    aws_condition_variable_notify_one(&error_args->condition_variable);
    aws_mutex_unlock(&error_args->mutex);
}

static bool s_outgoing_local_error_predicate(void *args) {
    struct error_test_args *test_args = (struct error_test_args *)args;

    return test_args->error_code != 0;
}

static int s_test_outgoing_local_sock_errors(struct aws_allocator *allocator, void *ctx) {
    (void)ctx;

    struct aws_event_loop *event_loop = aws_event_loop_new_default(allocator, aws_high_res_clock_get_ticks);

    ASSERT_NOT_NULL(event_loop, "Event loop creation failed with error: %s", aws_error_debug_str(aws_last_error()));
    ASSERT_SUCCESS(aws_event_loop_run(event_loop));

    struct aws_socket_options options;
    AWS_ZERO_STRUCT(options);
    options.connect_timeout_ms = 1000;
    options.type = AWS_SOCKET_STREAM;
    options.domain = AWS_SOCKET_LOCAL;

    struct aws_socket_endpoint endpoint = {.address = ""};

    struct error_test_args args = {
        .error_code = 0,
        .mutex = AWS_MUTEX_INIT,
        .condition_variable = AWS_CONDITION_VARIABLE_INIT,
    };

    struct aws_socket outgoing;
    ASSERT_SUCCESS(aws_socket_init(&outgoing, allocator, &options));

<<<<<<< HEAD
    ASSERT_FAILS(aws_socket_connect(&outgoing, &endpoint, event_loop, s_null_sock_connection, NULL, &args));
    ASSERT_TRUE(
        aws_last_error() == AWS_IO_SOCKET_CONNECTION_REFUSED || aws_last_error() == AWS_ERROR_FILE_INVALID_PATH);
=======
    int socket_connect_result = aws_socket_connect(&outgoing, &endpoint, event_loop, s_null_sock_connection, &args);
    // As Apple network framework has a async API design, we would not get the error back on connect
    if (!s_use_dispatch_queue) {
        ASSERT_FAILS(socket_connect_result);
        ASSERT_TRUE(
            aws_last_error() == AWS_IO_SOCKET_CONNECTION_REFUSED || aws_last_error() == AWS_ERROR_FILE_INVALID_PATH);
    } else {
        ASSERT_SUCCESS(aws_mutex_lock(&args.mutex));
        ASSERT_SUCCESS(aws_condition_variable_wait_pred(
            &args.condition_variable, &args.mutex, s_outgoing_local_error_predicate, &args));
        ASSERT_SUCCESS(aws_mutex_unlock(&args.mutex));
        ASSERT_TRUE(
            args.error_code == AWS_IO_SOCKET_CONNECTION_REFUSED || args.error_code == AWS_ERROR_FILE_INVALID_PATH);
    }
>>>>>>> d071082b

    aws_socket_clean_up(&outgoing);
    aws_event_loop_destroy(event_loop);

    return 0;
}

AWS_TEST_CASE(outgoing_local_sock_errors, s_test_outgoing_local_sock_errors)

static bool s_outgoing_tcp_error_predicate(void *args) {
    struct error_test_args *test_args = (struct error_test_args *)args;

    return test_args->error_code != 0;
}

static int s_test_outgoing_tcp_sock_error(struct aws_allocator *allocator, void *ctx) {
    (void)ctx;
    struct aws_event_loop *event_loop = aws_event_loop_new_default(allocator, aws_high_res_clock_get_ticks);

    ASSERT_NOT_NULL(event_loop, "Event loop creation failed with error: %s", aws_error_debug_str(aws_last_error()));
    ASSERT_SUCCESS(aws_event_loop_run(event_loop));

    struct aws_socket_options options;
    AWS_ZERO_STRUCT(options);
    options.connect_timeout_ms = 50000;
    options.type = AWS_SOCKET_STREAM;
    options.domain = AWS_SOCKET_IPV4;

    struct aws_socket_endpoint endpoint = {
        .address = "127.0.0.1",
        .port = 1567,
    };

    struct error_test_args args = {
        .error_code = 0,
        .mutex = AWS_MUTEX_INIT,
        .condition_variable = AWS_CONDITION_VARIABLE_INIT,
    };

    struct aws_socket outgoing;
    ASSERT_SUCCESS(aws_socket_init(&outgoing, allocator, &options));
    int result = aws_socket_connect(&outgoing, &endpoint, event_loop, s_null_sock_connection, NULL, &args);
#ifdef __FreeBSD__
    /**
     * FreeBSD doesn't seem to respect the O_NONBLOCK or SOCK_NONBLOCK flag. It fails immediately when trying to
     * connect to a socket which is not listening. This is flaky and works sometimes, but we don't know why. Since this
     * test does not aim to test for that, skip it in that case.
     */
    if (result != AWS_ERROR_SUCCESS) {
        ASSERT_INT_EQUALS(AWS_IO_SOCKET_CONNECTION_REFUSED, aws_last_error());
        result = AWS_OP_SKIP;
        goto cleanup;
    }
#endif
    ASSERT_SUCCESS(result);
    ASSERT_SUCCESS(aws_mutex_lock(&args.mutex));
    ASSERT_SUCCESS(
        aws_condition_variable_wait_pred(&args.condition_variable, &args.mutex, s_outgoing_tcp_error_predicate, &args));
    ASSERT_SUCCESS(aws_mutex_unlock(&args.mutex));
    ASSERT_INT_EQUALS(AWS_IO_SOCKET_CONNECTION_REFUSED, args.error_code);
    result = AWS_OP_SUCCESS;

    goto cleanup; /* to avoid unused label warning on systems other than FreeBSD */
cleanup:
    aws_socket_clean_up(&outgoing);
    aws_event_loop_destroy(event_loop);
    return result;
}
AWS_TEST_CASE(outgoing_tcp_sock_error, s_test_outgoing_tcp_sock_error)

static int s_test_incoming_tcp_sock_errors(struct aws_allocator *allocator, void *ctx) {
    (void)ctx;
    if (!s_test_running_as_root(allocator)) {
        struct aws_event_loop *event_loop = aws_event_loop_new_default(allocator, aws_high_res_clock_get_ticks);

        ASSERT_NOT_NULL(event_loop, "Event loop creation failed with error: %s", aws_error_debug_str(aws_last_error()));
        ASSERT_SUCCESS(aws_event_loop_run(event_loop));

        struct aws_socket_options options;
        AWS_ZERO_STRUCT(options);
        options.connect_timeout_ms = 1000;
        options.type = AWS_SOCKET_STREAM;
        options.domain = AWS_SOCKET_IPV4;

        struct aws_socket_endpoint endpoint = {
            .address = "127.0.0.1",
            .port = 80,
        };

        struct aws_socket incoming;
        ASSERT_SUCCESS(aws_socket_init(&incoming, allocator, &options));
        ASSERT_ERROR(AWS_ERROR_NO_PERMISSION, aws_socket_bind(&incoming, &endpoint));

        aws_socket_clean_up(&incoming);
        aws_event_loop_destroy(event_loop);
    }
    return 0;
}

AWS_TEST_CASE(incoming_tcp_sock_errors, s_test_incoming_tcp_sock_errors)

static int s_test_incoming_duplicate_tcp_bind_errors(struct aws_allocator *allocator, void *ctx) {
    (void)ctx;
    struct aws_event_loop *event_loop = aws_event_loop_new_default(allocator, aws_high_res_clock_get_ticks);

    ASSERT_NOT_NULL(event_loop, "Event loop creation failed with error: %s", aws_error_debug_str(aws_last_error()));
    ASSERT_SUCCESS(aws_event_loop_run(event_loop));

    struct aws_socket_options options;
    AWS_ZERO_STRUCT(options);
    options.connect_timeout_ms = 1000;
    options.type = AWS_SOCKET_STREAM;
    options.domain = AWS_SOCKET_IPV4;

    struct aws_socket_endpoint endpoint = {
        .address = "127.0.0.1",
        .port = 30123,
    };

    struct aws_socket incoming;
    ASSERT_SUCCESS(aws_socket_init(&incoming, allocator, &options));
    ASSERT_SUCCESS(aws_socket_bind(&incoming, &endpoint));
    ASSERT_SUCCESS(aws_socket_listen(&incoming, 1024));
    struct aws_socket duplicate_bind;
    ASSERT_SUCCESS(aws_socket_init(&duplicate_bind, allocator, &options));
    ASSERT_ERROR(AWS_IO_SOCKET_ADDRESS_IN_USE, aws_socket_bind(&duplicate_bind, &endpoint));

    aws_socket_close(&duplicate_bind);
    aws_socket_clean_up(&duplicate_bind);
    aws_socket_close(&incoming);
    aws_socket_clean_up(&incoming);
    aws_event_loop_destroy(event_loop);
    return 0;
}

AWS_TEST_CASE(incoming_duplicate_tcp_bind_errors, s_test_incoming_duplicate_tcp_bind_errors)

struct nw_socket_bind_args {
    struct aws_socket *incoming;
    struct aws_socket *listener;
    struct aws_mutex *mutex;
    struct aws_condition_variable *condition_variable;
    bool incoming_invoked;
    bool error_invoked;
};

static void s_local_listener_incoming_destroy_listener_bind(
    struct aws_socket *socket,
    int error_code,
    struct aws_socket *new_socket,
    void *user_data) {
    (void)socket;
    struct nw_socket_bind_args *listener_args = (struct nw_socket_bind_args *)user_data;
    aws_mutex_lock(listener_args->mutex);

    if (!error_code) {
        listener_args->incoming = new_socket;
        listener_args->incoming_invoked = true;
    } else {
        listener_args->error_invoked = true;
    }
    if (new_socket)
        aws_socket_clean_up(new_socket);
    aws_condition_variable_notify_one(listener_args->condition_variable);
    aws_mutex_unlock(listener_args->mutex);
}

// TODO: Setup bind zero port test for dispatch queue
/* Ensure that binding to port 0 results in OS assigning a port */
static int s_test_bind_on_zero_port(
    struct aws_allocator *allocator,
    enum aws_socket_type sock_type,
    enum aws_socket_domain sock_domain,
    const char *address) {

    struct aws_event_loop *event_loop = aws_event_loop_new_default(allocator, aws_high_res_clock_get_ticks);

    ASSERT_NOT_NULL(event_loop, "Event loop creation failed with error: %s", aws_error_debug_str(aws_last_error()));
    ASSERT_SUCCESS(aws_event_loop_run(event_loop));

    struct aws_socket_options options;
    AWS_ZERO_STRUCT(options);
    options.connect_timeout_ms = 1000;
    options.type = sock_type;
    options.domain = sock_domain;

    struct aws_socket_endpoint endpoint = {
        .port = 0 /* important: must be 0 for this test */,
    };
    strncpy(endpoint.address, address, sizeof(endpoint.address));

    struct aws_socket incoming;
    ASSERT_SUCCESS(aws_socket_init(&incoming, allocator, &options));

    /* ensure address query fails if socket isn't bound yet */
    struct aws_socket_endpoint local_address1;
    ASSERT_FAILS(aws_socket_get_bound_address(&incoming, &local_address1));

    ASSERT_SUCCESS(aws_socket_bind(&incoming, &endpoint));

    ASSERT_SUCCESS(aws_socket_get_bound_address(&incoming, &local_address1));

    if (s_use_dispatch_queue) {
        struct aws_mutex mutex = AWS_MUTEX_INIT;
        struct aws_condition_variable condition_variable = AWS_CONDITION_VARIABLE_INIT;

        struct nw_socket_bind_args listener_args = {
            .incoming = NULL,
            .listener = &incoming,
            .incoming_invoked = false,
            .error_invoked = false,
            .mutex = &mutex,
            .condition_variable = &condition_variable,
        };
        ASSERT_SUCCESS(aws_socket_listen(&incoming, 1024));
        ASSERT_SUCCESS(aws_socket_start_accept(
            &incoming, event_loop, s_local_listener_incoming_destroy_listener_bind, &listener_args));

        // Apple Dispatch Queue requires a listener to be ready before it can get the assigned port. We wait until the
        // port is back.
        while (local_address1.port == 0) {
            ASSERT_SUCCESS(aws_socket_get_bound_address(&incoming, &local_address1));
        }

    } else {
        if (sock_type != AWS_SOCKET_DGRAM) {
            ASSERT_SUCCESS(aws_socket_listen(&incoming, 1024));
        }
    }
    ASSERT_TRUE(local_address1.port > 0);
    ASSERT_STR_EQUALS(address, local_address1.address);

    /* ensure that querying again gets the same results */
    struct aws_socket_endpoint local_address2;
    ASSERT_SUCCESS(aws_socket_get_bound_address(&incoming, &local_address2));
    ASSERT_INT_EQUALS(local_address1.port, local_address2.port);
    ASSERT_STR_EQUALS(local_address1.address, local_address2.address);

    aws_socket_close(&incoming);
    aws_socket_clean_up(&incoming);
    aws_event_loop_destroy(event_loop);
    return 0;
}

static int s_bind_on_zero_port_tcp_ipv4(struct aws_allocator *allocator, void *ctx) {
    (void)ctx;
    return s_test_bind_on_zero_port(allocator, AWS_SOCKET_STREAM, AWS_SOCKET_IPV4, "127.0.0.1");
}
AWS_TEST_CASE(bind_on_zero_port_tcp_ipv4, s_bind_on_zero_port_tcp_ipv4)

static int s_bind_on_zero_port_udp_ipv4(struct aws_allocator *allocator, void *ctx) {
    (void)ctx;
    return s_test_bind_on_zero_port(allocator, AWS_SOCKET_DGRAM, AWS_SOCKET_IPV4, "127.0.0.1");
}
AWS_TEST_CASE(bind_on_zero_port_udp_ipv4, s_bind_on_zero_port_udp_ipv4)

static int s_test_incoming_udp_sock_errors(struct aws_allocator *allocator, void *ctx) {
    (void)ctx;
    if (!s_test_running_as_root(allocator)) {

        struct aws_event_loop *event_loop = aws_event_loop_new_default(allocator, aws_high_res_clock_get_ticks);

        ASSERT_NOT_NULL(event_loop, "Event loop creation failed with error: %s", aws_error_debug_str(aws_last_error()));
        ASSERT_SUCCESS(aws_event_loop_run(event_loop));

        struct aws_socket_options options;
        AWS_ZERO_STRUCT(options);
        options.connect_timeout_ms = 1000;
        options.type = AWS_SOCKET_DGRAM;
        options.domain = AWS_SOCKET_IPV4;

        /* hit a endpoint that will not send me a SYN packet. */
        struct aws_socket_endpoint endpoint = {
            .address = "127.0",
            .port = 80,
        };

        struct aws_socket incoming;
        ASSERT_SUCCESS(aws_socket_init(&incoming, allocator, &options));
        ASSERT_FAILS(aws_socket_bind(&incoming, &endpoint));
        int error = aws_last_error();
        ASSERT_TRUE(AWS_IO_SOCKET_INVALID_ADDRESS == error || AWS_ERROR_NO_PERMISSION == error);

        aws_socket_clean_up(&incoming);
        aws_event_loop_destroy(event_loop);
    }
    return 0;
}

AWS_TEST_CASE(incoming_udp_sock_errors, s_test_incoming_udp_sock_errors)

static void s_on_null_readable_notification(struct aws_socket *socket, int error_code, void *user_data) {
    (void)socket;
    (void)error_code;
    (void)user_data;
}

static int s_test_wrong_thread_read_write_fails(struct aws_allocator *allocator, void *ctx) {
    (void)ctx;
    struct aws_event_loop *event_loop = aws_event_loop_new_default(allocator, aws_high_res_clock_get_ticks);

    ASSERT_NOT_NULL(event_loop, "Event loop creation failed with error: %s", aws_error_debug_str(aws_last_error()));
    ASSERT_SUCCESS(aws_event_loop_run(event_loop));

    struct aws_socket_options options;
    AWS_ZERO_STRUCT(options);
    options.connect_timeout_ms = 1000;
    options.type = AWS_SOCKET_DGRAM;
    options.domain = AWS_SOCKET_IPV4;

    struct aws_socket_endpoint endpoint = {
        .address = "127.0.0.1",
        .port = 50000,
    };

    struct aws_socket socket;
    ASSERT_SUCCESS(aws_socket_init(&socket, allocator, &options));
    aws_socket_bind(&socket, &endpoint);
    aws_socket_assign_to_event_loop(&socket, event_loop);
    aws_socket_subscribe_to_readable_events(&socket, s_on_null_readable_notification, NULL);
    size_t amount_read = 0;
    ASSERT_ERROR(AWS_ERROR_IO_EVENT_LOOP_THREAD_ONLY, aws_socket_read(&socket, NULL, &amount_read));
    ASSERT_ERROR(AWS_ERROR_IO_EVENT_LOOP_THREAD_ONLY, aws_socket_write(&socket, NULL, NULL, NULL));

    struct aws_mutex mutex = AWS_MUTEX_INIT;

    struct socket_io_args io_args;
    io_args.socket = &socket;
    io_args.close_completed = false;
    io_args.condition_variable = (struct aws_condition_variable)AWS_CONDITION_VARIABLE_INIT;
    io_args.mutex = &mutex;

    struct aws_task close_task = {
        .fn = s_socket_close_task,
        .arg = &io_args,
    };

    aws_event_loop_schedule_task_now(event_loop, &close_task);
    aws_mutex_lock(&mutex);
    aws_condition_variable_wait_pred(&io_args.condition_variable, &mutex, s_close_completed_predicate, &io_args);
    aws_mutex_unlock(&mutex);

    aws_socket_clean_up(&socket);
    aws_event_loop_destroy(event_loop);

    return 0;
}

AWS_TEST_CASE(wrong_thread_read_write_fails, s_test_wrong_thread_read_write_fails)

static void s_test_destroy_socket_task(struct aws_task *task, void *arg, enum aws_task_status status) {
    (void)task;
    (void)status;

    struct aws_socket *socket = arg;
    aws_socket_clean_up(socket);
}

static int s_cleanup_before_connect_or_timeout_doesnt_explode(struct aws_allocator *allocator, void *ctx) {
    (void)ctx;

    aws_io_library_init(allocator);

    struct aws_event_loop_group *el_group = aws_event_loop_group_new_default(allocator, 1, NULL);
    struct aws_event_loop *event_loop = aws_event_loop_group_get_next_loop(el_group);

    ASSERT_NOT_NULL(event_loop, "Event loop creation failed with error: %s", aws_error_debug_str(aws_last_error()));

    struct aws_mutex mutex = AWS_MUTEX_INIT;
    struct aws_condition_variable condition_variable = AWS_CONDITION_VARIABLE_INIT;

    struct aws_socket_options options;
    AWS_ZERO_STRUCT(options);
    options.connect_timeout_ms = 1000;
    options.type = AWS_SOCKET_STREAM;
    options.domain = AWS_SOCKET_IPV4;

    struct aws_host_resolver_default_options resolver_options = {
        .el_group = el_group,
        .max_entries = 2,
    };
    struct aws_host_resolver *resolver = aws_host_resolver_new_default(allocator, &resolver_options);

    struct aws_host_resolution_config resolution_config = {
        .impl = aws_default_dns_resolve, .impl_data = NULL, .max_ttl = 1};

    struct test_host_callback_data host_callback_data = {
        .condition_variable = AWS_CONDITION_VARIABLE_INIT,
        .invoked = false,
        .has_a_address = false,
        .mutex = &mutex,
    };

    /* This ec2 instance sits in a VPC that makes sure port 81 is black-holed (no TCP SYN should be received). */
    struct aws_string *host_name = aws_string_new_from_c_str(allocator, "ec2-54-158-231-48.compute-1.amazonaws.com");
    ASSERT_SUCCESS(aws_host_resolver_resolve_host(
        resolver, host_name, s_test_host_resolved_test_callback, &resolution_config, &host_callback_data));

    aws_mutex_lock(&mutex);
    aws_condition_variable_wait_pred(
        &host_callback_data.condition_variable, &mutex, s_test_host_resolved_predicate, &host_callback_data);
    aws_mutex_unlock(&mutex);

    aws_host_resolver_release(resolver);

    ASSERT_TRUE(host_callback_data.has_a_address);

    struct aws_socket_endpoint endpoint = {.port = 81};
    snprintf(endpoint.address, sizeof(endpoint.address), "%s", aws_string_bytes(host_callback_data.a_address.address));

    aws_string_destroy((void *)host_name);
    aws_host_address_clean_up(&host_callback_data.a_address);

    struct local_outgoing_args outgoing_args = {
        .mutex = &mutex,
        .condition_variable = &condition_variable,
        .connect_invoked = false,
        .error_invoked = false,
    };

    struct aws_socket outgoing;

    struct aws_task destroy_task = {
        .fn = s_test_destroy_socket_task,
        .arg = &outgoing,
    };

    ASSERT_SUCCESS(aws_socket_init(&outgoing, allocator, &options));
    ASSERT_SUCCESS(
        aws_socket_connect(&outgoing, &endpoint, event_loop, s_local_outgoing_connection, NULL, &outgoing_args));
    aws_event_loop_schedule_task_now(event_loop, &destroy_task);
    ASSERT_SUCCESS(aws_mutex_lock(&mutex));
    ASSERT_ERROR(
        AWS_ERROR_COND_VARIABLE_TIMED_OUT,
        aws_condition_variable_wait_for(
            &condition_variable,
            &mutex,
            aws_timestamp_convert(options.connect_timeout_ms, AWS_TIMESTAMP_MILLIS, AWS_TIMESTAMP_NANOS, NULL)));
    ASSERT_SUCCESS(aws_mutex_unlock(&mutex));
    ASSERT_FALSE(outgoing_args.connect_invoked);
    ASSERT_FALSE(outgoing_args.error_invoked);

    aws_event_loop_group_release(el_group);

    aws_io_library_clean_up();

    return 0;
}

AWS_TEST_CASE(cleanup_before_connect_or_timeout_doesnt_explode, s_cleanup_before_connect_or_timeout_doesnt_explode)

static void s_local_listener_incoming_destroy_listener(
    struct aws_socket *socket,
    int error_code,
    struct aws_socket *new_socket,
    void *user_data) {
    (void)socket;
    struct local_listener_args *listener_args = (struct local_listener_args *)user_data;
    aws_mutex_lock(listener_args->mutex);

    if (!error_code) {
        listener_args->incoming = new_socket;
        listener_args->incoming_invoked = true;
    } else {
        listener_args->error_invoked = true;
    }
    aws_socket_clean_up(socket);
    aws_condition_variable_notify_one(listener_args->condition_variable);
    aws_mutex_unlock(listener_args->mutex);
}

static int s_cleanup_in_accept_doesnt_explode(struct aws_allocator *allocator, void *ctx) {
    (void)ctx;

    struct aws_event_loop *event_loop = aws_event_loop_new_default(allocator, aws_high_res_clock_get_ticks);

    ASSERT_NOT_NULL(event_loop, "Event loop creation failed with error: %s", aws_error_debug_str(aws_last_error()));
    ASSERT_SUCCESS(aws_event_loop_run(event_loop));

    struct aws_mutex mutex = AWS_MUTEX_INIT;
    struct aws_condition_variable condition_variable = AWS_CONDITION_VARIABLE_INIT;

    struct local_listener_args listener_args = {
        .mutex = &mutex,
        .condition_variable = &condition_variable,
        .incoming = NULL,
        .incoming_invoked = false,
        .error_invoked = false,
    };

    struct aws_socket_options options;
    AWS_ZERO_STRUCT(options);
    options.connect_timeout_ms = 3000;
    options.keepalive = true;
    options.keep_alive_interval_sec = 1000;
    options.keep_alive_timeout_sec = 60000;
    options.type = AWS_SOCKET_STREAM;
    options.domain = AWS_SOCKET_IPV4;

    struct aws_socket_endpoint endpoint = {.address = "127.0.0.1", .port = 8129};

    struct aws_socket listener;
    ASSERT_SUCCESS(aws_socket_init(&listener, allocator, &options));

    ASSERT_SUCCESS(aws_socket_bind(&listener, &endpoint));

    ASSERT_SUCCESS(aws_socket_listen(&listener, 1024));
    ASSERT_SUCCESS(
        aws_socket_start_accept(&listener, event_loop, s_local_listener_incoming_destroy_listener, &listener_args));

    struct local_outgoing_args outgoing_args = {
        .mutex = &mutex, .condition_variable = &condition_variable, .connect_invoked = false, .error_invoked = false};

    struct aws_socket outgoing;
    ASSERT_SUCCESS(aws_socket_init(&outgoing, allocator, &options));
    ASSERT_SUCCESS(
        aws_socket_connect(&outgoing, &endpoint, event_loop, s_local_outgoing_connection, NULL, &outgoing_args));

    ASSERT_SUCCESS(aws_mutex_lock(&mutex));
    ASSERT_SUCCESS(aws_condition_variable_wait_pred(&condition_variable, &mutex, s_incoming_predicate, &listener_args));
    ASSERT_SUCCESS(aws_condition_variable_wait_pred(
        &condition_variable, &mutex, s_connection_completed_predicate, &outgoing_args));
    ASSERT_SUCCESS(aws_mutex_unlock(&mutex));

    ASSERT_TRUE(listener_args.incoming_invoked);
    ASSERT_FALSE(listener_args.error_invoked);
    ASSERT_TRUE(outgoing_args.connect_invoked);
    ASSERT_FALSE(outgoing_args.error_invoked);
    ASSERT_INT_EQUALS(options.domain, listener_args.incoming->options.domain);
    ASSERT_INT_EQUALS(options.type, listener_args.incoming->options.type);

    struct socket_io_args io_args = {
        .socket = &outgoing,
        .to_write = NULL,
        .to_read = NULL,
        .read_data = NULL,
        .mutex = &mutex,
        .amount_read = 0,
        .amount_written = 0,
        .error_code = 0,
        .condition_variable = AWS_CONDITION_VARIABLE_INIT,
        .close_completed = false,
    };

    struct aws_task close_task = {
        .fn = s_socket_close_task,
        .arg = &io_args,
    };

    if (listener_args.incoming) {
        io_args.socket = listener_args.incoming;
        io_args.close_completed = false;
        aws_event_loop_schedule_task_now(event_loop, &close_task);
        ASSERT_SUCCESS(aws_mutex_lock(&mutex));
        aws_condition_variable_wait_pred(&io_args.condition_variable, &mutex, s_close_completed_predicate, &io_args);
        ASSERT_SUCCESS(aws_mutex_unlock(&mutex));

        aws_socket_clean_up(listener_args.incoming);
        aws_mem_release(allocator, listener_args.incoming);
    }

    io_args.socket = &outgoing;
    io_args.close_completed = false;
    aws_event_loop_schedule_task_now(event_loop, &close_task);
    ASSERT_SUCCESS(aws_mutex_lock(&mutex));
    aws_condition_variable_wait_pred(&io_args.condition_variable, &mutex, s_close_completed_predicate, &io_args);
    ASSERT_SUCCESS(aws_mutex_unlock(&mutex));

    aws_socket_clean_up(&outgoing);
    aws_event_loop_destroy(event_loop);

    // DEBUG WIP, sleep to wait for reference release
    aws_thread_current_sleep(1000000000);

    return 0;
}
AWS_TEST_CASE(cleanup_in_accept_doesnt_explode, s_cleanup_in_accept_doesnt_explode)

static void s_on_written_destroy(struct aws_socket *socket, int error_code, size_t amount_written, void *user_data) {
    (void)socket;
    struct socket_io_args *write_args = user_data;
    aws_mutex_lock(write_args->mutex);
    write_args->error_code = error_code;
    write_args->amount_written = amount_written;
    aws_socket_clean_up(socket);
    aws_condition_variable_notify_one(&write_args->condition_variable);
    aws_mutex_unlock(write_args->mutex);
}

static bool s_write_completed_predicate_destroy(void *arg) {
    struct socket_io_args *io_args = arg;

    return io_args->amount_written || io_args->error_code;
}

static void s_write_task_destroy(struct aws_task *task, void *args, enum aws_task_status status) {
    (void)task;
    (void)status;

    struct socket_io_args *io_args = args;
    aws_socket_write(io_args->socket, io_args->to_write, s_on_written_destroy, io_args);
}

static int s_cleanup_in_write_cb_doesnt_explode(struct aws_allocator *allocator, void *ctx) {
    (void)ctx;

    struct aws_event_loop *event_loop = aws_event_loop_new_default(allocator, aws_high_res_clock_get_ticks);

    ASSERT_NOT_NULL(event_loop, "Event loop creation failed with error: %s", aws_error_debug_str(aws_last_error()));
    ASSERT_SUCCESS(aws_event_loop_run(event_loop));

    struct aws_mutex mutex = AWS_MUTEX_INIT;
    struct aws_condition_variable condition_variable = AWS_CONDITION_VARIABLE_INIT;

    struct local_listener_args listener_args = {
        .mutex = &mutex,
        .condition_variable = &condition_variable,
        .incoming = NULL,
        .incoming_invoked = false,
        .error_invoked = false,
    };

    struct aws_socket_options options;
    AWS_ZERO_STRUCT(options);
    options.connect_timeout_ms = 3000;
    options.keepalive = true;
    options.keep_alive_interval_sec = 1000;
    options.keep_alive_timeout_sec = 60000;
    options.type = AWS_SOCKET_STREAM;
    options.domain = AWS_SOCKET_IPV4;

    struct aws_socket_endpoint endpoint = {.address = "127.0.0.1", .port = 8130};

    struct aws_socket listener;
    ASSERT_SUCCESS(aws_socket_init(&listener, allocator, &options));

    ASSERT_SUCCESS(aws_socket_bind(&listener, &endpoint));
    ASSERT_SUCCESS(aws_socket_listen(&listener, 1024));
    ASSERT_SUCCESS(aws_socket_start_accept(&listener, event_loop, s_local_listener_incoming, &listener_args));

    struct local_outgoing_args outgoing_args = {
        .mutex = &mutex, .condition_variable = &condition_variable, .connect_invoked = false, .error_invoked = false};

    struct aws_socket outgoing;
    ASSERT_SUCCESS(aws_socket_init(&outgoing, allocator, &options));
    ASSERT_SUCCESS(
        aws_socket_connect(&outgoing, &endpoint, event_loop, s_local_outgoing_connection, NULL, &outgoing_args));

    ASSERT_SUCCESS(aws_mutex_lock(&mutex));
    ASSERT_SUCCESS(aws_condition_variable_wait_pred(&condition_variable, &mutex, s_incoming_predicate, &listener_args));
    ASSERT_SUCCESS(aws_condition_variable_wait_pred(
        &condition_variable, &mutex, s_connection_completed_predicate, &outgoing_args));
    ASSERT_SUCCESS(aws_mutex_unlock(&mutex));

    ASSERT_TRUE(listener_args.incoming_invoked);
    ASSERT_FALSE(listener_args.error_invoked);
    struct aws_socket *server_sock = listener_args.incoming;
    ASSERT_TRUE(outgoing_args.connect_invoked);
    ASSERT_FALSE(outgoing_args.error_invoked);
    ASSERT_INT_EQUALS(options.domain, listener_args.incoming->options.domain);
    ASSERT_INT_EQUALS(options.type, listener_args.incoming->options.type);

    ASSERT_SUCCESS(aws_socket_assign_to_event_loop(server_sock, event_loop));
    aws_socket_subscribe_to_readable_events(server_sock, s_on_readable, NULL);
    aws_socket_subscribe_to_readable_events(&outgoing, s_on_readable, NULL);

    /* now test the read and write across the connection. */
    const char read_data[] = "I'm a little teapot";
    char write_data[sizeof(read_data)] = {0};

    struct aws_byte_buf read_buffer = aws_byte_buf_from_array((const uint8_t *)read_data, sizeof(read_data));
    struct aws_byte_buf write_buffer = aws_byte_buf_from_array((const uint8_t *)write_data, sizeof(write_data));
    write_buffer.len = 0;

    struct aws_byte_cursor read_cursor = aws_byte_cursor_from_buf(&read_buffer);

    struct socket_io_args io_args = {
        .socket = &outgoing,
        .to_write = &read_cursor,
        .to_read = &read_buffer,
        .read_data = &write_buffer,
        .mutex = &mutex,
        .amount_read = 0,
        .amount_written = 0,
        .error_code = 0,
        .condition_variable = AWS_CONDITION_VARIABLE_INIT,
        .close_completed = false,
    };

    struct aws_task write_task = {
        .fn = s_write_task_destroy,
        .arg = &io_args,
    };

    aws_event_loop_schedule_task_now(event_loop, &write_task);
    ASSERT_SUCCESS(aws_mutex_lock(&mutex));
    aws_condition_variable_wait_pred(
        &io_args.condition_variable, &mutex, s_write_completed_predicate_destroy, &io_args);
    ASSERT_SUCCESS(aws_mutex_unlock(&mutex));
    ASSERT_INT_EQUALS(AWS_OP_SUCCESS, io_args.error_code);

    memset((void *)write_data, 0, sizeof(write_data));
    write_buffer.len = 0;

    io_args.error_code = 0;
    io_args.amount_written = 0;
    io_args.socket = server_sock;
    aws_event_loop_schedule_task_now(event_loop, &write_task);
    ASSERT_SUCCESS(aws_mutex_lock(&mutex));
    aws_condition_variable_wait_pred(&io_args.condition_variable, &mutex, s_write_completed_predicate, &io_args);
    ASSERT_SUCCESS(aws_mutex_unlock(&mutex));
    ASSERT_INT_EQUALS(AWS_OP_SUCCESS, io_args.error_code);

    aws_mem_release(allocator, server_sock);
    aws_socket_clean_up(&listener);
    aws_event_loop_destroy(event_loop);

    // DEBUG WIP, sleep to wait for reference release
    aws_thread_current_sleep(1000000000);

    return 0;
}
AWS_TEST_CASE(cleanup_in_write_cb_doesnt_explode, s_cleanup_in_write_cb_doesnt_explode)

/* stuff for the sock_write_cb_is_async test */
enum async_role {
    ASYNC_ROLE_A_CALLBACK_WRITES_D,
    ASYNC_ROLE_B_CALLBACK_CLEANS_UP_SOCKET,
    ASYNC_ROLE_C_IS_LAST_FROM_INITIAL_BATCH_OF_WRITES,
    ASYNC_ROLE_D_GOT_WRITTEN_VIA_CALLBACK,
    ASYNC_ROLE_COUNT
};

static struct async_test_args {
    struct aws_allocator *allocator;
    struct aws_event_loop *event_loop;
    struct aws_socket *write_socket;
    struct aws_socket *read_socket;
    bool currently_writing;
    enum async_role next_expected_callback;
    int read_error;

    struct aws_mutex *mutex;
    struct aws_condition_variable *condition_variable;
    bool write_tasks_complete;
    bool read_tasks_complete;
} g_async_tester;

static bool s_async_tasks_complete_pred(void *arg) {
    (void)arg;
    return g_async_tester.write_tasks_complete && g_async_tester.read_tasks_complete;
}

/* read until socket gets hung up on */
static void s_async_read_task(struct aws_task *task, void *args, enum aws_task_status status) {
    (void)args;
    (void)status;
    uint8_t buf_storage[100];
    AWS_ZERO_ARRAY(buf_storage);

    struct aws_byte_buf buf = aws_byte_buf_from_array(buf_storage, sizeof(buf_storage));
    while (true) {
        size_t amount_read = 0;
        buf.len = 0;
        if (aws_socket_read(g_async_tester.read_socket, &buf, &amount_read)) {
            /* reschedule task to try reading more later */
            /*
             * For Apple Network Framework (dispatch queue), the read error would not directly returned from
             * aws_socket_read, but from the callback, therefore, we validate the g_async_tester.read_error
             * returned from the callback
             */
            if (!g_async_tester.read_error && AWS_IO_READ_WOULD_BLOCK == aws_last_error()) {
                aws_event_loop_schedule_task_now(g_async_tester.event_loop, task);
                break;
            }

            /* other end must have hung up. clean up and signal completion */
            aws_socket_clean_up(g_async_tester.read_socket);
            aws_mem_release(g_async_tester.allocator, g_async_tester.read_socket);

            aws_mutex_lock(g_async_tester.mutex);
            g_async_tester.read_tasks_complete = true;
            aws_mutex_unlock(g_async_tester.mutex);
            aws_condition_variable_notify_all(g_async_tester.condition_variable);
            break;
        }
    }
}

static void s_async_write_completion(struct aws_socket *socket, int error_code, size_t bytes_written, void *user_data) {
    enum async_role role = *(enum async_role *)user_data;
    aws_mem_release(g_async_tester.allocator, user_data);

    /* ensure callback is not firing synchronously from within aws_socket_write() */
    AWS_FATAL_ASSERT(!g_async_tester.currently_writing);

    /* ensure callbacks arrive in order */
    AWS_FATAL_ASSERT(g_async_tester.next_expected_callback == role);
    g_async_tester.next_expected_callback++;

    switch (role) {
        case ASYNC_ROLE_A_CALLBACK_WRITES_D: {
            AWS_FATAL_ASSERT(0 == error_code);
            AWS_FATAL_ASSERT(1 == bytes_written);
            g_async_tester.currently_writing = true;
            struct aws_byte_cursor data = aws_byte_cursor_from_c_str("D");
            enum async_role *d_role = aws_mem_acquire(g_async_tester.allocator, sizeof(enum async_role));
            *d_role = ASYNC_ROLE_D_GOT_WRITTEN_VIA_CALLBACK;
            AWS_FATAL_ASSERT(0 == aws_socket_write(socket, &data, s_async_write_completion, d_role));
            g_async_tester.currently_writing = false;
            break;
        }
        case ASYNC_ROLE_B_CALLBACK_CLEANS_UP_SOCKET:
            AWS_FATAL_ASSERT(0 == error_code);
            AWS_FATAL_ASSERT(1 == bytes_written);
            aws_socket_clean_up(socket);
            break;
        case ASYNC_ROLE_C_IS_LAST_FROM_INITIAL_BATCH_OF_WRITES:
            /* C might succeed or fail (since socket killed after B completes), either is valid */
            break;
        case ASYNC_ROLE_D_GOT_WRITTEN_VIA_CALLBACK:
            /* write tasks complete! */
            aws_mutex_lock(g_async_tester.mutex);
            g_async_tester.write_tasks_complete = true;
            aws_mutex_unlock(g_async_tester.mutex);
            aws_condition_variable_notify_all(g_async_tester.condition_variable);
            break;
        default:
            AWS_FATAL_ASSERT(0);
    }
}

static void s_async_write_task(struct aws_task *task, void *args, enum aws_task_status status) {
    (void)task;
    (void)args;
    (void)status;

    g_async_tester.currently_writing = true;

    struct aws_byte_cursor data = aws_byte_cursor_from_c_str("A");
    enum async_role *role = aws_mem_acquire(g_async_tester.allocator, sizeof(enum async_role));
    *role = ASYNC_ROLE_A_CALLBACK_WRITES_D;
    AWS_FATAL_ASSERT(0 == aws_socket_write(g_async_tester.write_socket, &data, s_async_write_completion, role));

    data = aws_byte_cursor_from_c_str("B");
    role = aws_mem_acquire(g_async_tester.allocator, sizeof(enum async_role));
    *role = ASYNC_ROLE_B_CALLBACK_CLEANS_UP_SOCKET;
    AWS_FATAL_ASSERT(0 == aws_socket_write(g_async_tester.write_socket, &data, s_async_write_completion, role));

    data = aws_byte_cursor_from_c_str("C");
    role = aws_mem_acquire(g_async_tester.allocator, sizeof(enum async_role));
    *role = ASYNC_ROLE_C_IS_LAST_FROM_INITIAL_BATCH_OF_WRITES;
    AWS_FATAL_ASSERT(0 == aws_socket_write(g_async_tester.write_socket, &data, s_async_write_completion, role));

    g_async_tester.currently_writing = false;
}

static void s_on_readable_return(struct aws_socket *socket, int error_code, void *user_data) {
    (void)socket;
    (void)error_code;
    struct async_test_args *async_tester = user_data;
    if (error_code) {
        async_tester->read_error = error_code;
    }
}

/**
 * aws_socket_write()'s completion callback MUST fire asynchronously.
 * Otherwise, we can get multiple write() calls in the same callstack, which
 * leads to esoteric bugs (https://github.com/aws/aws-iot-device-sdk-cpp-v2/issues/194).
 */
static int s_sock_write_cb_is_async(struct aws_allocator *allocator, void *ctx) {
    (void)ctx;

    /* set up server (read) and client (write) sockets */
    struct aws_event_loop *event_loop = aws_event_loop_new_default(allocator, aws_high_res_clock_get_ticks);

    ASSERT_NOT_NULL(event_loop, "Event loop creation failed with error: %s", aws_error_debug_str(aws_last_error()));
    ASSERT_SUCCESS(aws_event_loop_run(event_loop));

    struct aws_mutex mutex = AWS_MUTEX_INIT;
    struct aws_condition_variable condition_variable = AWS_CONDITION_VARIABLE_INIT;

    struct local_listener_args listener_args = {
        .mutex = &mutex,
        .condition_variable = &condition_variable,
        .incoming = NULL,
        .incoming_invoked = false,
        .error_invoked = false,
    };

    struct aws_socket_options options;
    AWS_ZERO_STRUCT(options);
    options.connect_timeout_ms = 3000;
    options.keepalive = true;
    options.keep_alive_interval_sec = 1000;
    options.keep_alive_timeout_sec = 60000;
    options.type = AWS_SOCKET_STREAM;
    options.domain = AWS_SOCKET_LOCAL;
    struct aws_socket_endpoint endpoint;
    AWS_ZERO_STRUCT(endpoint);
    aws_socket_endpoint_init_local_address_for_test(&endpoint);

    struct aws_socket listener;
    ASSERT_SUCCESS(aws_socket_init(&listener, allocator, &options));

    ASSERT_SUCCESS(aws_socket_bind(&listener, &endpoint));
    ASSERT_SUCCESS(aws_socket_listen(&listener, 1024));
    ASSERT_SUCCESS(aws_socket_start_accept(&listener, event_loop, s_local_listener_incoming, &listener_args));

    struct local_outgoing_args outgoing_args = {
        .mutex = &mutex, .condition_variable = &condition_variable, .connect_invoked = false, .error_invoked = false};

    struct aws_socket outgoing;
    ASSERT_SUCCESS(aws_socket_init(&outgoing, allocator, &options));
    ASSERT_SUCCESS(
        aws_socket_connect(&outgoing, &endpoint, event_loop, s_local_outgoing_connection, NULL, &outgoing_args));

    ASSERT_SUCCESS(aws_mutex_lock(&mutex));
    ASSERT_SUCCESS(aws_condition_variable_wait_pred(&condition_variable, &mutex, s_incoming_predicate, &listener_args));
    ASSERT_SUCCESS(aws_condition_variable_wait_pred(
        &condition_variable, &mutex, s_connection_completed_predicate, &outgoing_args));
    ASSERT_SUCCESS(aws_mutex_unlock(&mutex));

    ASSERT_TRUE(listener_args.incoming_invoked);
    ASSERT_FALSE(listener_args.error_invoked);
    struct aws_socket *server_sock = listener_args.incoming;
    ASSERT_TRUE(outgoing_args.connect_invoked);
    ASSERT_FALSE(outgoing_args.error_invoked);
    ASSERT_INT_EQUALS(options.domain, listener_args.incoming->options.domain);
    ASSERT_INT_EQUALS(options.type, listener_args.incoming->options.type);

    ASSERT_SUCCESS(aws_socket_assign_to_event_loop(server_sock, event_loop));
    aws_socket_subscribe_to_readable_events(server_sock, s_on_readable_return, &g_async_tester);
    aws_socket_subscribe_to_readable_events(&outgoing, s_on_readable, NULL);

    /* set up g_async_tester */
    g_async_tester.allocator = allocator;
    g_async_tester.event_loop = event_loop;
    g_async_tester.write_socket = &outgoing;
    g_async_tester.read_socket = server_sock;
    g_async_tester.mutex = &mutex;
    g_async_tester.condition_variable = &condition_variable;

    /* kick off writer and reader tasks */
    struct aws_task writer_task;
    aws_task_init(&writer_task, s_async_write_task, NULL, "async_test_write_task");
    aws_event_loop_schedule_task_now(event_loop, &writer_task);

    struct aws_task reader_task;
    aws_task_init(&reader_task, s_async_read_task, NULL, "async_test_read_task");
    aws_event_loop_schedule_task_now(event_loop, &reader_task);

    /* wait for tasks to complete */
    aws_mutex_lock(&mutex);
    aws_condition_variable_wait_pred(&condition_variable, &mutex, s_async_tasks_complete_pred, NULL);
    aws_mutex_unlock(&mutex);

    /* cleanup */
    aws_socket_clean_up(&listener);
    aws_event_loop_destroy(event_loop);
    return 0;
}
AWS_TEST_CASE(sock_write_cb_is_async, s_sock_write_cb_is_async)

#ifdef _WIN32
static int s_local_socket_pipe_connected_race(struct aws_allocator *allocator, void *ctx) {
    (void)ctx;

    struct aws_event_loop *event_loop = aws_event_loop_new_default(allocator, aws_high_res_clock_get_ticks);

    ASSERT_NOT_NULL(event_loop, "Event loop creation failed with error: %s", aws_error_debug_str(aws_last_error()));
    ASSERT_SUCCESS(aws_event_loop_run(event_loop));

    struct aws_mutex mutex = AWS_MUTEX_INIT;
    struct aws_condition_variable condition_variable = AWS_CONDITION_VARIABLE_INIT;

    struct local_listener_args listener_args = {
        .mutex = &mutex,
        .condition_variable = &condition_variable,
        .incoming = NULL,
        .incoming_invoked = false,
        .error_invoked = false,
    };

    struct aws_socket_options options;
    AWS_ZERO_STRUCT(options);
    options.connect_timeout_ms = 3000;
    options.type = AWS_SOCKET_STREAM;
    options.domain = AWS_SOCKET_LOCAL;

    struct aws_socket_endpoint endpoint;
    AWS_ZERO_STRUCT(endpoint);
    aws_socket_endpoint_init_local_address_for_test(&endpoint);

    struct aws_socket listener;
    ASSERT_SUCCESS(aws_socket_init(&listener, allocator, &options));

    ASSERT_SUCCESS(aws_socket_bind(&listener, &endpoint));

    ASSERT_SUCCESS(aws_socket_listen(&listener, 1024));

    /* do the connect after the named pipe has been created (in the bind call), but before the connect named pipe call
       has been made in start accept. This will ensure IOCP does what we think it does. */
    struct local_outgoing_args outgoing_args = {
        .mutex = &mutex, .condition_variable = &condition_variable, .connect_invoked = false, .error_invoked = false};

    struct aws_socket outgoing;
    ASSERT_SUCCESS(aws_socket_init(&outgoing, allocator, &options));

    ASSERT_SUCCESS(
        aws_socket_connect(&outgoing, &endpoint, event_loop, s_local_outgoing_connection, NULL, &outgoing_args));

    ASSERT_SUCCESS(aws_socket_start_accept(&listener, event_loop, s_local_listener_incoming, &listener_args));
    aws_mutex_lock(&mutex);
    ASSERT_SUCCESS(aws_condition_variable_wait_pred(&condition_variable, &mutex, s_incoming_predicate, &listener_args));
    ASSERT_SUCCESS(aws_condition_variable_wait_pred(
        &condition_variable, &mutex, s_connection_completed_predicate, &outgoing_args));
    aws_mutex_unlock(&mutex);

    struct aws_socket *server_sock = &listener;

    ASSERT_TRUE(listener_args.incoming_invoked);
    ASSERT_FALSE(listener_args.error_invoked);
    server_sock = listener_args.incoming;
    ASSERT_TRUE(outgoing_args.connect_invoked);
    ASSERT_FALSE(outgoing_args.error_invoked);
    ASSERT_INT_EQUALS(options.domain, listener_args.incoming->options.domain);
    ASSERT_INT_EQUALS(options.type, listener_args.incoming->options.type);

    struct socket_io_args io_args = {
        .socket = &outgoing,
        .to_write = NULL,
        .to_read = NULL,
        .read_data = NULL,
        .mutex = &mutex,
        .amount_read = 0,
        .amount_written = 0,
        .error_code = 0,
        .condition_variable = AWS_CONDITION_VARIABLE_INIT,
        .close_completed = false,
    };

    struct aws_task close_task = {
        .fn = s_socket_close_task,
        .arg = &io_args,
    };

    if (listener_args.incoming) {
        io_args.socket = listener_args.incoming;
        io_args.close_completed = false;
        aws_event_loop_schedule_task_now(event_loop, &close_task);
        aws_mutex_lock(&mutex);
        aws_condition_variable_wait_pred(&io_args.condition_variable, &mutex, s_close_completed_predicate, &io_args);
        aws_mutex_unlock(&mutex);

        aws_socket_clean_up(listener_args.incoming);
        aws_mem_release(allocator, listener_args.incoming);
    }

    io_args.socket = &outgoing;
    io_args.close_completed = false;
    aws_event_loop_schedule_task_now(event_loop, &close_task);
    aws_mutex_lock(&mutex);
    aws_condition_variable_wait_pred(&io_args.condition_variable, &mutex, s_close_completed_predicate, &io_args);
    aws_mutex_unlock(&mutex);

    aws_socket_clean_up(&outgoing);

    io_args.socket = &listener;
    io_args.close_completed = false;
    aws_event_loop_schedule_task_now(event_loop, &close_task);
    aws_mutex_lock(&mutex);
    aws_condition_variable_wait_pred(&io_args.condition_variable, &mutex, s_close_completed_predicate, &io_args);
    aws_mutex_unlock(&mutex);

    aws_socket_clean_up(&listener);

    aws_event_loop_destroy(event_loop);

    return 0;
}
AWS_TEST_CASE(local_socket_pipe_connected_race, s_local_socket_pipe_connected_race)

#endif

static int s_test_socket_validate_port(struct aws_allocator *allocator, void *ctx) {
    (void)allocator;
    (void)ctx;

    /* IPv4 - 16bit port, only bind can use 0 */
    ASSERT_SUCCESS(aws_socket_validate_port_for_connect(80, AWS_SOCKET_IPV4));
    ASSERT_SUCCESS(aws_socket_validate_port_for_bind(80, AWS_SOCKET_IPV4));

    ASSERT_ERROR(AWS_IO_SOCKET_INVALID_ADDRESS, aws_socket_validate_port_for_connect(0, AWS_SOCKET_IPV4));
    ASSERT_SUCCESS(aws_socket_validate_port_for_bind(0, AWS_SOCKET_IPV4));

    ASSERT_ERROR(AWS_IO_SOCKET_INVALID_ADDRESS, aws_socket_validate_port_for_connect(0xFFFFFFFF, AWS_SOCKET_IPV4));
    ASSERT_ERROR(AWS_IO_SOCKET_INVALID_ADDRESS, aws_socket_validate_port_for_bind(0xFFFFFFFF, AWS_SOCKET_IPV4));

    /* IPv6 - 16bit port, only bind can use 0 */
    ASSERT_SUCCESS(aws_socket_validate_port_for_connect(80, AWS_SOCKET_IPV6));
    ASSERT_SUCCESS(aws_socket_validate_port_for_bind(80, AWS_SOCKET_IPV6));

    ASSERT_ERROR(AWS_IO_SOCKET_INVALID_ADDRESS, aws_socket_validate_port_for_connect(0, AWS_SOCKET_IPV6));
    ASSERT_SUCCESS(aws_socket_validate_port_for_bind(0, AWS_SOCKET_IPV6));

    ASSERT_ERROR(AWS_IO_SOCKET_INVALID_ADDRESS, aws_socket_validate_port_for_connect(0xFFFFFFFF, AWS_SOCKET_IPV6));
    ASSERT_ERROR(AWS_IO_SOCKET_INVALID_ADDRESS, aws_socket_validate_port_for_bind(0xFFFFFFFF, AWS_SOCKET_IPV6));

    /* VSOCK - 32bit port, only bind can use VMADDR_PORT_ANY (-1U) */
    ASSERT_SUCCESS(aws_socket_validate_port_for_connect(80, AWS_SOCKET_VSOCK));
    ASSERT_SUCCESS(aws_socket_validate_port_for_bind(80, AWS_SOCKET_VSOCK));

    ASSERT_SUCCESS(aws_socket_validate_port_for_connect(0, AWS_SOCKET_VSOCK));
    ASSERT_SUCCESS(aws_socket_validate_port_for_bind(0, AWS_SOCKET_VSOCK));

    ASSERT_SUCCESS(aws_socket_validate_port_for_connect(0x7FFFFFFF, AWS_SOCKET_VSOCK));
    ASSERT_SUCCESS(aws_socket_validate_port_for_bind(0x7FFFFFFF, AWS_SOCKET_VSOCK));

    ASSERT_ERROR(AWS_IO_SOCKET_INVALID_ADDRESS, aws_socket_validate_port_for_connect((uint32_t)-1, AWS_SOCKET_VSOCK));
    ASSERT_SUCCESS(aws_socket_validate_port_for_bind((uint32_t)-1, AWS_SOCKET_VSOCK));

    /* LOCAL - ignores port */
    ASSERT_SUCCESS(aws_socket_validate_port_for_connect(0, AWS_SOCKET_LOCAL));
    ASSERT_SUCCESS(aws_socket_validate_port_for_bind(0, AWS_SOCKET_LOCAL));
    ASSERT_SUCCESS(aws_socket_validate_port_for_connect(80, AWS_SOCKET_LOCAL));
    ASSERT_SUCCESS(aws_socket_validate_port_for_bind(80, AWS_SOCKET_LOCAL));
    ASSERT_SUCCESS(aws_socket_validate_port_for_connect((uint32_t)-1, AWS_SOCKET_LOCAL));
    ASSERT_SUCCESS(aws_socket_validate_port_for_bind((uint32_t)-1, AWS_SOCKET_LOCAL));

    /* invalid domain should fail */
    ASSERT_ERROR(AWS_IO_SOCKET_INVALID_ADDRESS, aws_socket_validate_port_for_connect(80, (enum aws_socket_domain)(-1)));
    ASSERT_ERROR(AWS_IO_SOCKET_INVALID_ADDRESS, aws_socket_validate_port_for_bind(80, (enum aws_socket_domain)(-1)));

    return 0;
}
AWS_TEST_CASE(socket_validate_port, s_test_socket_validate_port)<|MERGE_RESOLUTION|>--- conflicted
+++ resolved
@@ -1037,12 +1037,8 @@
     struct aws_socket outgoing;
     ASSERT_SUCCESS(aws_socket_init(&outgoing, allocator, &options));
 
-<<<<<<< HEAD
-    ASSERT_FAILS(aws_socket_connect(&outgoing, &endpoint, event_loop, s_null_sock_connection, NULL, &args));
-    ASSERT_TRUE(
-        aws_last_error() == AWS_IO_SOCKET_CONNECTION_REFUSED || aws_last_error() == AWS_ERROR_FILE_INVALID_PATH);
-=======
-    int socket_connect_result = aws_socket_connect(&outgoing, &endpoint, event_loop, s_null_sock_connection, &args);
+    int socket_connect_result =
+        aws_socket_connect(&outgoing, &endpoint, event_loop, s_null_sock_connection, NULL, &args);
     // As Apple network framework has a async API design, we would not get the error back on connect
     if (!s_use_dispatch_queue) {
         ASSERT_FAILS(socket_connect_result);
@@ -1056,7 +1052,6 @@
         ASSERT_TRUE(
             args.error_code == AWS_IO_SOCKET_CONNECTION_REFUSED || args.error_code == AWS_ERROR_FILE_INVALID_PATH);
     }
->>>>>>> d071082b
 
     aws_socket_clean_up(&outgoing);
     aws_event_loop_destroy(event_loop);
