/**
 * Copyright Amazon.com, Inc. or its affiliates. All Rights Reserved.
 * SPDX-License-Identifier: Apache-2.0.
 */

#include <aws/testing/aws_test_harness.h>

#include <aws/common/clock.h>
#include <aws/common/condition_variable.h>
#include <aws/common/string.h>
#include <aws/common/task_scheduler.h>

#include <aws/io/event_loop.h>
#include <aws/io/host_resolver.h>
#include <aws/io/socket.h>

#ifdef _MSC_VER
#    pragma warning(disable : 4996) /* strncpy */
#endif

#if USE_VSOCK
#    include <linux/vm_sockets.h>
#endif

struct local_listener_args {
    struct aws_socket *incoming;
    struct aws_mutex *mutex;
    struct aws_condition_variable *condition_variable;
    bool incoming_invoked;
    bool error_invoked;
};

static bool s_incoming_predicate(void *arg) {
    struct local_listener_args *listener_args = (struct local_listener_args *)arg;

    return listener_args->incoming_invoked || listener_args->error_invoked;
}

static void s_local_listener_incoming(
    struct aws_socket *socket,
    int error_code,
    struct aws_socket *new_socket,
    void *user_data) {
    (void)socket;
    struct local_listener_args *listener_args = (struct local_listener_args *)user_data;
    aws_mutex_lock(listener_args->mutex);

    if (!error_code) {
        listener_args->incoming = new_socket;
        listener_args->incoming_invoked = true;
    } else {
        listener_args->error_invoked = true;
    }
    aws_mutex_unlock(listener_args->mutex);
    aws_condition_variable_notify_one(listener_args->condition_variable);
}

struct local_outgoing_args {
    bool connect_invoked;
    bool error_invoked;
    int last_error;
    struct aws_mutex *mutex;
    struct aws_condition_variable *condition_variable;
};

static bool s_connection_completed_predicate(void *arg) {
    struct local_outgoing_args *outgoing_args = (struct local_outgoing_args *)arg;

    return outgoing_args->connect_invoked || outgoing_args->error_invoked;
}

static void s_local_outgoing_connection(struct aws_socket *socket, int error_code, void *user_data) {
    (void)socket;
    struct local_outgoing_args *outgoing_args = (struct local_outgoing_args *)user_data;

    aws_mutex_lock(outgoing_args->mutex);

    if (!error_code) {
        outgoing_args->connect_invoked = true;

    } else {
        outgoing_args->last_error = error_code;
        outgoing_args->error_invoked = true;
    }

    aws_mutex_unlock(outgoing_args->mutex);
    aws_condition_variable_notify_one(outgoing_args->condition_variable);
}

struct socket_io_args {
    struct aws_socket *socket;
    struct aws_byte_cursor *to_write;
    struct aws_byte_buf *to_read;
    struct aws_byte_buf *read_data;
    size_t amount_written;
    size_t amount_read;
    int error_code;
    bool close_completed;
    struct aws_mutex *mutex;
    struct aws_condition_variable condition_variable;
};

static void s_on_written(struct aws_socket *socket, int error_code, size_t amount_written, void *user_data) {
    (void)socket;
    struct socket_io_args *write_args = user_data;
    aws_mutex_lock(write_args->mutex);
    write_args->error_code = error_code;
    write_args->amount_written = amount_written;
    aws_mutex_unlock(write_args->mutex);
    aws_condition_variable_notify_one(&write_args->condition_variable);
}

static bool s_write_completed_predicate(void *arg) {
    struct socket_io_args *io_args = arg;

    return io_args->amount_written;
}

static void s_write_task(struct aws_task *task, void *args, enum aws_task_status status) {
    (void)task;
    (void)status;

    struct socket_io_args *io_args = args;
    aws_socket_write(io_args->socket, io_args->to_write, s_on_written, io_args);
}

static void s_read_task(struct aws_task *task, void *args, enum aws_task_status status) {
    (void)task;
    (void)status;

    struct socket_io_args *io_args = args;

    aws_mutex_lock(io_args->mutex);

    size_t read = 0;

    while (read < io_args->to_read->len) {
        size_t data_len = 0;

        if (aws_socket_read(io_args->socket, io_args->read_data, &data_len)) {
            if (AWS_IO_READ_WOULD_BLOCK == aws_last_error()) {
                /* we can't just loop here, since the socket may rely on the event-loop for actually getting
                 * the data, so schedule a task to force a context switch and give the socket a chance to catch up. */
                aws_mutex_unlock(io_args->mutex);
                aws_event_loop_schedule_task_now(io_args->socket->event_loop, task);
                return;
            }
            break;
        }

        read += data_len;
    }
    io_args->amount_read = read;

    aws_mutex_unlock(io_args->mutex);
    aws_condition_variable_notify_one(&io_args->condition_variable);
}

static bool s_read_task_predicate(void *arg) {
    struct socket_io_args *io_args = arg;

    return io_args->amount_read;
}

static void s_on_readable(struct aws_socket *socket, int error_code, void *user_data) {
    (void)socket;
    (void)user_data;
    (void)error_code;
}

static bool s_close_completed_predicate(void *arg) {
    struct socket_io_args *io_args = (struct socket_io_args *)arg;

    return io_args->close_completed;
}

static void s_socket_close_task(struct aws_task *task, void *args, enum aws_task_status status) {
    (void)task;
    (void)status;
    struct socket_io_args *io_args = args;
    aws_mutex_lock(io_args->mutex);
    aws_socket_close(io_args->socket);
    io_args->close_completed = true;
    aws_mutex_unlock(io_args->mutex);
    aws_condition_variable_notify_one(&io_args->condition_variable);
}

/* we have tests that need to check the error handling path, but it's damn near
   impossible to predictably make sockets fail, the best idea we have is to
   do something the OS won't allow for the access permissions (like attempt to listen
   on a port < 1024), but alas, what if you're running the build as root? This disables
   those tests if the user runs the build as a root user. */
static bool s_test_running_as_root(struct aws_allocator *alloc) {
    struct aws_socket_endpoint endpoint = {.address = "127.0.0.1", .port = 80};
    struct aws_socket socket;

    const struct aws_event_loop_configuration_group *group = aws_event_loop_get_available_configurations();

    struct aws_event_loop_options options;
    AWS_ZERO_STRUCT(options);
    bool is_root = false;

    for (size_t i = 0; i < group->configuration_count; ++i) {
        struct aws_event_loop *event_loop = group->configurations[i].event_loop_new_fn(alloc, &options);

        struct aws_socket_options options = aws_socket_options_default_tcp_ipv4(event_loop->vtable->event_loop_style);
        aws_event_loop_destroy(event_loop);

        int err = aws_socket_init(&socket, alloc, &options);
        AWS_FATAL_ASSERT(!err);

        err = aws_socket_bind(&socket, &endpoint);
        err |= aws_socket_listen(&socket, 1024);
        is_root = !err;
        aws_socket_clean_up(&socket);
    }
    return is_root;
}

static int s_test_socket_ex(
    struct aws_allocator *allocator,
    struct aws_socket_options *options,
    struct aws_socket_endpoint *local,
    struct aws_socket_endpoint *endpoint) {
    struct aws_event_loop_options el_options = {
        .clock = aws_high_res_clock_get_ticks,
    };
    const struct aws_event_loop_configuration_group *group = aws_event_loop_get_available_configurations();

    for (size_t i = 0; i < group->configuration_count; ++i) {
        struct aws_event_loop *event_loop = group->configurations[i].event_loop_new_fn(allocator, &el_options);

        ASSERT_NOT_NULL(event_loop, "Event loop creation failed with error: %s", aws_error_debug_str(aws_last_error()));
        ASSERT_SUCCESS(aws_event_loop_run(event_loop));
        options->event_loop_style = event_loop->vtable->event_loop_style;

        struct aws_mutex mutex = AWS_MUTEX_INIT;
        struct aws_condition_variable condition_variable = AWS_CONDITION_VARIABLE_INIT;

        struct local_listener_args listener_args = {
            .mutex = &mutex,
            .condition_variable = &condition_variable,
            .incoming = NULL,
            .incoming_invoked = false,
            .error_invoked = false,
        };

        struct aws_socket listener;
        ASSERT_SUCCESS(aws_socket_init(&listener, allocator, options));

        endpoint->port += i;
        ASSERT_SUCCESS(aws_socket_bind(&listener, endpoint));

        struct aws_socket_endpoint bound_endpoint;
        ASSERT_SUCCESS(aws_socket_get_bound_address(&listener, &bound_endpoint));
        ASSERT_INT_EQUALS(endpoint->port, bound_endpoint.port);
        ASSERT_STR_EQUALS(endpoint->address, bound_endpoint.address);

        if (options->type == AWS_SOCKET_STREAM) {
            ASSERT_SUCCESS(aws_socket_listen(&listener, 1024));
            ASSERT_SUCCESS(aws_socket_start_accept(&listener, event_loop, s_local_listener_incoming, &listener_args));
        }

        struct local_outgoing_args outgoing_args = {
            .mutex = &mutex,
            .condition_variable = &condition_variable,
            .connect_invoked = false,
            .error_invoked = false};

        struct aws_socket outgoing;
        ASSERT_SUCCESS(aws_socket_init(&outgoing, allocator, options));
        if (local && (strcmp(local->address, endpoint->address) != 0 || local->port != endpoint->port)) {
            ASSERT_SUCCESS(aws_socket_bind(&outgoing, local));
        }
        ASSERT_SUCCESS(
            aws_socket_connect(&outgoing, endpoint, event_loop, s_local_outgoing_connection, &outgoing_args));

        if (listener.options.type == AWS_SOCKET_STREAM) {
            ASSERT_SUCCESS(aws_mutex_lock(&mutex));
            ASSERT_SUCCESS(
                aws_condition_variable_wait_pred(&condition_variable, &mutex, s_incoming_predicate, &listener_args));
            ASSERT_SUCCESS(aws_mutex_unlock(&mutex));
        }
        ASSERT_SUCCESS(aws_mutex_lock(&mutex));
        ASSERT_SUCCESS(aws_condition_variable_wait_pred(
            &condition_variable, &mutex, s_connection_completed_predicate, &outgoing_args));
        ASSERT_SUCCESS(aws_mutex_unlock(&mutex));

        struct aws_socket *server_sock = &listener;

        if (options->type == AWS_SOCKET_STREAM) {
            ASSERT_TRUE(listener_args.incoming_invoked);
            ASSERT_FALSE(listener_args.error_invoked);
            server_sock = listener_args.incoming;
            ASSERT_TRUE(outgoing_args.connect_invoked);
            ASSERT_FALSE(outgoing_args.error_invoked);
            ASSERT_INT_EQUALS(options->domain, listener_args.incoming->options.domain);
            ASSERT_INT_EQUALS(options->type, listener_args.incoming->options.type);
        }

        ASSERT_SUCCESS(aws_socket_assign_to_event_loop(server_sock, event_loop));
        aws_socket_subscribe_to_readable_events(server_sock, s_on_readable, NULL);
        aws_socket_subscribe_to_readable_events(&outgoing, s_on_readable, NULL);

        /* now test the read and write across the connection. */
        const char read_data[] = "I'm a little teapot";
        char write_data[sizeof(read_data)] = {0};

        struct aws_byte_buf read_buffer = aws_byte_buf_from_array((const uint8_t *)read_data, sizeof(read_data));
        struct aws_byte_buf write_buffer = aws_byte_buf_from_array((const uint8_t *)write_data, sizeof(write_data));
        write_buffer.len = 0;

        struct aws_byte_cursor read_cursor = aws_byte_cursor_from_buf(&read_buffer);

        struct socket_io_args io_args = {
            .socket = &outgoing,
            .to_write = &read_cursor,
            .to_read = &read_buffer,
            .read_data = &write_buffer,
            .mutex = &mutex,
            .amount_read = 0,
            .amount_written = 0,
            .error_code = 0,
            .condition_variable = AWS_CONDITION_VARIABLE_INIT,
            .close_completed = false,
        };

        struct aws_task write_task = {
            .fn = s_write_task,
            .arg = &io_args,
        };

        aws_event_loop_schedule_task_now(event_loop, &write_task);
        ASSERT_SUCCESS(aws_mutex_lock(&mutex));
        aws_condition_variable_wait_pred(&io_args.condition_variable, &mutex, s_write_completed_predicate, &io_args);
        ASSERT_SUCCESS(aws_mutex_unlock(&mutex));
        ASSERT_INT_EQUALS(AWS_OP_SUCCESS, io_args.error_code);

        io_args.socket = server_sock;
        struct aws_task read_task = {
            .fn = s_read_task,
            .arg = &io_args,
        };

        aws_event_loop_schedule_task_now(event_loop, &read_task);
        ASSERT_SUCCESS(aws_mutex_lock(&mutex));
        aws_condition_variable_wait_pred(&io_args.condition_variable, &mutex, s_read_task_predicate, &io_args);
        ASSERT_SUCCESS(aws_mutex_unlock(&mutex));
        ASSERT_INT_EQUALS(AWS_OP_SUCCESS, io_args.error_code);
        ASSERT_BIN_ARRAYS_EQUALS(read_buffer.buffer, read_buffer.len, write_buffer.buffer, write_buffer.len);

        if (options->type != AWS_SOCKET_DGRAM) {
            memset((void *)write_data, 0, sizeof(write_data));
            write_buffer.len = 0;

            io_args.error_code = 0;
            io_args.amount_read = 0;
            io_args.amount_written = 0;
            io_args.socket = server_sock;
            aws_event_loop_schedule_task_now(event_loop, &write_task);
            ASSERT_SUCCESS(aws_mutex_lock(&mutex));
            aws_condition_variable_wait_pred(
                &io_args.condition_variable, &mutex, s_write_completed_predicate, &io_args);
            ASSERT_SUCCESS(aws_mutex_unlock(&mutex));
            ASSERT_INT_EQUALS(AWS_OP_SUCCESS, io_args.error_code);

            io_args.socket = &outgoing;
            aws_event_loop_schedule_task_now(event_loop, &read_task);
            ASSERT_SUCCESS(aws_mutex_lock(&mutex));
            aws_condition_variable_wait_pred(&io_args.condition_variable, &mutex, s_read_task_predicate, &io_args);
            ASSERT_SUCCESS(aws_mutex_unlock(&mutex));
            ASSERT_INT_EQUALS(AWS_OP_SUCCESS, io_args.error_code);
            ASSERT_BIN_ARRAYS_EQUALS(read_buffer.buffer, read_buffer.len, write_buffer.buffer, write_buffer.len);
        }

        struct aws_task close_task = {
            .fn = s_socket_close_task,
            .arg = &io_args,
        };

        if (listener_args.incoming) {
            io_args.socket = listener_args.incoming;
            io_args.close_completed = false;
            aws_event_loop_schedule_task_now(event_loop, &close_task);
            ASSERT_SUCCESS(aws_mutex_lock(&mutex));
            aws_condition_variable_wait_pred(
                &io_args.condition_variable, &mutex, s_close_completed_predicate, &io_args);
            ASSERT_SUCCESS(aws_mutex_unlock(&mutex));

            aws_socket_clean_up(listener_args.incoming);
            aws_mem_release(allocator, listener_args.incoming);
        }

        io_args.socket = &outgoing;
        io_args.close_completed = false;
        aws_event_loop_schedule_task_now(event_loop, &close_task);
        ASSERT_SUCCESS(aws_mutex_lock(&mutex));
        aws_condition_variable_wait_pred(&io_args.condition_variable, &mutex, s_close_completed_predicate, &io_args);
        ASSERT_SUCCESS(aws_mutex_unlock(&mutex));

        aws_socket_clean_up(&outgoing);

        io_args.socket = &listener;
        io_args.close_completed = false;
        aws_event_loop_schedule_task_now(event_loop, &close_task);
        ASSERT_SUCCESS(aws_mutex_lock(&mutex));
        aws_condition_variable_wait_pred(&io_args.condition_variable, &mutex, s_close_completed_predicate, &io_args);
        ASSERT_SUCCESS(aws_mutex_unlock(&mutex));

        aws_socket_clean_up(&listener);

        aws_event_loop_destroy(event_loop);
    }

    return 0;
}

static int s_test_socket(
    struct aws_allocator *allocator,
    struct aws_socket_options *options,
    struct aws_socket_endpoint *endpoint) {

    return s_test_socket_ex(allocator, options, NULL, endpoint);
}

static int s_test_local_socket_communication(struct aws_allocator *allocator, void *ctx) {
    (void)ctx;

    struct aws_socket_options options;
    AWS_ZERO_STRUCT(options);
    options.connect_timeout_ms = 3000;
    options.type = AWS_SOCKET_STREAM;
    options.domain = AWS_SOCKET_LOCAL;

    uint64_t timestamp = 0;
    ASSERT_SUCCESS(aws_sys_clock_get_ticks(&timestamp));
    struct aws_socket_endpoint endpoint;
    AWS_ZERO_STRUCT(endpoint);
    aws_socket_endpoint_init_local_address_for_test(&endpoint);

    return s_test_socket(allocator, &options, &endpoint);
}

AWS_TEST_CASE(local_socket_communication, s_test_local_socket_communication)

static int s_test_tcp_socket_communication(struct aws_allocator *allocator, void *ctx) {
    (void)ctx;

    struct aws_socket_options options;
    AWS_ZERO_STRUCT(options);
    options.connect_timeout_ms = 3000;
    options.keepalive = true;
    options.keep_alive_interval_sec = 1000;
    options.keep_alive_timeout_sec = 60000;
    options.type = AWS_SOCKET_STREAM;
    options.domain = AWS_SOCKET_IPV4;

    struct aws_socket_endpoint endpoint = {.address = "127.0.0.1", .port = 8127};

    return s_test_socket(allocator, &options, &endpoint);
}

AWS_TEST_CASE(tcp_socket_communication, s_test_tcp_socket_communication)

static int s_test_socket_with_bind_to_interface(struct aws_allocator *allocator, void *ctx) {
    (void)ctx;
    struct aws_socket_options options;
    AWS_ZERO_STRUCT(options);
    options.connect_timeout_ms = 3000;
    options.keepalive = true;
    options.keep_alive_interval_sec = 1000;
    options.keep_alive_timeout_sec = 60000;
    options.type = AWS_SOCKET_STREAM;
    options.domain = AWS_SOCKET_IPV4;
#if defined(AWS_OS_APPLE)
    strncpy(options.network_interface_name, "lo0", AWS_NETWORK_INTERFACE_NAME_MAX);
#else
    strncpy(options.network_interface_name, "lo", AWS_NETWORK_INTERFACE_NAME_MAX);
#endif
    struct aws_socket_endpoint endpoint = {.address = "127.0.0.1", .port = 8128};
    if (s_test_socket(allocator, &options, &endpoint)) {
#if !defined(AWS_OS_APPLE) && !defined(AWS_OS_LINUX)
        if (aws_last_error() == AWS_ERROR_PLATFORM_NOT_SUPPORTED) {
            return AWS_OP_SKIP;
        }
#endif
        ASSERT_TRUE(false, "s_test_socket() failed");
    }
    options.type = AWS_SOCKET_DGRAM;
    options.domain = AWS_SOCKET_IPV4;
    ASSERT_SUCCESS(s_test_socket(allocator, &options, &endpoint));

    struct aws_socket_endpoint endpoint_ipv6 = {.address = "::1", .port = 8129};
    options.type = AWS_SOCKET_STREAM;
    options.domain = AWS_SOCKET_IPV6;
    if (s_test_socket(allocator, &options, &endpoint_ipv6)) {
        /* Skip test if server can't bind to address (e.g. Codebuild's ubuntu runners don't allow IPv6) */
        if (aws_last_error() == AWS_IO_SOCKET_INVALID_ADDRESS) {
            return AWS_OP_SKIP;
        }
        ASSERT_TRUE(false, "s_test_socket() failed");
    }

    return AWS_OP_SUCCESS;
}
AWS_TEST_CASE(test_socket_with_bind_to_interface, s_test_socket_with_bind_to_interface)

static enum aws_event_loop_style get_event_loop_style(void) {
    const struct aws_event_loop_configuration_group *default_configs = aws_event_loop_get_available_configurations();

    for (size_t i = 0; i < default_configs->configuration_count; ++i) {
        if (default_configs->configurations[i].is_default) {
            return default_configs->configurations[i].style;
        }
    }

    return AWS_EVENT_LOOP_STYLE_UNDEFINED;
}

static int s_test_socket_with_bind_to_invalid_interface(struct aws_allocator *allocator, void *ctx) {
    (void)ctx;
    struct aws_socket_options options;
    AWS_ZERO_STRUCT(options);
    options.connect_timeout_ms = 3000;
    options.keepalive = true;
    options.keep_alive_interval_sec = 1000;
    options.keep_alive_timeout_sec = 60000;
    options.type = AWS_SOCKET_STREAM;
    options.domain = AWS_SOCKET_IPV4;
    options.event_loop_style = get_event_loop_style();

    strncpy(options.network_interface_name, "invalid", AWS_NETWORK_INTERFACE_NAME_MAX);
    struct aws_socket outgoing;
#if defined(AWS_OS_APPLE) || defined(AWS_OS_LINUX)
    ASSERT_ERROR(AWS_IO_SOCKET_INVALID_OPTIONS, aws_socket_init(&outgoing, allocator, &options));
#else
    ASSERT_ERROR(AWS_ERROR_PLATFORM_NOT_SUPPORTED, aws_socket_init(&outgoing, allocator, &options));
#endif
    return AWS_OP_SUCCESS;
}
AWS_TEST_CASE(test_socket_with_bind_to_invalid_interface, s_test_socket_with_bind_to_invalid_interface)

#if defined(USE_VSOCK)
static int s_test_vsock_loopback_socket_communication(struct aws_allocator *allocator, void *ctx) {
/* Without vsock loopback it's difficult to test vsock functionality.
 * Also note that having this defined does not guarantee that it's available
 * for use and there's no path to figure out dynamically if it can be used. */
#    if defined(VMADDR_CID_LOCAL)
    (void)ctx;

    struct aws_socket_options options;
    AWS_ZERO_STRUCT(options);
    options.connect_timeout_ms = 3000;
    options.type = AWS_SOCKET_STREAM;
    options.domain = AWS_SOCKET_VSOCK;

    struct aws_socket_endpoint endpoint = {.address = "1" /* VMADDR_CID_LOCAL */, .port = 8127};

    return s_test_socket(allocator, &options, &endpoint);
#    else
    return 0;
#    endif
}

AWS_TEST_CASE(vsock_loopback_socket_communication, s_test_vsock_loopback_socket_communication)
#endif

static int s_test_udp_socket_communication(struct aws_allocator *allocator, void *ctx) {
    (void)ctx;

    struct aws_socket_options options;
    AWS_ZERO_STRUCT(options);
    options.connect_timeout_ms = 3000;
    options.type = AWS_SOCKET_DGRAM;
    options.domain = AWS_SOCKET_IPV4;

    struct aws_socket_endpoint endpoint = {.address = "127.0.0.1", .port = 8126};

    return s_test_socket(allocator, &options, &endpoint);
}

AWS_TEST_CASE(udp_socket_communication, s_test_udp_socket_communication)

static int s_test_udp_bind_connect_communication(struct aws_allocator *allocator, void *ctx) {
    (void)ctx;

    struct aws_socket_options options;
    AWS_ZERO_STRUCT(options);
    options.connect_timeout_ms = 3000;
    options.type = AWS_SOCKET_DGRAM;
    options.domain = AWS_SOCKET_IPV4;

    struct aws_socket_endpoint local = {.address = "127.0.0.1", .port = 4242};
    struct aws_socket_endpoint endpoint = {.address = "127.0.0.1", .port = 8126};

    return s_test_socket_ex(allocator, &options, &local, &endpoint);
}
AWS_TEST_CASE(udp_bind_connect_communication, s_test_udp_bind_connect_communication)

struct test_host_callback_data {
    struct aws_host_address a_address;
    struct aws_mutex *mutex;
    bool has_a_address;
    struct aws_condition_variable condition_variable;
    bool invoked;
};

static bool s_test_host_resolved_predicate(void *arg) {
    struct test_host_callback_data *callback_data = arg;

    return callback_data->invoked;
}

static void s_test_host_resolved_test_callback(
    struct aws_host_resolver *resolver,
    const struct aws_string *host_name,
    int err_code,
    const struct aws_array_list *host_addresses,
    void *user_data) {

    (void)resolver;
    (void)host_name;
    (void)err_code;

    struct test_host_callback_data *callback_data = user_data;

    aws_mutex_lock(callback_data->mutex);
    struct aws_host_address *host_address = NULL;

    if (aws_array_list_length(host_addresses) == 1) {
        aws_array_list_get_at_ptr(host_addresses, (void **)&host_address, 0);

        aws_host_address_copy(host_address, &callback_data->a_address);
        callback_data->has_a_address = true;
    }

    callback_data->invoked = true;
    aws_mutex_unlock(callback_data->mutex);
    aws_condition_variable_notify_one(&callback_data->condition_variable);
}

static int s_test_connect_timeout(struct aws_allocator *allocator, void *ctx) {
    (void)ctx;

    aws_io_library_init(allocator);

    const struct aws_event_loop_configuration_group *group = aws_event_loop_get_available_configurations();

    struct aws_event_loop_options options;
    AWS_ZERO_STRUCT(options);

    for (size_t i = 0; i < group->configuration_count; ++i) {
        struct aws_event_loop_group *el_group =
            aws_event_loop_group_new_from_config(allocator, &group->configurations[i], 1, NULL);
        struct aws_event_loop *event_loop = aws_event_loop_group_get_next_loop(el_group);
        ASSERT_NOT_NULL(event_loop, "Event loop creation failed with error: %s", aws_error_debug_str(aws_last_error()));

        struct aws_mutex mutex = AWS_MUTEX_INIT;
        struct aws_condition_variable condition_variable = AWS_CONDITION_VARIABLE_INIT;

        struct aws_socket_options options =
            aws_socket_options_default_tcp_ipv4(aws_event_loop_group_get_style(el_group));

        struct aws_host_resolver_default_options resolver_options = {
            .el_group = el_group,
            .max_entries = 2,
        };
        struct aws_host_resolver *resolver = aws_host_resolver_new_default(allocator, &resolver_options);

        struct aws_host_resolution_config resolution_config = {
            .impl = aws_default_dns_resolve, .impl_data = NULL, .max_ttl = 1};

        struct test_host_callback_data host_callback_data = {
            .condition_variable = AWS_CONDITION_VARIABLE_INIT,
            .invoked = false,
            .has_a_address = false,
            .mutex = &mutex,
        };

        /* This ec2 instance sits in a VPC that makes sure port 81 is black-holed (no TCP SYN should be received). */
        struct aws_string *host_name =
            aws_string_new_from_c_str(allocator, "ec2-54-158-231-48.compute-1.amazonaws.com");
        ASSERT_SUCCESS(aws_host_resolver_resolve_host(
            resolver, host_name, s_test_host_resolved_test_callback, &resolution_config, &host_callback_data));

        aws_mutex_lock(&mutex);
        aws_condition_variable_wait_pred(
            &host_callback_data.condition_variable, &mutex, s_test_host_resolved_predicate, &host_callback_data);
        aws_mutex_unlock(&mutex);

        aws_host_resolver_release(resolver);

        ASSERT_TRUE(host_callback_data.has_a_address);

        struct aws_socket_endpoint endpoint = {.port = 81};
<<<<<<< HEAD
        snprintf(endpoint.address, sizeof(endpoint.address), "%s", aws_string_bytes(host_callback_data.a_address.address));
=======
        snprintf(
            endpoint.address, sizeof(endpoint.address), "%s", aws_string_bytes(host_callback_data.a_address.address));
>>>>>>> b3258092

        aws_string_destroy((void *)host_name);
        aws_host_address_clean_up(&host_callback_data.a_address);

        struct local_outgoing_args outgoing_args = {
            .mutex = &mutex,
            .condition_variable = &condition_variable,
            .connect_invoked = false,
            .error_invoked = false,
        };

        struct aws_socket outgoing;
        ASSERT_SUCCESS(aws_socket_init(&outgoing, allocator, &options));
        ASSERT_SUCCESS(
            aws_socket_connect(&outgoing, &endpoint, event_loop, s_local_outgoing_connection, &outgoing_args));
        aws_mutex_lock(&mutex);
        ASSERT_SUCCESS(aws_condition_variable_wait_pred(
            &condition_variable, &mutex, s_connection_completed_predicate, &outgoing_args));
        aws_mutex_unlock(&mutex);
        ASSERT_INT_EQUALS(AWS_IO_SOCKET_TIMEOUT, outgoing_args.last_error);

        aws_socket_clean_up(&outgoing);
        aws_event_loop_group_release(el_group);
    }

    aws_io_library_clean_up();

    return 0;
}

AWS_TEST_CASE(connect_timeout, s_test_connect_timeout)

static int s_test_connect_timeout_cancelation(struct aws_allocator *allocator, void *ctx) {
    (void)ctx;

    aws_io_library_init(allocator);

    const struct aws_event_loop_configuration_group *group = aws_event_loop_get_available_configurations();

    struct aws_event_loop_options options;
    AWS_ZERO_STRUCT(options);

    for (size_t i = 0; i < group->configuration_count; ++i) {
        struct aws_event_loop_group *el_group =
            aws_event_loop_group_new_from_config(allocator, &group->configurations[i], 1, NULL);
        struct aws_event_loop *event_loop = aws_event_loop_group_get_next_loop(el_group);
        ASSERT_NOT_NULL(event_loop, "Event loop creation failed with error: %s", aws_error_debug_str(aws_last_error()));

        struct aws_mutex mutex = AWS_MUTEX_INIT;
        struct aws_condition_variable condition_variable = AWS_CONDITION_VARIABLE_INIT;

        struct aws_socket_options options =
            aws_socket_options_default_tcp_ipv4(aws_event_loop_group_get_style(el_group));

        struct aws_host_resolver_default_options resolver_options = {
            .el_group = el_group,
            .max_entries = 2,
        };
        struct aws_host_resolver *resolver = aws_host_resolver_new_default(allocator, &resolver_options);

        struct aws_host_resolution_config resolution_config = {
            .impl = aws_default_dns_resolve, .impl_data = NULL, .max_ttl = 1};

        struct test_host_callback_data host_callback_data = {
            .condition_variable = AWS_CONDITION_VARIABLE_INIT,
            .invoked = false,
            .has_a_address = false,
            .mutex = &mutex,
        };

        /* This ec2 instance sits in a VPC that makes sure port 81 is black-holed (no TCP SYN should be received). */
        struct aws_string *host_name =
            aws_string_new_from_c_str(allocator, "ec2-54-158-231-48.compute-1.amazonaws.com");
        ASSERT_SUCCESS(aws_host_resolver_resolve_host(
            resolver, host_name, s_test_host_resolved_test_callback, &resolution_config, &host_callback_data));

        aws_mutex_lock(&mutex);
        aws_condition_variable_wait_pred(
            &host_callback_data.condition_variable, &mutex, s_test_host_resolved_predicate, &host_callback_data);
        aws_mutex_unlock(&mutex);

        aws_host_resolver_release(resolver);

        ASSERT_TRUE(host_callback_data.has_a_address);

        struct aws_socket_endpoint endpoint = {.port = 81};
<<<<<<< HEAD
        snprintf(endpoint.address, sizeof(endpoint.address), "%s", aws_string_bytes(host_callback_data.a_address.address));
=======
        snprintf(
            endpoint.address, sizeof(endpoint.address), "%s", aws_string_bytes(host_callback_data.a_address.address));
>>>>>>> b3258092

        aws_string_destroy((void *)host_name);
        aws_host_address_clean_up(&host_callback_data.a_address);

        struct local_outgoing_args outgoing_args = {
            .mutex = &mutex,
            .condition_variable = &condition_variable,
            .connect_invoked = false,
            .error_invoked = false,
        };

        struct aws_socket outgoing;
        ASSERT_SUCCESS(aws_socket_init(&outgoing, allocator, &options));
        ASSERT_SUCCESS(
            aws_socket_connect(&outgoing, &endpoint, event_loop, s_local_outgoing_connection, &outgoing_args));

        aws_event_loop_group_release(el_group);

        aws_thread_join_all_managed();

        ASSERT_INT_EQUALS(AWS_IO_EVENT_LOOP_SHUTDOWN, outgoing_args.last_error);
        aws_socket_clean_up(&outgoing);
    }

    aws_io_library_clean_up();

    return 0;
}

AWS_TEST_CASE(connect_timeout_cancelation, s_test_connect_timeout_cancelation)

struct error_test_args {
    int error_code;
    struct aws_mutex mutex;
    struct aws_condition_variable condition_variable;
};

static void s_null_sock_connection(struct aws_socket *socket, int error_code, void *user_data) {
    (void)socket;
    struct error_test_args *error_args = (struct error_test_args *)user_data;

    aws_mutex_lock(&error_args->mutex);
    if (error_code) {
        error_args->error_code = error_code;
    }
    aws_socket_close(socket);
    aws_condition_variable_notify_one(&error_args->condition_variable);
    aws_mutex_unlock(&error_args->mutex);
}

static int s_test_outgoing_local_sock_errors(struct aws_allocator *allocator, void *ctx) {
    (void)ctx;

    const struct aws_event_loop_configuration_group *group = aws_event_loop_get_available_configurations();

    struct aws_event_loop_options el_options;
    AWS_ZERO_STRUCT(el_options);

    for (size_t i = 0; i < group->configuration_count; ++i) {
        struct aws_event_loop *event_loop = group->configurations[i].event_loop_new_fn(allocator, &el_options);

        ASSERT_NOT_NULL(event_loop, "Event loop creation failed with error: %s", aws_error_debug_str(aws_last_error()));
        ASSERT_SUCCESS(aws_event_loop_run(event_loop));

        struct aws_socket_options options = aws_socket_options_default_local(event_loop->vtable->event_loop_style);
        struct aws_socket_endpoint endpoint = {.address = ""};

        struct error_test_args args = {
            .error_code = 0,
            .mutex = AWS_MUTEX_INIT,
            .condition_variable = AWS_CONDITION_VARIABLE_INIT,
        };

        struct aws_socket outgoing;
        ASSERT_SUCCESS(aws_socket_init(&outgoing, allocator, &options));

        ASSERT_FAILS(aws_socket_connect(&outgoing, &endpoint, event_loop, s_null_sock_connection, &args));
        ASSERT_TRUE(
            aws_last_error() == AWS_IO_SOCKET_CONNECTION_REFUSED || aws_last_error() == AWS_ERROR_FILE_INVALID_PATH);

        aws_socket_clean_up(&outgoing);
        aws_event_loop_destroy(event_loop);
    }

    return 0;
}

AWS_TEST_CASE(outgoing_local_sock_errors, s_test_outgoing_local_sock_errors)

static bool s_outgoing_tcp_error_predicate(void *args) {
    struct error_test_args *test_args = (struct error_test_args *)args;

    return test_args->error_code != 0;
}

static int s_test_outgoing_tcp_sock_error(struct aws_allocator *allocator, void *ctx) {
    (void)ctx;
    const struct aws_event_loop_configuration_group *group = aws_event_loop_get_available_configurations();

    struct aws_event_loop_options el_options;
    AWS_ZERO_STRUCT(el_options);

    for (size_t i = 0; i < group->configuration_count; ++i) {
        struct aws_event_loop *event_loop = group->configurations[i].event_loop_new_fn(allocator, &el_options);

        ASSERT_NOT_NULL(event_loop, "Event loop creation failed with error: %s", aws_error_debug_str(aws_last_error()));
        ASSERT_SUCCESS(aws_event_loop_run(event_loop));

        struct aws_socket_options options = aws_socket_options_default_tcp_ipv4(event_loop->vtable->event_loop_style);

        struct aws_socket_endpoint endpoint = {
            .address = "127.0.0.1",
            .port = 8567,
        };

        struct error_test_args args = {
            .error_code = 0,
            .mutex = AWS_MUTEX_INIT,
            .condition_variable = AWS_CONDITION_VARIABLE_INIT,
        };

        struct aws_socket outgoing;
        ASSERT_SUCCESS(aws_socket_init(&outgoing, allocator, &options));
        /* tcp connect is non-blocking, it should return success, but the error callback will be invoked. */
        ASSERT_SUCCESS(aws_socket_connect(&outgoing, &endpoint, event_loop, s_null_sock_connection, &args));
        ASSERT_SUCCESS(aws_mutex_lock(&args.mutex));
        ASSERT_SUCCESS(aws_condition_variable_wait_pred(
            &args.condition_variable, &args.mutex, s_outgoing_tcp_error_predicate, &args));
        ASSERT_SUCCESS(aws_mutex_unlock(&args.mutex));
        ASSERT_INT_EQUALS(AWS_IO_SOCKET_CONNECTION_REFUSED, args.error_code);

        aws_socket_clean_up(&outgoing);
        aws_event_loop_destroy(event_loop);
    }

    return 0;
}

AWS_TEST_CASE(outgoing_tcp_sock_error, s_test_outgoing_tcp_sock_error)

static int s_test_incoming_tcp_sock_errors(struct aws_allocator *allocator, void *ctx) {
    (void)ctx;
    if (!s_test_running_as_root(allocator)) {
        const struct aws_event_loop_configuration_group *group = aws_event_loop_get_available_configurations();

        struct aws_event_loop_options el_options;
        AWS_ZERO_STRUCT(el_options);

        for (size_t i = 0; i < group->configuration_count; ++i) {
            struct aws_event_loop *event_loop = group->configurations[i].event_loop_new_fn(allocator, &el_options);

            ASSERT_NOT_NULL(
                event_loop, "Event loop creation failed with error: %s", aws_error_debug_str(aws_last_error()));
            ASSERT_SUCCESS(aws_event_loop_run(event_loop));

            struct aws_socket_options options =
                aws_socket_options_default_tcp_ipv4(event_loop->vtable->event_loop_style);

            struct aws_socket_endpoint endpoint = {
                .address = "127.0.0.1",
                .port = 80,
            };

            struct aws_socket incoming;
            ASSERT_SUCCESS(aws_socket_init(&incoming, allocator, &options));
            ASSERT_ERROR(AWS_ERROR_NO_PERMISSION, aws_socket_bind(&incoming, &endpoint));

            aws_socket_clean_up(&incoming);
            aws_event_loop_destroy(event_loop);
        }
    }
    return 0;
}

AWS_TEST_CASE(incoming_tcp_sock_errors, s_test_incoming_tcp_sock_errors)

static int s_test_incoming_duplicate_tcp_bind_errors(struct aws_allocator *allocator, void *ctx) {
    (void)ctx;
    const struct aws_event_loop_configuration_group *group = aws_event_loop_get_available_configurations();

    struct aws_event_loop_options el_options;
    AWS_ZERO_STRUCT(el_options);

    for (size_t i = 0; i < group->configuration_count; ++i) {
        struct aws_event_loop *event_loop = group->configurations[i].event_loop_new_fn(allocator, &el_options);

        ASSERT_NOT_NULL(event_loop, "Event loop creation failed with error: %s", aws_error_debug_str(aws_last_error()));
        ASSERT_SUCCESS(aws_event_loop_run(event_loop));

        struct aws_socket_options options = aws_socket_options_default_tcp_ipv4(event_loop->vtable->event_loop_style);

        struct aws_socket_endpoint endpoint = {
            .address = "127.0.0.1",
            .port = 30123,
        };

        struct aws_socket incoming;
        ASSERT_SUCCESS(aws_socket_init(&incoming, allocator, &options));
        ASSERT_SUCCESS(aws_socket_bind(&incoming, &endpoint));
        ASSERT_SUCCESS(aws_socket_listen(&incoming, 1024));
        struct aws_socket duplicate_bind;
        ASSERT_SUCCESS(aws_socket_init(&duplicate_bind, allocator, &options));
        ASSERT_ERROR(AWS_IO_SOCKET_ADDRESS_IN_USE, aws_socket_bind(&duplicate_bind, &endpoint));

        aws_socket_close(&duplicate_bind);
        aws_socket_clean_up(&duplicate_bind);
        aws_socket_close(&incoming);
        aws_socket_clean_up(&incoming);
        aws_event_loop_destroy(event_loop);
    }
    return 0;
}

AWS_TEST_CASE(incoming_duplicate_tcp_bind_errors, s_test_incoming_duplicate_tcp_bind_errors)

/* Ensure that binding to port 0 results in OS assigning a port */
static int s_test_bind_on_zero_port(
    struct aws_allocator *allocator,
    enum aws_socket_type sock_type,
    enum aws_socket_domain sock_domain,
    const char *address) {

    struct aws_event_loop *event_loop = aws_event_loop_new_default(allocator, aws_high_res_clock_get_ticks);

    ASSERT_NOT_NULL(event_loop, "Event loop creation failed with error: %s", aws_error_debug_str(aws_last_error()));
    ASSERT_SUCCESS(aws_event_loop_run(event_loop));

    struct aws_socket_options options;
    AWS_ZERO_STRUCT(options);
    options.connect_timeout_ms = 1000;
    options.type = sock_type;
    options.domain = sock_domain;

    struct aws_socket_endpoint endpoint = {
        .port = 0 /* important: must be 0 for this test */,
    };
    strncpy(endpoint.address, address, sizeof(endpoint.address));

    struct aws_socket incoming;
    ASSERT_SUCCESS(aws_socket_init(&incoming, allocator, &options));

    /* ensure address query fails if socket isn't bound yet */
    struct aws_socket_endpoint local_address1;
    ASSERT_FAILS(aws_socket_get_bound_address(&incoming, &local_address1));

    ASSERT_SUCCESS(aws_socket_bind(&incoming, &endpoint));

    ASSERT_SUCCESS(aws_socket_get_bound_address(&incoming, &local_address1));

    if (sock_type != AWS_SOCKET_DGRAM) {
        ASSERT_SUCCESS(aws_socket_listen(&incoming, 1024));
    }

    ASSERT_TRUE(local_address1.port > 0);
    ASSERT_STR_EQUALS(address, local_address1.address);

    /* ensure that querying again gets the same results */
    struct aws_socket_endpoint local_address2;
    ASSERT_SUCCESS(aws_socket_get_bound_address(&incoming, &local_address2));
    ASSERT_INT_EQUALS(local_address1.port, local_address2.port);
    ASSERT_STR_EQUALS(local_address1.address, local_address2.address);

    aws_socket_close(&incoming);
    aws_socket_clean_up(&incoming);
    aws_event_loop_destroy(event_loop);
    return 0;
}

static int s_bind_on_zero_port_tcp_ipv4(struct aws_allocator *allocator, void *ctx) {
    (void)ctx;
    return s_test_bind_on_zero_port(allocator, AWS_SOCKET_STREAM, AWS_SOCKET_IPV4, "127.0.0.1");
}
AWS_TEST_CASE(bind_on_zero_port_tcp_ipv4, s_bind_on_zero_port_tcp_ipv4)

static int s_bind_on_zero_port_udp_ipv4(struct aws_allocator *allocator, void *ctx) {
    (void)ctx;
    return s_test_bind_on_zero_port(allocator, AWS_SOCKET_DGRAM, AWS_SOCKET_IPV4, "127.0.0.1");
}
AWS_TEST_CASE(bind_on_zero_port_udp_ipv4, s_bind_on_zero_port_udp_ipv4)

static int s_test_incoming_udp_sock_errors(struct aws_allocator *allocator, void *ctx) {
    (void)ctx;
    if (!s_test_running_as_root(allocator)) {

        const struct aws_event_loop_configuration_group *group = aws_event_loop_get_available_configurations();

        struct aws_event_loop_options el_options;
        AWS_ZERO_STRUCT(el_options);

        for (size_t i = 0; i < group->configuration_count; ++i) {
            struct aws_event_loop *event_loop = group->configurations[i].event_loop_new_fn(allocator, &el_options);

            ASSERT_NOT_NULL(
                event_loop, "Event loop creation failed with error: %s", aws_error_debug_str(aws_last_error()));
            ASSERT_SUCCESS(aws_event_loop_run(event_loop));

            struct aws_socket_options options =
                aws_socket_options_default_udp_ipv4(event_loop->vtable->event_loop_style);

            /* hit a endpoint that will not send me a SYN packet. */
            struct aws_socket_endpoint endpoint = {
                .address = "127.0",
                .port = 80,
            };

            struct aws_socket incoming;
            ASSERT_SUCCESS(aws_socket_init(&incoming, allocator, &options));
            ASSERT_FAILS(aws_socket_bind(&incoming, &endpoint));
            int error = aws_last_error();
            ASSERT_TRUE(AWS_IO_SOCKET_INVALID_ADDRESS == error || AWS_ERROR_NO_PERMISSION == error);

            aws_socket_clean_up(&incoming);
            aws_event_loop_destroy(event_loop);
        }
    }
    return 0;
}

AWS_TEST_CASE(incoming_udp_sock_errors, s_test_incoming_udp_sock_errors)

static void s_on_null_readable_notification(struct aws_socket *socket, int error_code, void *user_data) {
    (void)socket;
    (void)error_code;
    (void)user_data;
}

static int s_test_wrong_thread_read_write_fails(struct aws_allocator *allocator, void *ctx) {
    (void)ctx;
    const struct aws_event_loop_configuration_group *group = aws_event_loop_get_available_configurations();

    struct aws_event_loop_options el_options;
    AWS_ZERO_STRUCT(el_options);

    for (size_t i = 0; i < group->configuration_count; ++i) {
        struct aws_event_loop *event_loop = group->configurations[i].event_loop_new_fn(allocator, &el_options);

        ASSERT_NOT_NULL(event_loop, "Event loop creation failed with error: %s", aws_error_debug_str(aws_last_error()));
        ASSERT_SUCCESS(aws_event_loop_run(event_loop));

        struct aws_socket_options options = aws_socket_options_default_udp_ipv4(event_loop->vtable->event_loop_style);

        struct aws_socket_endpoint endpoint = {
            .address = "127.0.0.1",
            .port = 50000,
        };

        struct aws_socket socket;
        ASSERT_SUCCESS(aws_socket_init(&socket, allocator, &options));
        aws_socket_bind(&socket, &endpoint);
        aws_socket_assign_to_event_loop(&socket, event_loop);
        aws_socket_subscribe_to_readable_events(&socket, s_on_null_readable_notification, NULL);
        size_t amount_read = 0;
        ASSERT_ERROR(AWS_ERROR_IO_EVENT_LOOP_THREAD_ONLY, aws_socket_read(&socket, NULL, &amount_read));
        ASSERT_ERROR(AWS_ERROR_IO_EVENT_LOOP_THREAD_ONLY, aws_socket_write(&socket, NULL, NULL, NULL));

        struct aws_mutex mutex = AWS_MUTEX_INIT;

        struct socket_io_args io_args;
        io_args.socket = &socket;
        io_args.close_completed = false;
        io_args.condition_variable = (struct aws_condition_variable)AWS_CONDITION_VARIABLE_INIT;
        io_args.mutex = &mutex;

        struct aws_task close_task = {
            .fn = s_socket_close_task,
            .arg = &io_args,
        };

        aws_event_loop_schedule_task_now(event_loop, &close_task);
        aws_mutex_lock(&mutex);
        aws_condition_variable_wait_pred(&io_args.condition_variable, &mutex, s_close_completed_predicate, &io_args);
        aws_mutex_unlock(&mutex);

        aws_socket_clean_up(&socket);
        aws_event_loop_destroy(event_loop);
    }

    return 0;
}

AWS_TEST_CASE(wrong_thread_read_write_fails, s_test_wrong_thread_read_write_fails)

// DEBUG WIP this test reports an incompatible pointer type and needs to be fixed
/*
static void s_test_destroy_socket_task(struct aws_task *task, void *arg, enum aws_task_status status) {
    (void)task;
    (void)status;

    struct aws_socket *socket = arg;
    aws_socket_clean_up(socket);
}

static int s_cleanup_before_connect_or_timeout_doesnt_explode(struct aws_allocator *allocator, void *ctx) {
    (void)ctx;

    aws_io_library_init(allocator);

    const struct aws_event_loop_configuration_group *group = aws_event_loop_get_available_configurations();

    struct aws_event_loop_options el_options;
    AWS_ZERO_STRUCT(el_options);

    for (size_t i = 0; i < group->configuration_count; ++i) {
        struct aws_event_loop_group *el_group =
            aws_event_loop_group_new_from_config(allocator, &group->configurations[i], 1, &el_options);
        struct aws_event_loop *event_loop = aws_event_loop_group_get_next_loop(el_group);

        ASSERT_NOT_NULL(event_loop, "Event loop creation failed with error: %s", aws_error_debug_str(aws_last_error()));
        ASSERT_SUCCESS(aws_event_loop_run(event_loop));

        struct aws_mutex mutex = AWS_MUTEX_INIT;
        struct aws_condition_variable condition_variable = AWS_CONDITION_VARIABLE_INIT;

        struct aws_socket_options options =
            aws_socket_options_default_tcp_ipv4(aws_event_loop_group_get_style(el_group));

        struct aws_host_resolver_default_options resolver_options = {
            .el_group = el_group,
            .max_entries = 2,
        };
        struct aws_host_resolver *resolver = aws_host_resolver_new_default(allocator, &resolver_options);

        struct aws_host_resolution_config resolution_config = {
            .impl = aws_default_dns_resolve, .impl_data = NULL, .max_ttl = 1};

        struct test_host_callback_data host_callback_data = {
            .condition_variable = AWS_CONDITION_VARIABLE_INIT,
            .invoked = false,
            .has_a_address = false,
            .mutex = &mutex,
        };

        // This ec2 instance sits in a VPC that makes sure port 81 is black-holed (no TCP SYN should be received).
        struct aws_string *host_name =
            aws_string_new_from_c_str(allocator, "ec2-54-158-231-48.compute-1.amazonaws.com");
        ASSERT_SUCCESS(aws_host_resolver_resolve_host(
            resolver, host_name, s_test_host_resolved_test_callback, &resolution_config, &host_callback_data));

        aws_mutex_lock(&mutex);
        aws_condition_variable_wait_pred(
            &host_callback_data.condition_variable, &mutex, s_test_host_resolved_predicate, &host_callback_data);
        aws_mutex_unlock(&mutex);

        aws_host_resolver_release(resolver);

        ASSERT_TRUE(host_callback_data.has_a_address);

        struct aws_socket_endpoint endpoint = {.port = 81};
        sprintf(endpoint.address, "%s", aws_string_bytes(host_callback_data.a_address.address));

        aws_string_destroy((void *)host_name);
        aws_host_address_clean_up(&host_callback_data.a_address);

        struct local_outgoing_args outgoing_args = {
            .mutex = &mutex,
            .condition_variable = &condition_variable,
            .connect_invoked = false,
            .error_invoked = false,
        };

        struct aws_socket outgoing;

        struct aws_task destroy_task = {
            .fn = s_test_destroy_socket_task,
            .arg = &outgoing,
        };

        ASSERT_SUCCESS(aws_socket_init(&outgoing, allocator, &options));
        ASSERT_SUCCESS(
            aws_socket_connect(&outgoing, &endpoint, event_loop, s_local_outgoing_connection, &outgoing_args));
        aws_event_loop_schedule_task_now(event_loop, &destroy_task);
        ASSERT_SUCCESS(aws_mutex_lock(&mutex));
        ASSERT_ERROR(
            AWS_ERROR_COND_VARIABLE_TIMED_OUT,
            aws_condition_variable_wait_for(
                &condition_variable,
                &mutex,
                aws_timestamp_convert(options.connect_timeout_ms, AWS_TIMESTAMP_MILLIS, AWS_TIMESTAMP_NANOS, NULL)));
        ASSERT_SUCCESS(aws_mutex_unlock(&mutex));
        ASSERT_FALSE(outgoing_args.connect_invoked);
        ASSERT_FALSE(outgoing_args.error_invoked);

        aws_event_loop_group_release(el_group);
    }

    aws_io_library_clean_up();

    return 0;
}

AWS_TEST_CASE(cleanup_before_connect_or_timeout_doesnt_explode, s_cleanup_before_connect_or_timeout_doesnt_explode)
*/

static void s_local_listener_incoming_destroy_listener(
    struct aws_socket *socket,
    int error_code,
    struct aws_socket *new_socket,
    void *user_data) {
    (void)socket;
    struct local_listener_args *listener_args = (struct local_listener_args *)user_data;
    aws_mutex_lock(listener_args->mutex);

    if (!error_code) {
        listener_args->incoming = new_socket;
        listener_args->incoming_invoked = true;
    } else {
        listener_args->error_invoked = true;
    }
    aws_socket_clean_up(socket);
    aws_condition_variable_notify_one(listener_args->condition_variable);
    aws_mutex_unlock(listener_args->mutex);
}

static int s_cleanup_in_accept_doesnt_explode(struct aws_allocator *allocator, void *ctx) {
    (void)ctx;

    const struct aws_event_loop_configuration_group *group = aws_event_loop_get_available_configurations();

    struct aws_event_loop_options el_options;
    AWS_ZERO_STRUCT(el_options);

    for (size_t i = 0; i < group->configuration_count; ++i) {
        struct aws_event_loop *event_loop = group->configurations[i].event_loop_new_fn(allocator, &el_options);

        ASSERT_NOT_NULL(event_loop, "Event loop creation failed with error: %s", aws_error_debug_str(aws_last_error()));
        ASSERT_SUCCESS(aws_event_loop_run(event_loop));

        struct aws_mutex mutex = AWS_MUTEX_INIT;
        struct aws_condition_variable condition_variable = AWS_CONDITION_VARIABLE_INIT;

        struct local_listener_args listener_args = {
            .mutex = &mutex,
            .condition_variable = &condition_variable,
            .incoming = NULL,
            .incoming_invoked = false,
            .error_invoked = false,
        };

        struct aws_socket_options options = aws_socket_options_default_tcp_ipv4(event_loop->vtable->event_loop_style);
        options.keepalive = true;
        options.keep_alive_interval_sec = 1000;
        options.keep_alive_timeout_sec = 60000;

        struct aws_socket_endpoint endpoint = {.address = "127.0.0.1", .port = 8129};

        struct aws_socket listener;
        ASSERT_SUCCESS(aws_socket_init(&listener, allocator, &options));

        ASSERT_SUCCESS(aws_socket_bind(&listener, &endpoint));

        ASSERT_SUCCESS(aws_socket_listen(&listener, 1024));
        ASSERT_SUCCESS(
            aws_socket_start_accept(&listener, event_loop, s_local_listener_incoming_destroy_listener, &listener_args));

        struct local_outgoing_args outgoing_args = {
            .mutex = &mutex,
            .condition_variable = &condition_variable,
            .connect_invoked = false,
            .error_invoked = false};

        struct aws_socket outgoing;
        ASSERT_SUCCESS(aws_socket_init(&outgoing, allocator, &options));
        ASSERT_SUCCESS(
            aws_socket_connect(&outgoing, &endpoint, event_loop, s_local_outgoing_connection, &outgoing_args));

        ASSERT_SUCCESS(aws_mutex_lock(&mutex));
        ASSERT_SUCCESS(
            aws_condition_variable_wait_pred(&condition_variable, &mutex, s_incoming_predicate, &listener_args));
        ASSERT_SUCCESS(aws_condition_variable_wait_pred(
            &condition_variable, &mutex, s_connection_completed_predicate, &outgoing_args));
        ASSERT_SUCCESS(aws_mutex_unlock(&mutex));

        ASSERT_TRUE(listener_args.incoming_invoked);
        ASSERT_FALSE(listener_args.error_invoked);
        ASSERT_TRUE(outgoing_args.connect_invoked);
        ASSERT_FALSE(outgoing_args.error_invoked);
        ASSERT_INT_EQUALS(options.domain, listener_args.incoming->options.domain);
        ASSERT_INT_EQUALS(options.type, listener_args.incoming->options.type);

        struct socket_io_args io_args = {
            .socket = &outgoing,
            .to_write = NULL,
            .to_read = NULL,
            .read_data = NULL,
            .mutex = &mutex,
            .amount_read = 0,
            .amount_written = 0,
            .error_code = 0,
            .condition_variable = AWS_CONDITION_VARIABLE_INIT,
            .close_completed = false,
        };

        struct aws_task close_task = {
            .fn = s_socket_close_task,
            .arg = &io_args,
        };

        if (listener_args.incoming) {
            io_args.socket = listener_args.incoming;
            io_args.close_completed = false;
            aws_event_loop_schedule_task_now(event_loop, &close_task);
            ASSERT_SUCCESS(aws_mutex_lock(&mutex));
            aws_condition_variable_wait_pred(
                &io_args.condition_variable, &mutex, s_close_completed_predicate, &io_args);
            ASSERT_SUCCESS(aws_mutex_unlock(&mutex));

            aws_socket_clean_up(listener_args.incoming);
            aws_mem_release(allocator, listener_args.incoming);
        }

        io_args.socket = &outgoing;
        io_args.close_completed = false;
        aws_event_loop_schedule_task_now(event_loop, &close_task);
        ASSERT_SUCCESS(aws_mutex_lock(&mutex));
        aws_condition_variable_wait_pred(&io_args.condition_variable, &mutex, s_close_completed_predicate, &io_args);
        ASSERT_SUCCESS(aws_mutex_unlock(&mutex));

        aws_socket_clean_up(&outgoing);
        aws_event_loop_destroy(event_loop);
    }

    return 0;
}
AWS_TEST_CASE(cleanup_in_accept_doesnt_explode, s_cleanup_in_accept_doesnt_explode)

static void s_on_written_destroy(struct aws_socket *socket, int error_code, size_t amount_written, void *user_data) {
    (void)socket;
    struct socket_io_args *write_args = user_data;
    aws_mutex_lock(write_args->mutex);
    write_args->error_code = error_code;
    write_args->amount_written = amount_written;
    aws_socket_clean_up(socket);
    aws_condition_variable_notify_one(&write_args->condition_variable);
    aws_mutex_unlock(write_args->mutex);
}

static bool s_write_completed_predicate_destroy(void *arg) {
    struct socket_io_args *io_args = arg;

    return io_args->amount_written || io_args->error_code;
}

static void s_write_task_destroy(struct aws_task *task, void *args, enum aws_task_status status) {
    (void)task;
    (void)status;

    struct socket_io_args *io_args = args;
    aws_socket_write(io_args->socket, io_args->to_write, s_on_written_destroy, io_args);
}

static int s_cleanup_in_write_cb_doesnt_explode(struct aws_allocator *allocator, void *ctx) {
    (void)ctx;

    const struct aws_event_loop_configuration_group *group = aws_event_loop_get_available_configurations();

    struct aws_event_loop_options el_options;
    AWS_ZERO_STRUCT(el_options);

    for (size_t i = 0; i < group->configuration_count; ++i) {
        struct aws_event_loop *event_loop = group->configurations[i].event_loop_new_fn(allocator, &el_options);
        ASSERT_NOT_NULL(event_loop, "Event loop creation failed with error: %s", aws_error_debug_str(aws_last_error()));
        ASSERT_SUCCESS(aws_event_loop_run(event_loop));

        struct aws_mutex mutex = AWS_MUTEX_INIT;
        struct aws_condition_variable condition_variable = AWS_CONDITION_VARIABLE_INIT;

        struct local_listener_args listener_args = {
            .mutex = &mutex,
            .condition_variable = &condition_variable,
            .incoming = NULL,
            .incoming_invoked = false,
            .error_invoked = false,
        };

        struct aws_socket_options options = aws_socket_options_default_tcp_ipv4(event_loop->vtable->event_loop_style);
        options.connect_timeout_ms = 3000;
        options.keepalive = true;
        options.keep_alive_interval_sec = 1000;
        options.keep_alive_timeout_sec = 60000;

        struct aws_socket_endpoint endpoint = {.address = "127.0.0.1", .port = 8130};

        struct aws_socket listener;
        ASSERT_SUCCESS(aws_socket_init(&listener, allocator, &options));

        ASSERT_SUCCESS(aws_socket_bind(&listener, &endpoint));
        ASSERT_SUCCESS(aws_socket_listen(&listener, 1024));
        ASSERT_SUCCESS(aws_socket_start_accept(&listener, event_loop, s_local_listener_incoming, &listener_args));

        struct local_outgoing_args outgoing_args = {
            .mutex = &mutex,
            .condition_variable = &condition_variable,
            .connect_invoked = false,
            .error_invoked = false};

        struct aws_socket outgoing;
        ASSERT_SUCCESS(aws_socket_init(&outgoing, allocator, &options));
        ASSERT_SUCCESS(
            aws_socket_connect(&outgoing, &endpoint, event_loop, s_local_outgoing_connection, &outgoing_args));

        ASSERT_SUCCESS(aws_mutex_lock(&mutex));
        ASSERT_SUCCESS(
            aws_condition_variable_wait_pred(&condition_variable, &mutex, s_incoming_predicate, &listener_args));
        ASSERT_SUCCESS(aws_condition_variable_wait_pred(
            &condition_variable, &mutex, s_connection_completed_predicate, &outgoing_args));
        ASSERT_SUCCESS(aws_mutex_unlock(&mutex));

        ASSERT_TRUE(listener_args.incoming_invoked);
        ASSERT_FALSE(listener_args.error_invoked);
        struct aws_socket *server_sock = listener_args.incoming;
        ASSERT_TRUE(outgoing_args.connect_invoked);
        ASSERT_FALSE(outgoing_args.error_invoked);
        ASSERT_INT_EQUALS(options.domain, listener_args.incoming->options.domain);
        ASSERT_INT_EQUALS(options.type, listener_args.incoming->options.type);

        ASSERT_SUCCESS(aws_socket_assign_to_event_loop(server_sock, event_loop));
        aws_socket_subscribe_to_readable_events(server_sock, s_on_readable, NULL);
        aws_socket_subscribe_to_readable_events(&outgoing, s_on_readable, NULL);

        /* now test the read and write across the connection. */
        const char read_data[] = "I'm a little teapot";
        char write_data[sizeof(read_data)] = {0};

        struct aws_byte_buf read_buffer = aws_byte_buf_from_array((const uint8_t *)read_data, sizeof(read_data));
        struct aws_byte_buf write_buffer = aws_byte_buf_from_array((const uint8_t *)write_data, sizeof(write_data));
        write_buffer.len = 0;

        struct aws_byte_cursor read_cursor = aws_byte_cursor_from_buf(&read_buffer);

        struct socket_io_args io_args = {
            .socket = &outgoing,
            .to_write = &read_cursor,
            .to_read = &read_buffer,
            .read_data = &write_buffer,
            .mutex = &mutex,
            .amount_read = 0,
            .amount_written = 0,
            .error_code = 0,
            .condition_variable = AWS_CONDITION_VARIABLE_INIT,
            .close_completed = false,
        };

        struct aws_task write_task = {
            .fn = s_write_task_destroy,
            .arg = &io_args,
        };

        aws_event_loop_schedule_task_now(event_loop, &write_task);
        ASSERT_SUCCESS(aws_mutex_lock(&mutex));
        aws_condition_variable_wait_pred(
            &io_args.condition_variable, &mutex, s_write_completed_predicate_destroy, &io_args);
        ASSERT_SUCCESS(aws_mutex_unlock(&mutex));
        ASSERT_INT_EQUALS(AWS_OP_SUCCESS, io_args.error_code);

        memset((void *)write_data, 0, sizeof(write_data));
        write_buffer.len = 0;

        io_args.error_code = 0;
        io_args.amount_written = 0;
        io_args.socket = server_sock;
        aws_event_loop_schedule_task_now(event_loop, &write_task);
        ASSERT_SUCCESS(aws_mutex_lock(&mutex));
        aws_condition_variable_wait_pred(&io_args.condition_variable, &mutex, s_write_completed_predicate, &io_args);
        ASSERT_SUCCESS(aws_mutex_unlock(&mutex));
        ASSERT_INT_EQUALS(AWS_OP_SUCCESS, io_args.error_code);

        aws_mem_release(allocator, server_sock);
        aws_socket_clean_up(&listener);
        aws_event_loop_destroy(event_loop);
    }

    return 0;
}
AWS_TEST_CASE(cleanup_in_write_cb_doesnt_explode, s_cleanup_in_write_cb_doesnt_explode)

/* stuff for the sock_write_cb_is_async test */
enum async_role {
    ASYNC_ROLE_A_CALLBACK_WRITES_D,
    ASYNC_ROLE_B_CALLBACK_CLEANS_UP_SOCKET,
    ASYNC_ROLE_C_IS_LAST_FROM_INITIAL_BATCH_OF_WRITES,
    ASYNC_ROLE_D_GOT_WRITTEN_VIA_CALLBACK,
    ASYNC_ROLE_COUNT
};

static struct {
    struct aws_allocator *allocator;
    struct aws_event_loop *event_loop;
    struct aws_socket *write_socket;
    struct aws_socket *read_socket;
    bool currently_writing;
    enum async_role next_expected_callback;

    struct aws_mutex *mutex;
    struct aws_condition_variable *condition_variable;
    bool write_tasks_complete;
    bool read_tasks_complete;
} g_async_tester;

static bool s_async_tasks_complete_pred(void *arg) {
    (void)arg;
    return g_async_tester.write_tasks_complete && g_async_tester.read_tasks_complete;
}

/* read until socket gets hung up on */
static void s_async_read_task(struct aws_task *task, void *args, enum aws_task_status status) {
    (void)args;
    (void)status;
    uint8_t buf_storage[100];
    AWS_ZERO_ARRAY(buf_storage);

    struct aws_byte_buf buf = aws_byte_buf_from_array(buf_storage, sizeof(buf_storage));
    while (true) {
        size_t amount_read = 0;
        buf.len = 0;
        if (aws_socket_read(g_async_tester.read_socket, &buf, &amount_read)) {
            /* reschedule task to try reading more later */
            if (AWS_IO_READ_WOULD_BLOCK == aws_last_error()) {
                aws_event_loop_schedule_task_now(g_async_tester.event_loop, task);
                break;
            }

            /* other end must have hung up. clean up and signal completion */
            aws_socket_clean_up(g_async_tester.read_socket);
            aws_mem_release(g_async_tester.allocator, g_async_tester.read_socket);

            aws_mutex_lock(g_async_tester.mutex);
            g_async_tester.read_tasks_complete = true;
            aws_mutex_unlock(g_async_tester.mutex);
            aws_condition_variable_notify_all(g_async_tester.condition_variable);
            break;
        }
    }
}

static void s_async_write_completion(struct aws_socket *socket, int error_code, size_t bytes_written, void *user_data) {
    enum async_role role = *(enum async_role *)user_data;
    aws_mem_release(g_async_tester.allocator, user_data);

    /* ensure callback is not firing synchronously from within aws_socket_write() */
    AWS_FATAL_ASSERT(!g_async_tester.currently_writing);

    /* ensure callbacks arrive in order */
    AWS_FATAL_ASSERT(g_async_tester.next_expected_callback == role);
    g_async_tester.next_expected_callback++;

    switch (role) {
        case ASYNC_ROLE_A_CALLBACK_WRITES_D: {
            AWS_FATAL_ASSERT(0 == error_code);
            AWS_FATAL_ASSERT(1 == bytes_written);
            g_async_tester.currently_writing = true;
            struct aws_byte_cursor data = aws_byte_cursor_from_c_str("D");
            enum async_role *d_role = aws_mem_acquire(g_async_tester.allocator, sizeof(enum async_role));
            *d_role = ASYNC_ROLE_D_GOT_WRITTEN_VIA_CALLBACK;
            AWS_FATAL_ASSERT(0 == aws_socket_write(socket, &data, s_async_write_completion, d_role));
            g_async_tester.currently_writing = false;
            break;
        }
        case ASYNC_ROLE_B_CALLBACK_CLEANS_UP_SOCKET:
            AWS_FATAL_ASSERT(0 == error_code);
            AWS_FATAL_ASSERT(1 == bytes_written);
            aws_socket_clean_up(socket);
            break;
        case ASYNC_ROLE_C_IS_LAST_FROM_INITIAL_BATCH_OF_WRITES:
            /* C might succeed or fail (since socket killed after B completes), either is valid */
            break;
        case ASYNC_ROLE_D_GOT_WRITTEN_VIA_CALLBACK:
            /* write tasks complete! */
            aws_mutex_lock(g_async_tester.mutex);
            g_async_tester.write_tasks_complete = true;
            aws_mutex_unlock(g_async_tester.mutex);
            aws_condition_variable_notify_all(g_async_tester.condition_variable);
            break;
        default:
            AWS_FATAL_ASSERT(0);
    }
}

static void s_async_write_task(struct aws_task *task, void *args, enum aws_task_status status) {
    (void)task;
    (void)args;
    (void)status;

    g_async_tester.currently_writing = true;

    struct aws_byte_cursor data = aws_byte_cursor_from_c_str("A");
    enum async_role *role = aws_mem_acquire(g_async_tester.allocator, sizeof(enum async_role));
    *role = ASYNC_ROLE_A_CALLBACK_WRITES_D;
    AWS_FATAL_ASSERT(0 == aws_socket_write(g_async_tester.write_socket, &data, s_async_write_completion, role));

    data = aws_byte_cursor_from_c_str("B");
    role = aws_mem_acquire(g_async_tester.allocator, sizeof(enum async_role));
    *role = ASYNC_ROLE_B_CALLBACK_CLEANS_UP_SOCKET;
    AWS_FATAL_ASSERT(0 == aws_socket_write(g_async_tester.write_socket, &data, s_async_write_completion, role));

    data = aws_byte_cursor_from_c_str("C");
    role = aws_mem_acquire(g_async_tester.allocator, sizeof(enum async_role));
    *role = ASYNC_ROLE_C_IS_LAST_FROM_INITIAL_BATCH_OF_WRITES;
    AWS_FATAL_ASSERT(0 == aws_socket_write(g_async_tester.write_socket, &data, s_async_write_completion, role));

    g_async_tester.currently_writing = false;
}

/**
 * aws_socket_write()'s completion callback MUST fire asynchronously.
 * Otherwise, we can get multiple write() calls in the same callstack, which
 * leads to esoteric bugs (https://github.com/aws/aws-iot-device-sdk-cpp-v2/issues/194).
 */
static int s_sock_write_cb_is_async(struct aws_allocator *allocator, void *ctx) {
    (void)ctx;

    /* set up server (read) and client (write) sockets */
    const struct aws_event_loop_configuration_group *group = aws_event_loop_get_available_configurations();

    struct aws_event_loop_options el_options;
    AWS_ZERO_STRUCT(el_options);

    for (size_t i = 0; i < group->configuration_count; ++i) {
        struct aws_event_loop *event_loop = group->configurations[i].event_loop_new_fn(allocator, &el_options);

        ASSERT_NOT_NULL(event_loop, "Event loop creation failed with error: %s", aws_error_debug_str(aws_last_error()));
        ASSERT_SUCCESS(aws_event_loop_run(event_loop));

        struct aws_mutex mutex = AWS_MUTEX_INIT;
        struct aws_condition_variable condition_variable = AWS_CONDITION_VARIABLE_INIT;

        struct local_listener_args listener_args = {
            .mutex = &mutex,
            .condition_variable = &condition_variable,
            .incoming = NULL,
            .incoming_invoked = false,
            .error_invoked = false,
        };

        struct aws_socket_options options = aws_socket_options_default_local(event_loop->vtable->event_loop_style);
        options.keepalive = true;
        options.keep_alive_interval_sec = 1000;
        options.keep_alive_timeout_sec = 60000;

        uint64_t timestamp = 0;
        ASSERT_SUCCESS(aws_sys_clock_get_ticks(&timestamp));
        struct aws_socket_endpoint endpoint;
        AWS_ZERO_STRUCT(endpoint);
        aws_socket_endpoint_init_local_address_for_test(&endpoint);

        struct aws_socket listener;
        ASSERT_SUCCESS(aws_socket_init(&listener, allocator, &options));

        ASSERT_SUCCESS(aws_socket_bind(&listener, &endpoint));
        ASSERT_SUCCESS(aws_socket_listen(&listener, 1024));
        ASSERT_SUCCESS(aws_socket_start_accept(&listener, event_loop, s_local_listener_incoming, &listener_args));

        struct local_outgoing_args outgoing_args = {
            .mutex = &mutex,
            .condition_variable = &condition_variable,
            .connect_invoked = false,
            .error_invoked = false};

        struct aws_socket outgoing;
        ASSERT_SUCCESS(aws_socket_init(&outgoing, allocator, &options));
        ASSERT_SUCCESS(
            aws_socket_connect(&outgoing, &endpoint, event_loop, s_local_outgoing_connection, &outgoing_args));

        ASSERT_SUCCESS(aws_mutex_lock(&mutex));
        ASSERT_SUCCESS(
            aws_condition_variable_wait_pred(&condition_variable, &mutex, s_incoming_predicate, &listener_args));
        ASSERT_SUCCESS(aws_condition_variable_wait_pred(
            &condition_variable, &mutex, s_connection_completed_predicate, &outgoing_args));
        ASSERT_SUCCESS(aws_mutex_unlock(&mutex));

        ASSERT_TRUE(listener_args.incoming_invoked);
        ASSERT_FALSE(listener_args.error_invoked);
        struct aws_socket *server_sock = listener_args.incoming;
        ASSERT_TRUE(outgoing_args.connect_invoked);
        ASSERT_FALSE(outgoing_args.error_invoked);
        ASSERT_INT_EQUALS(options.domain, listener_args.incoming->options.domain);
        ASSERT_INT_EQUALS(options.type, listener_args.incoming->options.type);

        ASSERT_SUCCESS(aws_socket_assign_to_event_loop(server_sock, event_loop));
        aws_socket_subscribe_to_readable_events(server_sock, s_on_readable, NULL);
        aws_socket_subscribe_to_readable_events(&outgoing, s_on_readable, NULL);

        /* set up g_async_tester */
        g_async_tester.allocator = allocator;
        g_async_tester.event_loop = event_loop;
        g_async_tester.write_socket = &outgoing;
        g_async_tester.read_socket = server_sock;
        g_async_tester.mutex = &mutex;
        g_async_tester.condition_variable = &condition_variable;

        /* kick off writer and reader tasks */
        struct aws_task writer_task;
        aws_task_init(&writer_task, s_async_write_task, NULL, "async_test_write_task");
        aws_event_loop_schedule_task_now(event_loop, &writer_task);

        struct aws_task reader_task;
        aws_task_init(&reader_task, s_async_read_task, NULL, "async_test_read_task");
        aws_event_loop_schedule_task_now(event_loop, &reader_task);

        /* wait for tasks to complete */
        aws_mutex_lock(&mutex);
        aws_condition_variable_wait_pred(&condition_variable, &mutex, s_async_tasks_complete_pred, NULL);
        aws_mutex_unlock(&mutex);

        /* cleanup */
        aws_socket_clean_up(&listener);
        aws_event_loop_destroy(event_loop);
    }
    return 0;
}
AWS_TEST_CASE(sock_write_cb_is_async, s_sock_write_cb_is_async)

#ifdef _WIN32
static int s_local_socket_pipe_connected_race(struct aws_allocator *allocator, void *ctx) {
    (void)ctx;

    struct aws_event_loop *event_loop = aws_event_loop_new_default(allocator, aws_high_res_clock_get_ticks);

    ASSERT_NOT_NULL(event_loop, "Event loop creation failed with error: %s", aws_error_debug_str(aws_last_error()));
    ASSERT_SUCCESS(aws_event_loop_run(event_loop));

    struct aws_mutex mutex = AWS_MUTEX_INIT;
    struct aws_condition_variable condition_variable = AWS_CONDITION_VARIABLE_INIT;

    struct local_listener_args listener_args = {
        .mutex = &mutex,
        .condition_variable = &condition_variable,
        .incoming = NULL,
        .incoming_invoked = false,
        .error_invoked = false,
    };

    struct aws_socket_options options = aws_socket_options_default_local(event_loop->vtable->event_loop_style);

    uint64_t timestamp = 0;
    ASSERT_SUCCESS(aws_sys_clock_get_ticks(&timestamp));
    struct aws_socket_endpoint endpoint;
    AWS_ZERO_STRUCT(endpoint);
    aws_socket_endpoint_init_local_address_for_test(&endpoint);

    struct aws_socket listener;
    ASSERT_SUCCESS(aws_socket_init(&listener, allocator, &options));

    ASSERT_SUCCESS(aws_socket_bind(&listener, &endpoint));

    ASSERT_SUCCESS(aws_socket_listen(&listener, 1024));

    /* do the connect after the named pipe has been created (in the bind call), but before the connect named pipe call
       has been made in start accept. This will ensure IOCP does what we think it does. */
    struct local_outgoing_args outgoing_args = {
        .mutex = &mutex, .condition_variable = &condition_variable, .connect_invoked = false, .error_invoked = false};

    struct aws_socket outgoing;
    ASSERT_SUCCESS(aws_socket_init(&outgoing, allocator, &options));

    ASSERT_SUCCESS(aws_socket_connect(&outgoing, &endpoint, event_loop, s_local_outgoing_connection, &outgoing_args));

    ASSERT_SUCCESS(aws_socket_start_accept(&listener, event_loop, s_local_listener_incoming, &listener_args));
    aws_mutex_lock(&mutex);
    ASSERT_SUCCESS(aws_condition_variable_wait_pred(&condition_variable, &mutex, s_incoming_predicate, &listener_args));
    ASSERT_SUCCESS(aws_condition_variable_wait_pred(
        &condition_variable, &mutex, s_connection_completed_predicate, &outgoing_args));
    aws_mutex_unlock(&mutex);

    struct aws_socket *server_sock = &listener;

    ASSERT_TRUE(listener_args.incoming_invoked);
    ASSERT_FALSE(listener_args.error_invoked);
    server_sock = listener_args.incoming;
    ASSERT_TRUE(outgoing_args.connect_invoked);
    ASSERT_FALSE(outgoing_args.error_invoked);
    ASSERT_INT_EQUALS(options.domain, listener_args.incoming->options.domain);
    ASSERT_INT_EQUALS(options.type, listener_args.incoming->options.type);

    struct socket_io_args io_args = {
        .socket = &outgoing,
        .to_write = NULL,
        .to_read = NULL,
        .read_data = NULL,
        .mutex = &mutex,
        .amount_read = 0,
        .amount_written = 0,
        .error_code = 0,
        .condition_variable = AWS_CONDITION_VARIABLE_INIT,
        .close_completed = false,
    };

    struct aws_task close_task = {
        .fn = s_socket_close_task,
        .arg = &io_args,
    };

    if (listener_args.incoming) {
        io_args.socket = listener_args.incoming;
        io_args.close_completed = false;
        aws_event_loop_schedule_task_now(event_loop, &close_task);
        aws_mutex_lock(&mutex);
        aws_condition_variable_wait_pred(&io_args.condition_variable, &mutex, s_close_completed_predicate, &io_args);
        aws_mutex_unlock(&mutex);

        aws_socket_clean_up(listener_args.incoming);
        aws_mem_release(allocator, listener_args.incoming);
    }

    io_args.socket = &outgoing;
    io_args.close_completed = false;
    aws_event_loop_schedule_task_now(event_loop, &close_task);
    aws_mutex_lock(&mutex);
    aws_condition_variable_wait_pred(&io_args.condition_variable, &mutex, s_close_completed_predicate, &io_args);
    aws_mutex_unlock(&mutex);

    aws_socket_clean_up(&outgoing);

    io_args.socket = &listener;
    io_args.close_completed = false;
    aws_event_loop_schedule_task_now(event_loop, &close_task);
    aws_mutex_lock(&mutex);
    aws_condition_variable_wait_pred(&io_args.condition_variable, &mutex, s_close_completed_predicate, &io_args);
    aws_mutex_unlock(&mutex);

    aws_socket_clean_up(&listener);

    aws_event_loop_destroy(event_loop);

    return 0;
}
AWS_TEST_CASE(local_socket_pipe_connected_race, s_local_socket_pipe_connected_race)

#endif

static int s_test_socket_validate_port(struct aws_allocator *allocator, void *ctx) {
    (void)allocator;
    (void)ctx;

    /* IPv4 - 16bit port, only bind can use 0 */
    ASSERT_SUCCESS(aws_socket_validate_port_for_connect(80, AWS_SOCKET_IPV4));
    ASSERT_SUCCESS(aws_socket_validate_port_for_bind(80, AWS_SOCKET_IPV4));

    ASSERT_ERROR(AWS_IO_SOCKET_INVALID_ADDRESS, aws_socket_validate_port_for_connect(0, AWS_SOCKET_IPV4));
    ASSERT_SUCCESS(aws_socket_validate_port_for_bind(0, AWS_SOCKET_IPV4));

    ASSERT_ERROR(AWS_IO_SOCKET_INVALID_ADDRESS, aws_socket_validate_port_for_connect(0xFFFFFFFF, AWS_SOCKET_IPV4));
    ASSERT_ERROR(AWS_IO_SOCKET_INVALID_ADDRESS, aws_socket_validate_port_for_bind(0xFFFFFFFF, AWS_SOCKET_IPV4));

    /* IPv6 - 16bit port, only bind can use 0 */
    ASSERT_SUCCESS(aws_socket_validate_port_for_connect(80, AWS_SOCKET_IPV6));
    ASSERT_SUCCESS(aws_socket_validate_port_for_bind(80, AWS_SOCKET_IPV6));

    ASSERT_ERROR(AWS_IO_SOCKET_INVALID_ADDRESS, aws_socket_validate_port_for_connect(0, AWS_SOCKET_IPV6));
    ASSERT_SUCCESS(aws_socket_validate_port_for_bind(0, AWS_SOCKET_IPV6));

    ASSERT_ERROR(AWS_IO_SOCKET_INVALID_ADDRESS, aws_socket_validate_port_for_connect(0xFFFFFFFF, AWS_SOCKET_IPV6));
    ASSERT_ERROR(AWS_IO_SOCKET_INVALID_ADDRESS, aws_socket_validate_port_for_bind(0xFFFFFFFF, AWS_SOCKET_IPV6));

    /* VSOCK - 32bit port, only bind can use VMADDR_PORT_ANY (-1U) */
    ASSERT_SUCCESS(aws_socket_validate_port_for_connect(80, AWS_SOCKET_VSOCK));
    ASSERT_SUCCESS(aws_socket_validate_port_for_bind(80, AWS_SOCKET_VSOCK));

    ASSERT_SUCCESS(aws_socket_validate_port_for_connect(0, AWS_SOCKET_VSOCK));
    ASSERT_SUCCESS(aws_socket_validate_port_for_bind(0, AWS_SOCKET_VSOCK));

    ASSERT_SUCCESS(aws_socket_validate_port_for_connect(0x7FFFFFFF, AWS_SOCKET_VSOCK));
    ASSERT_SUCCESS(aws_socket_validate_port_for_bind(0x7FFFFFFF, AWS_SOCKET_VSOCK));

    ASSERT_ERROR(AWS_IO_SOCKET_INVALID_ADDRESS, aws_socket_validate_port_for_connect((uint32_t)-1, AWS_SOCKET_VSOCK));
    ASSERT_SUCCESS(aws_socket_validate_port_for_bind((uint32_t)-1, AWS_SOCKET_VSOCK));

    /* LOCAL - ignores port */
    ASSERT_SUCCESS(aws_socket_validate_port_for_connect(0, AWS_SOCKET_LOCAL));
    ASSERT_SUCCESS(aws_socket_validate_port_for_bind(0, AWS_SOCKET_LOCAL));
    ASSERT_SUCCESS(aws_socket_validate_port_for_connect(80, AWS_SOCKET_LOCAL));
    ASSERT_SUCCESS(aws_socket_validate_port_for_bind(80, AWS_SOCKET_LOCAL));
    ASSERT_SUCCESS(aws_socket_validate_port_for_connect((uint32_t)-1, AWS_SOCKET_LOCAL));
    ASSERT_SUCCESS(aws_socket_validate_port_for_bind((uint32_t)-1, AWS_SOCKET_LOCAL));

    /* invalid domain should fail */
    ASSERT_ERROR(AWS_IO_SOCKET_INVALID_ADDRESS, aws_socket_validate_port_for_connect(80, (enum aws_socket_domain)(-1)));
    ASSERT_ERROR(AWS_IO_SOCKET_INVALID_ADDRESS, aws_socket_validate_port_for_bind(80, (enum aws_socket_domain)(-1)));

    return 0;
}
AWS_TEST_CASE(socket_validate_port, s_test_socket_validate_port)<|MERGE_RESOLUTION|>--- conflicted
+++ resolved
@@ -693,12 +693,8 @@
         ASSERT_TRUE(host_callback_data.has_a_address);
 
         struct aws_socket_endpoint endpoint = {.port = 81};
-<<<<<<< HEAD
-        snprintf(endpoint.address, sizeof(endpoint.address), "%s", aws_string_bytes(host_callback_data.a_address.address));
-=======
         snprintf(
             endpoint.address, sizeof(endpoint.address), "%s", aws_string_bytes(host_callback_data.a_address.address));
->>>>>>> b3258092
 
         aws_string_destroy((void *)host_name);
         aws_host_address_clean_up(&host_callback_data.a_address);
@@ -785,12 +781,8 @@
         ASSERT_TRUE(host_callback_data.has_a_address);
 
         struct aws_socket_endpoint endpoint = {.port = 81};
-<<<<<<< HEAD
-        snprintf(endpoint.address, sizeof(endpoint.address), "%s", aws_string_bytes(host_callback_data.a_address.address));
-=======
         snprintf(
             endpoint.address, sizeof(endpoint.address), "%s", aws_string_bytes(host_callback_data.a_address.address));
->>>>>>> b3258092
 
         aws_string_destroy((void *)host_name);
         aws_host_address_clean_up(&host_callback_data.a_address);
