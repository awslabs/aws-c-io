/*
 * Copyright 2010-2018 Amazon.com, Inc. or its affiliates. All Rights Reserved.
 *
 * Licensed under the Apache License, Version 2.0 (the "License").
 * You may not use this file except in compliance with the License.
 * A copy of the License is located at
 *
 *  http://aws.amazon.com/apache2.0
 *
 * or in the "license" file accompanying this file. This file is distributed
 * on an "AS IS" BASIS, WITHOUT WARRANTIES OR CONDITIONS OF ANY KIND, either
 * express or implied. See the License for the specific language governing
 * permissions and limitations under the License.
 */

#if _MSC_VER
#    pragma warning(disable : 4100) /* unreferenced formal parameter */
#    pragma warning(disable : 4204) /* non-constant aggregate initializer */
#    pragma warning(disable : 4221) /* initialization using address of automatic variable */
#endif

#include <pipe_test.c>

#include <event_loop_test.c>

#include <read_write_test_handler.c>

#include <channel_test.c>
<<<<<<< HEAD
#include <socket_handler_test.c>
#include <tls_handler_test.c>
#include <alpn_handler_test.c>

static int run_tests(int argc, char *argv[]) {
    AWS_RUN_TEST_CASES(&pipe_open_close,
                       &pipe_read_write,
                       &pipe_read_write_large_buffer,
                       &xthread_scheduled_tasks_execute,
                       &read_write_notifications,
                       &stop_then_restart,
                       &channel_setup,
                       &channel_single_slot_cleans_up,
                       &channel_slots_clean_up,
                       &channel_message_passing,
                       &event_loop_group_setup_and_shutdown,
                       &event_loop_group_counter_overflow,
    );
=======

#include <mock_dns_resolver.c>

#include <default_host_resolver_test.c>

#if AWS_USE_IO_COMPLETION_PORTS
#    define EVENT_LOOP_IO_TESTS &event_loop_completion_events
#else
#    define EVENT_LOOP_IO_TESTS &read_write_notifications
#endif

static int s_run_tests(int argc, char *argv[]) {
    AWS_RUN_TEST_CASES(
        &pipe_open_close,
        &pipe_read_write,
        &pipe_read_write_large_buffer,
        &xthread_scheduled_tasks_execute,
        EVENT_LOOP_IO_TESTS,
        &stop_then_restart,
        &channel_setup,
        &channel_single_slot_cleans_up,
        &channel_slots_clean_up,
        &channel_message_passing,
        &test_default_with_ipv6_lookup,
        &test_default_with_ipv4_only_lookup,
        &test_default_with_multiple_lookups,
        &test_resolver_ttls,
        &test_resolver_connect_failure_recording,
        &test_resolver_ttl_refreshes_on_resolve, );
>>>>>>> c782fcbc
}

int main(int argc, char *argv[]) {
    int ret_val = s_run_tests(argc, argv);
    return ret_val;
}<|MERGE_RESOLUTION|>--- conflicted
+++ resolved
@@ -24,32 +24,8 @@
 #include <event_loop_test.c>
 
 #include <read_write_test_handler.c>
-
+#include <mock_dns_resolver.c>
 #include <channel_test.c>
-<<<<<<< HEAD
-#include <socket_handler_test.c>
-#include <tls_handler_test.c>
-#include <alpn_handler_test.c>
-
-static int run_tests(int argc, char *argv[]) {
-    AWS_RUN_TEST_CASES(&pipe_open_close,
-                       &pipe_read_write,
-                       &pipe_read_write_large_buffer,
-                       &xthread_scheduled_tasks_execute,
-                       &read_write_notifications,
-                       &stop_then_restart,
-                       &channel_setup,
-                       &channel_single_slot_cleans_up,
-                       &channel_slots_clean_up,
-                       &channel_message_passing,
-                       &event_loop_group_setup_and_shutdown,
-                       &event_loop_group_counter_overflow,
-    );
-=======
-
-#include <mock_dns_resolver.c>
-
-#include <default_host_resolver_test.c>
 
 #if AWS_USE_IO_COMPLETION_PORTS
 #    define EVENT_LOOP_IO_TESTS &event_loop_completion_events
@@ -64,6 +40,8 @@
         &pipe_read_write_large_buffer,
         &xthread_scheduled_tasks_execute,
         EVENT_LOOP_IO_TESTS,
+        &event_loop_group_setup_and_shutdown,
+        &event_loop_group_counter_overflow,
         &stop_then_restart,
         &channel_setup,
         &channel_single_slot_cleans_up,
@@ -75,7 +53,6 @@
         &test_resolver_ttls,
         &test_resolver_connect_failure_recording,
         &test_resolver_ttl_refreshes_on_resolve, );
->>>>>>> c782fcbc
 }
 
 int main(int argc, char *argv[]) {
