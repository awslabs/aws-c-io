/*
* Copyright 2010-2018 Amazon.com, Inc. or its affiliates. All Rights Reserved.
*
* Licensed under the Apache License, Version 2.0 (the "License").
* You may not use this file except in compliance with the License.
* A copy of the License is located at
*
*  http://aws.amazon.com/apache2.0
*
* or in the "license" file accompanying this file. This file is distributed
* on an "AS IS" BASIS, WITHOUT WARRANTIES OR CONDITIONS OF ANY KIND, either
* express or implied. See the License for the specific language governing
* permissions and limitations under the License.
*/

#if _MSC_VER
#pragma warning(disable:4100) /* unreferenced formal parameter */
#pragma warning(disable:4204) /* non-constant aggregate initializer */
#pragma warning(disable:4221) /* initialization using address of automatic variable */
#endif

#include <pipe_test.c>
#include <event_loop_test.c>
<<<<<<< HEAD
#include <channel_test.c>
=======
#include <socket_test.c>
#include <channel_test.c>
#include <socket_handler_test.c>
#include <tls_handler_test.c>
#include <alpn_handler_test.c>
>>>>>>> 00c3cb88

static int run_tests(int argc, char *argv[]) {
    AWS_RUN_TEST_CASES(&pipe_open_close,
                       &pipe_read_write,
                       &pipe_read_write_large_buffer,
                       &xthread_scheduled_tasks_execute,
                       &read_write_notifications,
                       &stop_then_restart,
                       &channel_setup,
                       &channel_single_slot_cleans_up,
                       &channel_slots_clean_up,
                       &channel_message_passing,
    );
}

int main (int argc, char *argv[]) {
    int ret_val = run_tests(argc, argv);
    return ret_val;
<<<<<<< HEAD
}
=======
}
>>>>>>> 00c3cb88
<|MERGE_RESOLUTION|>--- conflicted
+++ resolved
@@ -21,15 +21,8 @@
 
 #include <pipe_test.c>
 #include <event_loop_test.c>
-<<<<<<< HEAD
 #include <channel_test.c>
-=======
-#include <socket_test.c>
-#include <channel_test.c>
-#include <socket_handler_test.c>
-#include <tls_handler_test.c>
-#include <alpn_handler_test.c>
->>>>>>> 00c3cb88
+
 
 static int run_tests(int argc, char *argv[]) {
     AWS_RUN_TEST_CASES(&pipe_open_close,
@@ -48,8 +41,4 @@
 int main (int argc, char *argv[]) {
     int ret_val = run_tests(argc, argv);
     return ret_val;
-<<<<<<< HEAD
 }
-=======
-}
->>>>>>> 00c3cb88
