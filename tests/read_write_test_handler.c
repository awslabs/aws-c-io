--- conflicted
+++ resolved
@@ -224,13 +224,7 @@
     struct aws_task task;
 };
 
-<<<<<<< HEAD
-void increment_read_window_task(void *arg, enum aws_task_status task_status) {
-    (void)task_status;
-=======
-#if 0  /* not used yet */
 static void s_increment_read_window_task(struct aws_task *task, void *arg, enum aws_task_status task_status) {
->>>>>>> 943c8e3b
     struct increment_read_window_task_args *increment_read_window_task_args = arg;
     struct rw_test_handler_impl *handler_impl = increment_read_window_task_args->handler->impl;
 
@@ -259,15 +253,7 @@
         increment_read_window_task_args->slot = slot;
         aws_task_init(increment_read_window_task_args->task, s_increment_read_window_task, increment_read_window_task_args);
 
-<<<<<<< HEAD
-        struct aws_task task = {.fn = increment_read_window_task, .arg = increment_read_window_task_args};
-
-        uint64_t now = 0;
-        aws_channel_current_clock_time(slot->channel, &now);
-        aws_channel_schedule_task(slot->channel, &task, now);
-=======
         aws_channel_schedule_task_now(slot->channel, &increment_read_window_task_args->task);
->>>>>>> 943c8e3b
     }
 }
 
