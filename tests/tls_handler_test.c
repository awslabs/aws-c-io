/**
 * Copyright Amazon.com, Inc. or its affiliates. All Rights Reserved.
 * SPDX-License-Identifier: Apache-2.0.
 */

#ifndef BYO_CRYPTO

#    include <aws/io/channel_bootstrap.h>
#    include <aws/io/event_loop.h>
#    include <aws/io/file_utils.h>
#    include <aws/io/host_resolver.h>
#    include <aws/io/logging.h>
#    include <aws/io/socket.h>
#    include <aws/io/tls_channel_handler.h>

#    include <aws/common/clock.h>
#    include <aws/common/condition_variable.h>
#    include <aws/common/thread.h>

#    include <aws/testing/aws_test_harness.h>

#    include <aws/common/string.h>
#    include <read_write_test_handler.h>
#    include <statistics_handler_test.h>

#    if _MSC_VER
#        pragma warning(disable : 4996) /* sprintf */
#    endif

#    ifdef _WIN32
#        define LOCAL_SOCK_TEST_PATTERN "\\\\.\\pipe\\testsock%llu_%d"
#    else
#        define LOCAL_SOCK_TEST_PATTERN "testsock%llu_%d.sock"
#    endif

struct tls_test_args {
    struct aws_allocator *allocator;
    struct aws_mutex *mutex;
    struct aws_condition_variable *condition_variable;
    struct aws_tls_connection_options *tls_options;
    struct aws_channel *channel;
    struct aws_channel_handler *rw_handler;
    struct aws_channel_slot *rw_slot;
    struct aws_byte_buf negotiated_protocol;
    struct aws_byte_buf server_name;
    int last_error_code;

    uint32_t tls_levels_negotiated;
    uint32_t desired_tls_levels;

    bool listener_destroyed;
    bool error_invoked;
    bool expects_error;
    bool server;
    bool shutdown_finished;
    bool setup_callback_invoked;
    bool creation_callback_invoked;
};

/* common structure for tls options */
struct tls_opt_tester {
    struct aws_tls_ctx_options ctx_options;
    struct aws_tls_ctx *ctx;
    struct aws_tls_connection_options opt;
};

static int s_tls_server_opt_tester_init(struct aws_allocator *allocator, struct tls_opt_tester *tester) {

#    ifdef __APPLE__
    struct aws_byte_cursor pwd_cur = aws_byte_cursor_from_c_str("1234");
    ASSERT_SUCCESS(
        aws_tls_ctx_options_init_server_pkcs12_from_path(&tester->ctx_options, allocator, "unittests.p12", &pwd_cur));
#    else
    ASSERT_SUCCESS(aws_tls_ctx_options_init_default_server_from_path(
        &tester->ctx_options, allocator, "unittests.crt", "unittests.key"));
#    endif /* __APPLE__ */
    aws_tls_ctx_options_set_alpn_list(&tester->ctx_options, "h2;http/1.1");
    tester->ctx = aws_tls_server_ctx_new(allocator, &tester->ctx_options);
    ASSERT_NOT_NULL(tester->ctx);

    aws_tls_connection_options_init_from_ctx(&tester->opt, tester->ctx);
    return AWS_OP_SUCCESS;
}

static int s_tls_client_opt_tester_init(
    struct aws_allocator *allocator,
    struct tls_opt_tester *tester,
    struct aws_byte_cursor server_name) {

    aws_io_library_init(allocator);

    aws_tls_ctx_options_init_default_client(&tester->ctx_options, allocator);
    ASSERT_SUCCESS(
        aws_tls_ctx_options_override_default_trust_store_from_path(&tester->ctx_options, NULL, "unittests.crt"));

    tester->ctx = aws_tls_client_ctx_new(allocator, &tester->ctx_options);
    aws_tls_connection_options_init_from_ctx(&tester->opt, tester->ctx);
    aws_tls_connection_options_set_alpn_list(&tester->opt, allocator, "h2;http/1.1");

    aws_tls_connection_options_set_server_name(&tester->opt, allocator, &server_name);

    return AWS_OP_SUCCESS;
}

static int s_tls_opt_tester_clean_up(struct tls_opt_tester *tester) {
    aws_tls_connection_options_clean_up(&tester->opt);
    aws_tls_ctx_options_clean_up(&tester->ctx_options);
    aws_tls_ctx_release(tester->ctx);
    return AWS_OP_SUCCESS;
}

/* common structure for test */
struct tls_common_tester {
    struct aws_mutex mutex;
    struct aws_condition_variable condition_variable;
    struct aws_event_loop_group *el_group;
    struct aws_host_resolver *resolver;
    struct aws_atomic_var current_time_ns;
    struct aws_atomic_var stats_handler;
};

static struct tls_common_tester c_tester;

/* common structure for a tls local server */
struct tls_local_server_tester {
    struct aws_socket_options socket_options;
    struct tls_opt_tester server_tls_opt_tester;
    struct aws_socket_endpoint endpoint;
    struct aws_server_bootstrap *server_bootstrap;
    struct aws_socket *listener;
    uint64_t timestamp;
};

static int s_tls_test_arg_init(
    struct aws_allocator *allocator,
    struct tls_test_args *test_arg,
    bool server,
    struct tls_common_tester *tls_c_tester) {
    AWS_ZERO_STRUCT(*test_arg);
    test_arg->mutex = &tls_c_tester->mutex;
    test_arg->condition_variable = &tls_c_tester->condition_variable;
    test_arg->allocator = allocator;
    test_arg->server = server;
    test_arg->desired_tls_levels = 1;

    return AWS_OP_SUCCESS;
}

static int s_tls_common_tester_init(struct aws_allocator *allocator, struct tls_common_tester *tester) {
    AWS_ZERO_STRUCT(*tester);

    struct aws_mutex mutex = AWS_MUTEX_INIT;
    struct aws_condition_variable condition_variable = AWS_CONDITION_VARIABLE_INIT;
    tester->mutex = mutex;
    tester->condition_variable = condition_variable;
    aws_atomic_store_int(&tester->current_time_ns, 0);
    aws_atomic_store_ptr(&tester->stats_handler, NULL);

    tester->el_group = aws_event_loop_group_new_default(allocator, 0, NULL);

    struct aws_host_resolver_default_options resolver_options = {
        .el_group = tester->el_group,
        .max_entries = 1,
    };
    tester->resolver = aws_host_resolver_new_default(allocator, &resolver_options);

    return AWS_OP_SUCCESS;
}

static int s_tls_common_tester_clean_up(struct tls_common_tester *tester) {
    aws_host_resolver_release(tester->resolver);
    aws_event_loop_group_release(tester->el_group);

    aws_io_library_clean_up();

    aws_condition_variable_clean_up(&tester->condition_variable);
    aws_mutex_clean_up(&tester->mutex);
    return AWS_OP_SUCCESS;
}

static bool s_tls_channel_shutdown_predicate(void *user_data) {
    struct tls_test_args *setup_test_args = user_data;
    return setup_test_args->shutdown_finished || setup_test_args->last_error_code == AWS_IO_SOCKET_TIMEOUT ||
           (setup_test_args->expects_error && setup_test_args->error_invoked);
}

static bool s_tls_listener_destroy_predicate(void *user_data) {
    struct tls_test_args *setup_test_args = user_data;
    return setup_test_args->listener_destroyed || setup_test_args->last_error_code == AWS_IO_SOCKET_TIMEOUT;
}

static bool s_tls_channel_setup_predicate(void *user_data) {
    struct tls_test_args *setup_test_args = user_data;
    return (setup_test_args->tls_levels_negotiated == setup_test_args->desired_tls_levels &&
            setup_test_args->setup_callback_invoked) ||
           setup_test_args->error_invoked;
}

/*
 * test args mutex must be held before calling this function
 */
static void s_aws_check_for_user_handler_setup(struct tls_test_args *setup_test_args) {
    if (setup_test_args->tls_levels_negotiated == setup_test_args->desired_tls_levels &&
        setup_test_args->setup_callback_invoked) {
        if (setup_test_args->rw_handler) {
            struct aws_channel *channel = setup_test_args->channel;
            struct aws_channel_slot *rw_slot = aws_channel_slot_new(channel);
            aws_channel_slot_insert_end(channel, rw_slot);
            aws_channel_slot_set_handler(rw_slot, setup_test_args->rw_handler);
            setup_test_args->rw_slot = rw_slot;
        }
    }
}

static int s_add_tls_handler_to_end_of_channel(struct tls_test_args *setup_test_args) {
    AWS_FATAL_ASSERT(setup_test_args->desired_tls_levels > 1);
    AWS_FATAL_ASSERT(!setup_test_args->server);

    struct aws_channel_slot *last_slot = aws_channel_get_first_slot(setup_test_args->channel);
    while (last_slot->adj_right) {
        last_slot = last_slot->adj_right;
    }

    return aws_channel_setup_client_tls(last_slot, setup_test_args->tls_options);
}

static int s_on_channel_setup_next_tls_handler(struct tls_test_args *setup_test_args) {
    if (setup_test_args->tls_levels_negotiated < setup_test_args->desired_tls_levels) {
        ASSERT_SUCCESS(s_add_tls_handler_to_end_of_channel(setup_test_args));
    }

    return AWS_OP_SUCCESS;
}

static int s_on_tls_negotiated_next_tls_handler(struct tls_test_args *setup_test_args) {
    if (!setup_test_args->setup_callback_invoked) {
        return AWS_OP_SUCCESS;
    }

    if (setup_test_args->tls_levels_negotiated < setup_test_args->desired_tls_levels) {
        ASSERT_SUCCESS(s_add_tls_handler_to_end_of_channel(setup_test_args));
    }

    return AWS_OP_SUCCESS;
}

static void s_tls_handler_test_client_setup_callback(
    struct aws_client_bootstrap *bootstrap,
    int error_code,
    struct aws_channel *channel,
    void *user_data) {

    (void)bootstrap;

    struct tls_test_args *setup_test_args = user_data;
    aws_mutex_lock(setup_test_args->mutex);

    setup_test_args->setup_callback_invoked = true;

    if (!error_code) {
        setup_test_args->channel = channel;
        s_aws_check_for_user_handler_setup(setup_test_args);
        s_on_channel_setup_next_tls_handler(setup_test_args);
    } else {
        setup_test_args->error_invoked = true;
        setup_test_args->last_error_code = error_code;
    }

    aws_mutex_unlock(setup_test_args->mutex);
    aws_condition_variable_notify_one(setup_test_args->condition_variable);
}

static void s_tls_handler_test_server_setup_callback(
    struct aws_server_bootstrap *bootstrap,
    int error_code,
    struct aws_channel *channel,
    void *user_data) {

    (void)bootstrap;

    struct tls_test_args *setup_test_args = (struct tls_test_args *)user_data;

    aws_mutex_lock(setup_test_args->mutex);
    setup_test_args->setup_callback_invoked = true;
    if (!error_code) {
        setup_test_args->channel = channel;
    } else {
        setup_test_args->error_invoked = true;
        setup_test_args->last_error_code = error_code;
    }

    s_aws_check_for_user_handler_setup(setup_test_args);

    aws_mutex_unlock(setup_test_args->mutex);
    aws_condition_variable_notify_one(setup_test_args->condition_variable);
}

static void s_tls_handler_test_client_shutdown_callback(
    struct aws_client_bootstrap *bootstrap,
    int error_code,
    struct aws_channel *channel,
    void *user_data) {

    (void)bootstrap;
    (void)error_code;
    (void)channel;

    struct tls_test_args *setup_test_args = (struct tls_test_args *)user_data;

    aws_mutex_lock(setup_test_args->mutex);
    setup_test_args->shutdown_finished = true;
    aws_mutex_unlock(setup_test_args->mutex);
    aws_condition_variable_notify_one(setup_test_args->condition_variable);
}

static void s_tls_handler_test_server_shutdown_callback(
    struct aws_server_bootstrap *bootstrap,
    int error_code,
    struct aws_channel *channel,
    void *user_data) {

    (void)bootstrap;
    (void)error_code;
    (void)channel;

    struct tls_test_args *setup_test_args = (struct tls_test_args *)user_data;

    aws_mutex_lock(setup_test_args->mutex);
    setup_test_args->shutdown_finished = true;
    aws_mutex_unlock(setup_test_args->mutex);
    aws_condition_variable_notify_one(setup_test_args->condition_variable);
}

static void s_tls_handler_test_server_listener_destroy_callback(
    struct aws_server_bootstrap *bootstrap,
    void *user_data) {
    (void)bootstrap;

    struct tls_test_args *setup_test_args = (struct tls_test_args *)user_data;
    aws_mutex_lock(setup_test_args->mutex);
    setup_test_args->listener_destroyed = true;
    aws_mutex_unlock(setup_test_args->mutex);

    aws_condition_variable_notify_one(setup_test_args->condition_variable);
}

static void s_tls_on_negotiated(
    struct aws_channel_handler *handler,
    struct aws_channel_slot *slot,
    int err_code,
    void *user_data) {

    (void)slot;
    struct tls_test_args *setup_test_args = (struct tls_test_args *)user_data;

    if (!err_code) {
        aws_mutex_lock(setup_test_args->mutex);

        if (aws_tls_is_alpn_available()) {
            setup_test_args->negotiated_protocol = aws_tls_handler_protocol(handler);
        }
        setup_test_args->server_name = aws_tls_handler_server_name(handler);
        ++setup_test_args->tls_levels_negotiated;

        s_aws_check_for_user_handler_setup(setup_test_args);
        s_on_tls_negotiated_next_tls_handler(setup_test_args);

        aws_mutex_unlock(setup_test_args->mutex);
    }

    aws_condition_variable_notify_one(setup_test_args->condition_variable);
}

static int s_tls_local_server_tester_init(
    struct aws_allocator *allocator,
    struct tls_local_server_tester *tester,
    struct tls_test_args *args,
    struct tls_common_tester *tls_c_tester,
    bool enable_back_pressure,
    int server_index) {
    AWS_ZERO_STRUCT(*tester);
    ASSERT_SUCCESS(s_tls_server_opt_tester_init(allocator, &tester->server_tls_opt_tester));
    aws_tls_connection_options_set_callbacks(&tester->server_tls_opt_tester.opt, s_tls_on_negotiated, NULL, NULL, args);
    tester->socket_options.connect_timeout_ms = 3000;
    tester->socket_options.type = AWS_SOCKET_STREAM;
    tester->socket_options.domain = AWS_SOCKET_LOCAL;
    ASSERT_SUCCESS(aws_sys_clock_get_ticks(&tester->timestamp));
    sprintf(tester->endpoint.address, LOCAL_SOCK_TEST_PATTERN, (long long unsigned)tester->timestamp, server_index);
    tester->server_bootstrap = aws_server_bootstrap_new(allocator, tls_c_tester->el_group);
    ASSERT_NOT_NULL(tester->server_bootstrap);

    struct aws_server_socket_channel_bootstrap_options bootstrap_options = {
        .bootstrap = tester->server_bootstrap,
        .enable_read_back_pressure = enable_back_pressure,
        .port = tester->endpoint.port,
        .host_name = tester->endpoint.address,
        .socket_options = &tester->socket_options,
        .incoming_callback = s_tls_handler_test_server_setup_callback,
        .shutdown_callback = s_tls_handler_test_server_shutdown_callback,
        .destroy_callback = s_tls_handler_test_server_listener_destroy_callback,
        .tls_options = &tester->server_tls_opt_tester.opt,
        .user_data = args,
    };
    tester->listener = aws_server_bootstrap_new_socket_listener(&bootstrap_options);
    ASSERT_NOT_NULL(tester->listener);

    return AWS_OP_SUCCESS;
}

static int s_tls_local_server_tester_clean_up(struct tls_local_server_tester *tester) {
    ASSERT_SUCCESS(s_tls_opt_tester_clean_up(&tester->server_tls_opt_tester));
    aws_server_bootstrap_release(tester->server_bootstrap);
    return AWS_OP_SUCCESS;
}

struct tls_test_rw_args {
    struct aws_mutex *mutex;
    struct aws_condition_variable *condition_variable;
    struct aws_byte_buf received_message;
    int read_invocations;
    bool invocation_happened;
};

static int s_tls_rw_args_init(
    struct tls_test_rw_args *args,
    struct tls_common_tester *tls_c_tester,
    struct aws_byte_buf received_message) {
    AWS_ZERO_STRUCT(*args);
    args->mutex = &tls_c_tester->mutex;
    args->condition_variable = &tls_c_tester->condition_variable;
    args->received_message = received_message;
    return AWS_OP_SUCCESS;
}

static bool s_tls_test_read_predicate(void *user_data) {
    struct tls_test_rw_args *rw_args = (struct tls_test_rw_args *)user_data;

    return rw_args->invocation_happened;
}

static struct aws_byte_buf s_tls_test_handle_read(
    struct aws_channel_handler *handler,
    struct aws_channel_slot *slot,
    struct aws_byte_buf *data_read,
    void *user_data) {

    (void)handler;
    (void)slot;

    struct tls_test_rw_args *rw_args = (struct tls_test_rw_args *)user_data;
    aws_mutex_lock(rw_args->mutex);

    aws_byte_buf_write_from_whole_buffer(&rw_args->received_message, *data_read);
    rw_args->read_invocations += 1;
    rw_args->invocation_happened = true;

    aws_mutex_unlock(rw_args->mutex);
    aws_condition_variable_notify_one(rw_args->condition_variable);

    return rw_args->received_message;
}

static struct aws_byte_buf s_tls_test_handle_write(
    struct aws_channel_handler *handler,
    struct aws_channel_slot *slot,
    struct aws_byte_buf *data_read,
    void *user_data) {

    (void)handler;
    (void)slot;
    (void)data_read;
    (void)user_data;

    /*do nothing*/
    return (struct aws_byte_buf){0};
}

static int s_tls_channel_echo_and_backpressure_test_fn(struct aws_allocator *allocator, void *ctx) {
    (void)ctx;
    aws_io_library_init(allocator);
    ASSERT_SUCCESS(s_tls_common_tester_init(allocator, &c_tester));

    struct aws_byte_buf read_tag = aws_byte_buf_from_c_str("I'm a little teapot.");
    struct aws_byte_buf write_tag = aws_byte_buf_from_c_str("I'm a big teapot");

    uint8_t incoming_received_message[128] = {0};
    uint8_t outgoing_received_message[128] = {0};

    struct tls_test_rw_args incoming_rw_args;
    ASSERT_SUCCESS(s_tls_rw_args_init(
        &incoming_rw_args,
        &c_tester,
        aws_byte_buf_from_empty_array(incoming_received_message, sizeof(incoming_received_message))));

    struct tls_test_rw_args outgoing_rw_args;
    ASSERT_SUCCESS(s_tls_rw_args_init(
        &outgoing_rw_args,
        &c_tester,
        aws_byte_buf_from_empty_array(outgoing_received_message, sizeof(outgoing_received_message))));

    struct tls_test_args outgoing_args;
    ASSERT_SUCCESS(s_tls_test_arg_init(allocator, &outgoing_args, false, &c_tester));

    struct tls_test_args incoming_args;
    ASSERT_SUCCESS(s_tls_test_arg_init(allocator, &incoming_args, true, &c_tester));

    struct tls_local_server_tester local_server_tester;
    ASSERT_SUCCESS(s_tls_local_server_tester_init(allocator, &local_server_tester, &incoming_args, &c_tester, true, 1));
    /* make the windows small to make sure back pressure is honored. */
    struct aws_channel_handler *outgoing_rw_handler = rw_handler_new(
        allocator, s_tls_test_handle_read, s_tls_test_handle_write, true, write_tag.len / 2, &outgoing_rw_args);
    ASSERT_NOT_NULL(outgoing_rw_handler);

    struct aws_channel_handler *incoming_rw_handler = rw_handler_new(
        allocator, s_tls_test_handle_read, s_tls_test_handle_write, true, read_tag.len / 2, &incoming_rw_args);
    ASSERT_NOT_NULL(incoming_rw_handler);

    incoming_args.rw_handler = incoming_rw_handler;
    outgoing_args.rw_handler = outgoing_rw_handler;

    g_aws_channel_max_fragment_size = 4096;

    struct tls_opt_tester client_tls_opt_tester;
    struct aws_byte_cursor server_name = aws_byte_cursor_from_c_str("localhost");
    ASSERT_SUCCESS(s_tls_client_opt_tester_init(allocator, &client_tls_opt_tester, server_name));
    aws_tls_connection_options_set_callbacks(
        &client_tls_opt_tester.opt, s_tls_on_negotiated, NULL, NULL, &outgoing_args);

    struct aws_client_bootstrap_options bootstrap_options = {
        .event_loop_group = c_tester.el_group,
        .host_resolver = c_tester.resolver,
    };
    struct aws_client_bootstrap *client_bootstrap = aws_client_bootstrap_new(allocator, &bootstrap_options);

    struct aws_socket_channel_bootstrap_options channel_options;
    AWS_ZERO_STRUCT(channel_options);
    channel_options.bootstrap = client_bootstrap;
    channel_options.host_name = local_server_tester.endpoint.address;
    channel_options.port = 0;
    channel_options.socket_options = &local_server_tester.socket_options;
    channel_options.tls_options = &client_tls_opt_tester.opt;
    channel_options.setup_callback = s_tls_handler_test_client_setup_callback;
    channel_options.shutdown_callback = s_tls_handler_test_client_shutdown_callback;
    channel_options.user_data = &outgoing_args;
    channel_options.enable_read_back_pressure = true;

    ASSERT_SUCCESS(aws_client_bootstrap_new_socket_channel(&channel_options));

    /* put this here to verify ownership semantics are correct. This should NOT cause a segfault. If it does, ya
     * done messed up. */
    aws_tls_connection_options_clean_up(&client_tls_opt_tester.opt);
    /* wait for both ends to setup */
    ASSERT_SUCCESS(aws_mutex_lock(&c_tester.mutex));
    ASSERT_SUCCESS(aws_condition_variable_wait_pred(
        &c_tester.condition_variable, &c_tester.mutex, s_tls_channel_setup_predicate, &incoming_args));
    ASSERT_SUCCESS(aws_mutex_unlock(&c_tester.mutex));
    ASSERT_FALSE(incoming_args.error_invoked);

/* currently it seems ALPN doesn't work in server mode. Just leaving this check out for now. */
#    ifndef __APPLE__
    struct aws_byte_buf expected_protocol = aws_byte_buf_from_c_str("h2");

    /* check ALPN and SNI was properly negotiated */
    if (aws_tls_is_alpn_available()) {
        ASSERT_BIN_ARRAYS_EQUALS(
            expected_protocol.buffer,
            expected_protocol.len,
            incoming_args.negotiated_protocol.buffer,
            incoming_args.negotiated_protocol.len);
    }
#    endif

    ASSERT_SUCCESS(aws_mutex_lock(&c_tester.mutex));
    ASSERT_SUCCESS(aws_condition_variable_wait_pred(
        &c_tester.condition_variable, &c_tester.mutex, s_tls_channel_setup_predicate, &outgoing_args));
    ASSERT_SUCCESS(aws_mutex_unlock(&c_tester.mutex));
    ASSERT_FALSE(outgoing_args.error_invoked);

/* currently it seems ALPN doesn't work in server mode. Just leaving this check out for now. */
#    ifndef __MACH__
    if (aws_tls_is_alpn_available()) {
        ASSERT_BIN_ARRAYS_EQUALS(
            expected_protocol.buffer,
            expected_protocol.len,
            outgoing_args.negotiated_protocol.buffer,
            outgoing_args.negotiated_protocol.len);
    }
#    endif

    ASSERT_FALSE(outgoing_args.error_invoked);

    /* Do the IO operations */
    rw_handler_write(outgoing_args.rw_handler, outgoing_args.rw_slot, &write_tag);
    rw_handler_write(incoming_args.rw_handler, incoming_args.rw_slot, &read_tag);
    ASSERT_SUCCESS(aws_mutex_lock(&c_tester.mutex));
    ASSERT_SUCCESS(aws_condition_variable_wait_pred(
        &c_tester.condition_variable, &c_tester.mutex, s_tls_test_read_predicate, &incoming_rw_args));
    ASSERT_SUCCESS(aws_condition_variable_wait_pred(
        &c_tester.condition_variable, &c_tester.mutex, s_tls_test_read_predicate, &outgoing_rw_args));
    ASSERT_SUCCESS(aws_mutex_unlock(&c_tester.mutex));

    incoming_rw_args.invocation_happened = false;
    outgoing_rw_args.invocation_happened = false;

    ASSERT_INT_EQUALS(1, outgoing_rw_args.read_invocations);
    ASSERT_INT_EQUALS(1, incoming_rw_args.read_invocations);

    /* Go ahead and verify back-pressure works*/
    rw_handler_trigger_increment_read_window(incoming_args.rw_handler, incoming_args.rw_slot, 100);
    rw_handler_trigger_increment_read_window(outgoing_args.rw_handler, outgoing_args.rw_slot, 100);

    ASSERT_SUCCESS(aws_mutex_lock(&c_tester.mutex));
    ASSERT_SUCCESS(aws_condition_variable_wait_pred(
        &c_tester.condition_variable, &c_tester.mutex, s_tls_test_read_predicate, &incoming_rw_args));
    ASSERT_SUCCESS(aws_condition_variable_wait_pred(
        &c_tester.condition_variable, &c_tester.mutex, s_tls_test_read_predicate, &outgoing_rw_args));
    ASSERT_SUCCESS(aws_mutex_unlock(&c_tester.mutex));

    ASSERT_INT_EQUALS(2, outgoing_rw_args.read_invocations);
    ASSERT_INT_EQUALS(2, incoming_rw_args.read_invocations);

    ASSERT_BIN_ARRAYS_EQUALS(
        write_tag.buffer,
        write_tag.len,
        incoming_rw_args.received_message.buffer,
        incoming_rw_args.received_message.len);
    ASSERT_BIN_ARRAYS_EQUALS(
        read_tag.buffer, read_tag.len, outgoing_rw_args.received_message.buffer, outgoing_rw_args.received_message.len);

    aws_channel_shutdown(incoming_args.channel, AWS_OP_SUCCESS);
    ASSERT_SUCCESS(aws_mutex_lock(&c_tester.mutex));
    ASSERT_SUCCESS(aws_condition_variable_wait_pred(
        &c_tester.condition_variable, &c_tester.mutex, s_tls_channel_shutdown_predicate, &incoming_args));
    ASSERT_SUCCESS(aws_mutex_unlock(&c_tester.mutex));

    /*no shutdown on the client necessary here (it should have been triggered by shutting down the other side). just
     * wait for the event to fire. */
    ASSERT_SUCCESS(aws_mutex_lock(&c_tester.mutex));
    ASSERT_SUCCESS(aws_condition_variable_wait_pred(
        &c_tester.condition_variable, &c_tester.mutex, s_tls_channel_shutdown_predicate, &outgoing_args));
    aws_server_bootstrap_destroy_socket_listener(local_server_tester.server_bootstrap, local_server_tester.listener);
    ASSERT_SUCCESS(aws_condition_variable_wait_pred(
        &c_tester.condition_variable, &c_tester.mutex, s_tls_listener_destroy_predicate, &incoming_args));
    aws_mutex_unlock(&c_tester.mutex);
    /* clean up */
    ASSERT_SUCCESS(s_tls_opt_tester_clean_up(&client_tls_opt_tester));
    aws_client_bootstrap_release(client_bootstrap);
    ASSERT_SUCCESS(s_tls_local_server_tester_clean_up(&local_server_tester));
    ASSERT_SUCCESS(s_tls_common_tester_clean_up(&c_tester));

    return AWS_OP_SUCCESS;
}

AWS_TEST_CASE(tls_channel_echo_and_backpressure_test, s_tls_channel_echo_and_backpressure_test_fn)

struct default_host_callback_data {
    struct aws_host_address aaaa_address;
    struct aws_host_address a_address;
    bool has_aaaa_address;
    bool has_a_address;
    struct aws_condition_variable condition_variable;
    bool invoked;
};

static int s_verify_negotiation_fails_helper(
    struct aws_allocator *allocator,
<<<<<<< HEAD
    const struct aws_string *host_name,
    uint16_t port,
=======
    const char *host_name,
>>>>>>> 866765e8
    struct aws_tls_ctx_options *client_ctx_options) {
    struct aws_tls_ctx *client_ctx = aws_tls_client_ctx_new(allocator, client_ctx_options);

    struct aws_tls_connection_options tls_client_conn_options;
    aws_tls_connection_options_init_from_ctx(&tls_client_conn_options, client_ctx);
    aws_tls_connection_options_set_callbacks(&tls_client_conn_options, s_tls_on_negotiated, NULL, NULL, NULL);
    struct aws_byte_cursor host_name_cur = aws_byte_cursor_from_c_str(host_name);
    aws_tls_connection_options_set_server_name(&tls_client_conn_options, allocator, &host_name_cur);

    struct tls_test_args outgoing_args = {
        .mutex = &c_tester.mutex,
        .allocator = allocator,
        .condition_variable = &c_tester.condition_variable,
        .error_invoked = false,
        .expects_error = true,
        .rw_handler = NULL,
        .server = false,
        .tls_levels_negotiated = 0,
        .desired_tls_levels = 1,
        .shutdown_finished = false,
    };

    tls_client_conn_options.user_data = &outgoing_args;

    struct aws_socket_options options;
    AWS_ZERO_STRUCT(options);
    /* badssl.com is great but has occasional lags, make this timeout longer so we have a
       higher chance of actually testing something. */
    options.connect_timeout_ms = 10000;
    options.type = AWS_SOCKET_STREAM;
    options.domain = AWS_SOCKET_IPV4;

    struct aws_client_bootstrap_options bootstrap_options = {
        .event_loop_group = c_tester.el_group,
        .host_resolver = c_tester.resolver,
    };
    struct aws_client_bootstrap *client_bootstrap = aws_client_bootstrap_new(allocator, &bootstrap_options);
    ASSERT_NOT_NULL(client_bootstrap);

    struct aws_socket_channel_bootstrap_options channel_options;
    AWS_ZERO_STRUCT(channel_options);
    channel_options.bootstrap = client_bootstrap;
<<<<<<< HEAD
    channel_options.host_name = aws_string_c_str(host_name);
    channel_options.port = port;
=======
    channel_options.host_name = host_name;
    channel_options.port = 443;
>>>>>>> 866765e8
    channel_options.socket_options = &options;
    channel_options.tls_options = &tls_client_conn_options;
    channel_options.setup_callback = s_tls_handler_test_client_setup_callback;
    channel_options.shutdown_callback = s_tls_handler_test_client_shutdown_callback;
    channel_options.user_data = &outgoing_args;

    ASSERT_SUCCESS(aws_client_bootstrap_new_socket_channel(&channel_options));

    /* put this here to verify ownership semantics are correct. This should NOT cause a segfault. If it does, ya
     * done messed up. */
    aws_tls_connection_options_clean_up(&tls_client_conn_options);
    ASSERT_SUCCESS(aws_mutex_lock(&c_tester.mutex));
    ASSERT_SUCCESS(aws_condition_variable_wait_pred(
        &c_tester.condition_variable, &c_tester.mutex, s_tls_channel_shutdown_predicate, &outgoing_args));
    ASSERT_SUCCESS(aws_mutex_unlock(&c_tester.mutex));

    ASSERT_TRUE(outgoing_args.error_invoked);

    /* we're talking to an external internet endpoint, yeah this sucks... we don't know for sure that
       this failed for the right reasons, but there's not much we can do about it.*/
    if (outgoing_args.last_error_code != AWS_IO_SOCKET_TIMEOUT) {
        ASSERT_INT_EQUALS(AWS_IO_TLS_ERROR_NEGOTIATION_FAILURE, outgoing_args.last_error_code);
    } else {
        fprintf(
            stderr,
            "Warning: the connection timed out and we're not completely certain"
            " that this fails for the right reasons. Maybe run the test again?\n");
    }
    aws_client_bootstrap_release(client_bootstrap);

    aws_tls_ctx_release(client_ctx);

    return AWS_OP_SUCCESS;
}

<<<<<<< HEAD
static int s_verify_negotiation_fails(
    struct aws_allocator *allocator,
    const struct aws_string *host_name,
    uint16_t port,
    void (*context_options_override_fn)(struct aws_tls_ctx_options *)) {
=======
static int s_verify_negotiation_fails(struct aws_allocator *allocator, const char *host_name) {
>>>>>>> 866765e8

    aws_io_library_init(allocator);

    ASSERT_SUCCESS(s_tls_common_tester_init(allocator, &c_tester));

    struct aws_tls_ctx_options client_ctx_options;
    aws_tls_ctx_options_init_default_client(&client_ctx_options, allocator);

    if (context_options_override_fn) {
        (*context_options_override_fn)(&client_ctx_options);
    }

    ASSERT_SUCCESS(s_verify_negotiation_fails_helper(allocator, host_name, port, &client_ctx_options));

    aws_tls_ctx_options_clean_up(&client_ctx_options);
    ASSERT_SUCCESS(s_tls_common_tester_clean_up(&c_tester));

    return AWS_OP_SUCCESS;
}

static int s_verify_negotiation_fails_with_ca_override(
    struct aws_allocator *allocator,
    const char *host_name,
    const char *root_ca_path) {

    aws_io_library_init(allocator);

    ASSERT_SUCCESS(s_tls_common_tester_init(allocator, &c_tester));

    struct aws_tls_ctx_options client_ctx_options;
    aws_tls_ctx_options_init_default_client(&client_ctx_options, allocator);

    ASSERT_SUCCESS(aws_tls_ctx_options_override_default_trust_store_from_path(&client_ctx_options, NULL, root_ca_path));

    ASSERT_SUCCESS(s_verify_negotiation_fails_helper(allocator, host_name, 443, &client_ctx_options));

    aws_tls_ctx_options_clean_up(&client_ctx_options);
    ASSERT_SUCCESS(s_tls_common_tester_clean_up(&c_tester));

    return AWS_OP_SUCCESS;
}

AWS_STATIC_STRING_FROM_LITERAL(s_expired_host_name, "expired.badssl.com");

static int s_tls_client_channel_negotiation_error_expired_fn(struct aws_allocator *allocator, void *ctx) {
    (void)ctx;
<<<<<<< HEAD
    return s_verify_negotiation_fails(allocator, s_expired_host_name, 443, NULL);
=======

    return s_verify_negotiation_fails(allocator, "expired.badssl.com");
>>>>>>> 866765e8
}

AWS_TEST_CASE(tls_client_channel_negotiation_error_expired, s_tls_client_channel_negotiation_error_expired_fn)

AWS_STATIC_STRING_FROM_LITERAL(s_wrong_host_name, "wrong.host.badssl.com");

static int s_tls_client_channel_negotiation_error_wrong_host_fn(struct aws_allocator *allocator, void *ctx) {
    (void)ctx;
<<<<<<< HEAD
    return s_verify_negotiation_fails(allocator, s_wrong_host_name, 443, NULL);
=======

    return s_verify_negotiation_fails(allocator, "wrong.host.badssl.com");
>>>>>>> 866765e8
}

AWS_TEST_CASE(tls_client_channel_negotiation_error_wrong_host, s_tls_client_channel_negotiation_error_wrong_host_fn)

static int s_tls_client_channel_negotiation_error_wrong_host_with_ca_override_fn(
    struct aws_allocator *allocator,
    void *ctx) {
    (void)ctx;
<<<<<<< HEAD
    return s_verify_negotiation_fails_with_ca_override(allocator, s_wrong_host_name, "DigiCertGlobalRootCA.crt.pem");
=======

    return s_verify_negotiation_fails_with_ca_override(
        allocator, "wrong.host.badssl.com", "DigiCertGlobalRootCA.crt.pem");
>>>>>>> 866765e8
}

AWS_TEST_CASE(
    tls_client_channel_negotiation_error_wrong_host_with_ca_override,
    s_tls_client_channel_negotiation_error_wrong_host_with_ca_override_fn)

AWS_STATIC_STRING_FROM_LITERAL(s_self_signed_host_name, "self-signed.badssl.com");

static int s_tls_client_channel_negotiation_error_self_signed_fn(struct aws_allocator *allocator, void *ctx) {
    (void)ctx;
<<<<<<< HEAD
    return s_verify_negotiation_fails(allocator, s_self_signed_host_name, 443, NULL);
=======

    return s_verify_negotiation_fails(allocator, "self-signed.badssl.com");
>>>>>>> 866765e8
}

AWS_TEST_CASE(tls_client_channel_negotiation_error_self_signed, s_tls_client_channel_negotiation_error_self_signed_fn)

AWS_STATIC_STRING_FROM_LITERAL(s_untrusted_root_host_name, "untrusted-root.badssl.com");

static int s_tls_client_channel_negotiation_error_untrusted_root_fn(struct aws_allocator *allocator, void *ctx) {
    (void)ctx;
<<<<<<< HEAD
    return s_verify_negotiation_fails(allocator, s_untrusted_root_host_name, 443, NULL);
=======

    return s_verify_negotiation_fails(allocator, "untrusted-root.badssl.com");
>>>>>>> 866765e8
}

AWS_TEST_CASE(
    tls_client_channel_negotiation_error_untrusted_root,
    s_tls_client_channel_negotiation_error_untrusted_root_fn);

/* negotiation should fail. www.amazon.com is obviously trusted by the default trust store,
 * but we've overridden the default trust store */
static int s_tls_client_channel_negotiation_error_untrusted_root_due_to_ca_override_fn(
    struct aws_allocator *allocator,
    void *ctx) {
    (void)ctx;

    return s_verify_negotiation_fails_with_ca_override(allocator, "www.amazon.com", "unittests.crt");
}

AWS_TEST_CASE(
    tls_client_channel_negotiation_error_untrusted_root_due_to_ca_override,
    s_tls_client_channel_negotiation_error_untrusted_root_due_to_ca_override_fn)

AWS_STATIC_STRING_FROM_LITERAL(s_broken_crypto_rc4_host_name, "rc4.badssl.com");

static int s_tls_client_channel_negotiation_error_broken_crypto_rc4_fn(struct aws_allocator *allocator, void *ctx) {
    (void)ctx;
    return s_verify_negotiation_fails(allocator, s_broken_crypto_rc4_host_name, 443, NULL);
}

AWS_TEST_CASE(
    tls_client_channel_negotiation_error_broken_crypto_rc4,
    s_tls_client_channel_negotiation_error_broken_crypto_rc4_fn)

AWS_STATIC_STRING_FROM_LITERAL(s_broken_crypto_rc4_md5_host_name, "rc4-md5.badssl.com");

static int s_tls_client_channel_negotiation_error_broken_crypto_rc4_md5_fn(struct aws_allocator *allocator, void *ctx) {
    (void)ctx;
    return s_verify_negotiation_fails(allocator, s_broken_crypto_rc4_md5_host_name, 443, NULL);
}

AWS_TEST_CASE(
    tls_client_channel_negotiation_error_broken_crypto_rc4_md5,
    s_tls_client_channel_negotiation_error_broken_crypto_rc4_md5_fn)

AWS_STATIC_STRING_FROM_LITERAL(s_broken_crypto_dh480_host_name, "dh480.badssl.com");

static int s_tls_client_channel_negotiation_error_broken_crypto_dh480_fn(struct aws_allocator *allocator, void *ctx) {
    (void)ctx;
    return s_verify_negotiation_fails(allocator, s_broken_crypto_dh480_host_name, 443, NULL);
}

AWS_TEST_CASE(
    tls_client_channel_negotiation_error_broken_crypto_dh480,
    s_tls_client_channel_negotiation_error_broken_crypto_dh480_fn)

AWS_STATIC_STRING_FROM_LITERAL(s_broken_crypto_dh512_host_name, "dh512.badssl.com");

static int s_tls_client_channel_negotiation_error_broken_crypto_dh512_fn(struct aws_allocator *allocator, void *ctx) {
    (void)ctx;
    return s_verify_negotiation_fails(allocator, s_broken_crypto_dh512_host_name, 443, NULL);
}

AWS_TEST_CASE(
    tls_client_channel_negotiation_error_broken_crypto_dh512,
    s_tls_client_channel_negotiation_error_broken_crypto_dh512_fn)

AWS_STATIC_STRING_FROM_LITERAL(s_broken_crypto_dh1024_host_name, "dh1024.badssl.com");

static int s_tls_client_channel_negotiation_error_broken_crypto_dh1024_fn(struct aws_allocator *allocator, void *ctx) {
    (void)ctx;
    return s_verify_negotiation_fails(allocator, s_broken_crypto_dh1024_host_name, 443, NULL);
}

AWS_TEST_CASE(
    tls_client_channel_negotiation_error_broken_crypto_dh1024,
    s_tls_client_channel_negotiation_error_broken_crypto_dh1024_fn)

AWS_STATIC_STRING_FROM_LITERAL(s_broken_crypto_null_host_name, "null.badssl.com");

static int s_tls_client_channel_negotiation_error_broken_crypto_null_fn(struct aws_allocator *allocator, void *ctx) {
    (void)ctx;
    return s_verify_negotiation_fails(allocator, s_broken_crypto_null_host_name, 443, NULL);
}

<<<<<<< HEAD
AWS_TEST_CASE(
    tls_client_channel_negotiation_error_broken_crypto_null,
    s_tls_client_channel_negotiation_error_broken_crypto_null_fn)

AWS_STATIC_STRING_FROM_LITERAL(s_legacy_crypto_tls10_host_name, "tls-v1-0.badssl.com");

static int s_tls_client_channel_negotiation_error_legacy_crypto_tls10_fn(struct aws_allocator *allocator, void *ctx) {
    (void)ctx;
    return s_verify_negotiation_fails(allocator, s_legacy_crypto_tls10_host_name, 1010, NULL);
=======
    return s_verify_negotiation_fails(allocator, "revoked.badssl.com");
>>>>>>> 866765e8
}

AWS_TEST_CASE(
    tls_client_channel_negotiation_error_legacy_crypto_tls10,
    s_tls_client_channel_negotiation_error_legacy_crypto_tls10_fn)

AWS_STATIC_STRING_FROM_LITERAL(s_legacy_crypto_tls11_host_name, "tls-v1-1.badssl.com");

static void s_raise_tls_version_to_12(struct aws_tls_ctx_options *options) {
    aws_tls_ctx_options_set_minimum_tls_version(options, AWS_IO_TLSv1_2);
}

static int s_tls_client_channel_negotiation_error_override_legacy_crypto_tls11_fn(
    struct aws_allocator *allocator,
    void *ctx) {
    (void)ctx;
    return s_verify_negotiation_fails(allocator, s_legacy_crypto_tls11_host_name, 1011, &s_raise_tls_version_to_12);
}

<<<<<<< HEAD
AWS_TEST_CASE(
    tls_client_channel_negotiation_error_override_legacy_crypto_tls11,
    s_tls_client_channel_negotiation_error_override_legacy_crypto_tls11_fn)

AWS_STATIC_STRING_FROM_LITERAL(s_legacy_crypto_dh2048_host_name, "dh2048.badssl.com");

static int s_tls_client_channel_negotiation_error_legacy_crypto_dh2048_fn(struct aws_allocator *allocator, void *ctx) {
    (void)ctx;
    return s_verify_negotiation_fails(allocator, s_legacy_crypto_dh2048_host_name, 443, NULL);
=======
    return s_verify_negotiation_fails(allocator, "pinning-test.badssl.com");
>>>>>>> 866765e8
}

AWS_TEST_CASE(
    tls_client_channel_negotiation_error_legacy_crypto_dh2048,
    s_tls_client_channel_negotiation_error_legacy_crypto_dh2048_fn)

AWS_STATIC_STRING_FROM_LITERAL(s_uncommon_no_subject_host_name, "no-subject.badssl.com");

static int s_tls_client_channel_negotiation_error_no_subject_fn(struct aws_allocator *allocator, void *ctx) {
    (void)ctx;
    return s_verify_negotiation_fails(allocator, s_uncommon_no_subject_host_name, 443, NULL);
}

AWS_TEST_CASE(tls_client_channel_negotiation_error_no_subject, s_tls_client_channel_negotiation_error_no_subject_fn)

AWS_STATIC_STRING_FROM_LITERAL(s_uncommon_no_common_name_host_name, "no-common-name.badssl.com");

static int s_tls_client_channel_negotiation_error_no_common_name_fn(struct aws_allocator *allocator, void *ctx) {
    (void)ctx;
    return s_verify_negotiation_fails(allocator, s_uncommon_no_common_name_host_name, 443, NULL);
}

AWS_TEST_CASE(
    tls_client_channel_negotiation_error_no_common_name,
    s_tls_client_channel_negotiation_error_no_common_name_fn)

/* Test that, if the channel shuts down unexpectedly during tls negotiation, that the user code is still notified.
 * We make this happen by connecting to port 80 on s3 or amazon.com and attempting TLS,
 * which gets you hung up on after a few seconds */
static int s_tls_client_channel_negotiation_error_socket_closed_fn(struct aws_allocator *allocator, void *ctx) {
    (void)ctx;

    const char *host_name = "aws-crt-test-stuff.s3.amazonaws.com";
    uint16_t port = 80; /* Note: intentionally wrong and not 443 */

    aws_io_library_init(allocator);

    ASSERT_SUCCESS(s_tls_common_tester_init(allocator, &c_tester));

    struct tls_opt_tester client_tls_opt_tester;
    struct aws_byte_cursor server_name = aws_byte_cursor_from_c_str(host_name);
    ASSERT_SUCCESS(s_tls_client_opt_tester_init(allocator, &client_tls_opt_tester, server_name));
    client_tls_opt_tester.opt.timeout_ms = 0; /* disable negotiation timeout for this test */

    struct tls_test_args outgoing_args;
    ASSERT_SUCCESS(s_tls_test_arg_init(allocator, &outgoing_args, false, &c_tester));

    struct aws_socket_options options = {
        .connect_timeout_ms = 10000, .type = AWS_SOCKET_STREAM, .domain = AWS_SOCKET_IPV4};

    struct aws_client_bootstrap_options bootstrap_options = {
        .event_loop_group = c_tester.el_group,
        .host_resolver = c_tester.resolver,
    };
    struct aws_client_bootstrap *client_bootstrap = aws_client_bootstrap_new(allocator, &bootstrap_options);
    ASSERT_NOT_NULL(client_bootstrap);

    struct aws_socket_channel_bootstrap_options channel_options;
    AWS_ZERO_STRUCT(channel_options);
    channel_options.bootstrap = client_bootstrap;
    channel_options.host_name = host_name;
    channel_options.port = port;
    channel_options.socket_options = &options;
    channel_options.tls_options = &client_tls_opt_tester.opt;
    channel_options.setup_callback = s_tls_handler_test_client_setup_callback;
    channel_options.shutdown_callback = s_tls_handler_test_client_shutdown_callback;
    channel_options.user_data = &outgoing_args;

    ASSERT_SUCCESS(aws_client_bootstrap_new_socket_channel(&channel_options));

    /* Wait for setup to complete */
    aws_mutex_lock(&c_tester.mutex);
    ASSERT_SUCCESS(aws_condition_variable_wait_pred(
        &c_tester.condition_variable, &c_tester.mutex, s_tls_channel_setup_predicate, &outgoing_args));

    /* Assert that setup failed, and that it failed for reasons unrelated to the tls-handler. */
    ASSERT_INT_EQUALS(0, outgoing_args.tls_levels_negotiated);
    ASSERT_TRUE(outgoing_args.error_invoked);
    ASSERT_INT_EQUALS(AWS_IO_SOCKET_CLOSED, outgoing_args.last_error_code);

    aws_mutex_unlock(&c_tester.mutex);

    /* Clean up */
    aws_client_bootstrap_release(client_bootstrap);

    s_tls_opt_tester_clean_up(&client_tls_opt_tester);
    ASSERT_SUCCESS(s_tls_common_tester_clean_up(&c_tester));

    return AWS_OP_SUCCESS;
}

AWS_TEST_CASE(
    tls_client_channel_negotiation_error_socket_closed,
    s_tls_client_channel_negotiation_error_socket_closed_fn);

<<<<<<< HEAD
static int s_verify_good_host(
    struct aws_allocator *allocator,
    const struct aws_string *host_name,
    uint16_t port,
    void (*override_tls_options_fn)(struct aws_tls_ctx_options *)) {
=======
static int s_verify_negotiation_succeeds_helper(
    struct aws_allocator *allocator,
    const char *host_name,
    bool verify,
    const char *ca_file_path) {

>>>>>>> 866765e8
    aws_io_library_init(allocator);

    ASSERT_SUCCESS(s_tls_common_tester_init(allocator, &c_tester));

    struct tls_test_args outgoing_args = {
        .mutex = &c_tester.mutex,
        .allocator = allocator,
        .condition_variable = &c_tester.condition_variable,
        .error_invoked = 0,
        .rw_handler = NULL,
        .server = false,
        .tls_levels_negotiated = 0,
        .desired_tls_levels = 1,
        .shutdown_finished = false,
    };

    struct aws_tls_ctx_options client_ctx_options;
    AWS_ZERO_STRUCT(client_ctx_options);
    aws_tls_ctx_options_set_verify_peer(&client_ctx_options, true);
    aws_tls_ctx_options_init_default_client(&client_ctx_options, allocator);
    aws_tls_ctx_options_set_alpn_list(&client_ctx_options, "http/1.1");
<<<<<<< HEAD

    if (override_tls_options_fn) {
        (*override_tls_options_fn)(&client_ctx_options);
=======
    aws_tls_ctx_options_set_verify_peer(&client_ctx_options, verify);
    if (ca_file_path) {
        ASSERT_SUCCESS(
            aws_tls_ctx_options_override_default_trust_store_from_path(&client_ctx_options, NULL, ca_file_path));
>>>>>>> 866765e8
    }

    struct aws_tls_ctx *client_ctx = aws_tls_client_ctx_new(allocator, &client_ctx_options);

    struct aws_tls_connection_options tls_client_conn_options;
    aws_tls_connection_options_init_from_ctx(&tls_client_conn_options, client_ctx);
    aws_tls_connection_options_set_callbacks(&tls_client_conn_options, s_tls_on_negotiated, NULL, NULL, &outgoing_args);

    struct aws_byte_cursor host_name_cur = aws_byte_cursor_from_c_str(host_name);
    aws_tls_connection_options_set_server_name(&tls_client_conn_options, allocator, &host_name_cur);
    aws_tls_connection_options_set_alpn_list(&tls_client_conn_options, allocator, "http/1.1");

    struct aws_socket_options options;
    AWS_ZERO_STRUCT(options);
    options.connect_timeout_ms = 10000;
    options.type = AWS_SOCKET_STREAM;
    options.domain = AWS_SOCKET_IPV4;

    struct aws_client_bootstrap_options bootstrap_options = {
        .event_loop_group = c_tester.el_group,
        .host_resolver = c_tester.resolver,
    };
    struct aws_client_bootstrap *client_bootstrap = aws_client_bootstrap_new(allocator, &bootstrap_options);
    ASSERT_NOT_NULL(client_bootstrap);

    struct aws_socket_channel_bootstrap_options channel_options;
    AWS_ZERO_STRUCT(channel_options);
    channel_options.bootstrap = client_bootstrap;
<<<<<<< HEAD
    channel_options.host_name = aws_string_c_str(host_name);
    channel_options.port = port;
=======
    channel_options.host_name = host_name;
    channel_options.port = 443;
>>>>>>> 866765e8
    channel_options.socket_options = &options;
    channel_options.tls_options = &tls_client_conn_options;
    channel_options.setup_callback = s_tls_handler_test_client_setup_callback;
    channel_options.shutdown_callback = s_tls_handler_test_client_shutdown_callback;
    channel_options.user_data = &outgoing_args;

    ASSERT_SUCCESS(aws_client_bootstrap_new_socket_channel(&channel_options));

    /* put this here to verify ownership semantics are correct. This should NOT cause a segfault. If it does, ya
     * done messed up. */
    aws_tls_connection_options_clean_up(&tls_client_conn_options);

    ASSERT_SUCCESS(aws_mutex_lock(&c_tester.mutex));
    ASSERT_SUCCESS(aws_condition_variable_wait_pred(
        &c_tester.condition_variable, &c_tester.mutex, s_tls_channel_setup_predicate, &outgoing_args));
    ASSERT_SUCCESS(aws_mutex_unlock(&c_tester.mutex));

    ASSERT_FALSE(outgoing_args.error_invoked);
    struct aws_byte_buf expected_protocol = aws_byte_buf_from_c_str("http/1.1");
    /* check ALPN and SNI was properly negotiated */

    if (aws_tls_is_alpn_available() && client_ctx_options.verify_peer) {
        ASSERT_BIN_ARRAYS_EQUALS(
            expected_protocol.buffer,
            expected_protocol.len,
            outgoing_args.negotiated_protocol.buffer,
            outgoing_args.negotiated_protocol.len);
    }

    ASSERT_BIN_ARRAYS_EQUALS(
        host_name, strlen(host_name), outgoing_args.server_name.buffer, outgoing_args.server_name.len);

    ASSERT_SUCCESS(aws_mutex_lock(&c_tester.mutex));
    aws_channel_shutdown(outgoing_args.channel, AWS_OP_SUCCESS);
    ASSERT_SUCCESS(aws_condition_variable_wait_pred(
        &c_tester.condition_variable, &c_tester.mutex, s_tls_channel_shutdown_predicate, &outgoing_args));
    ASSERT_SUCCESS(aws_mutex_unlock(&c_tester.mutex));

    aws_client_bootstrap_release(client_bootstrap);

    aws_tls_ctx_release(client_ctx);
    aws_tls_ctx_options_clean_up(&client_ctx_options);
    ASSERT_SUCCESS(s_tls_common_tester_clean_up(&c_tester));

    return AWS_OP_SUCCESS;
}

<<<<<<< HEAD
AWS_STATIC_STRING_FROM_LITERAL(s_amazon_host_name, "www.amazon.com");

static int s_tls_client_channel_negotiation_success_fn(struct aws_allocator *allocator, void *ctx) {
    (void)ctx;
    return s_verify_good_host(allocator, s_amazon_host_name, 443, NULL);
=======
static int s_verify_negotiation_succeeds(struct aws_allocator *allocator, const char *host_name) {
    return s_verify_negotiation_succeeds_helper(allocator, host_name, true /*verify*/, NULL /*ca*/);
}

static int s_verify_negotiation_succeeds_no_verify_peer(struct aws_allocator *allocator, const char *host_name) {
    return s_verify_negotiation_succeeds_helper(allocator, host_name, false /*verify*/, NULL /*ca*/);
}

static int s_tls_client_channel_negotiation_success_fn(struct aws_allocator *allocator, void *ctx) {
    (void)ctx;

    return s_verify_negotiation_succeeds(allocator, "www.amazon.com");
>>>>>>> 866765e8
}

AWS_TEST_CASE(tls_client_channel_negotiation_success, s_tls_client_channel_negotiation_success_fn)

AWS_STATIC_STRING_FROM_LITERAL(s_badssl_ecc256_host_name, "ecc256.badssl.com");

static int s_tls_client_channel_negotiation_success_ecc256_fn(struct aws_allocator *allocator, void *ctx) {
    (void)ctx;
<<<<<<< HEAD
    return s_verify_good_host(allocator, s_badssl_ecc256_host_name, 443, NULL);
=======

    return s_verify_negotiation_succeeds(allocator, "ecc256.badssl.com");
>>>>>>> 866765e8
}

AWS_TEST_CASE(tls_client_channel_negotiation_success_ecc256, s_tls_client_channel_negotiation_success_ecc256_fn)

AWS_STATIC_STRING_FROM_LITERAL(s_badssl_ecc384_host_name, "ecc384.badssl.com");

static int s_tls_client_channel_negotiation_success_ecc384_fn(struct aws_allocator *allocator, void *ctx) {
    (void)ctx;
<<<<<<< HEAD
    return s_verify_good_host(allocator, s_badssl_ecc384_host_name, 443, NULL);
=======

    return s_verify_negotiation_succeeds(allocator, "ecc384.badssl.com");
>>>>>>> 866765e8
}

AWS_TEST_CASE(tls_client_channel_negotiation_success_ecc384, s_tls_client_channel_negotiation_success_ecc384_fn)

AWS_STATIC_STRING_FROM_LITERAL(s3_host_name, "s3.amazonaws.com");

static void s_disable_verify_peer(struct aws_tls_ctx_options *options) {
    aws_tls_ctx_options_set_verify_peer(options, false);
}

/* prove that connections complete even when verify_peer is false */
static int s_tls_client_channel_no_verify_fn(struct aws_allocator *allocator, void *ctx) {
    (void)ctx;
<<<<<<< HEAD
    return s_verify_good_host(allocator, s3_host_name, 443, &s_disable_verify_peer);
=======

    return s_verify_negotiation_succeeds_no_verify_peer(allocator, "s3.amazonaws.com");
>>>>>>> 866765e8
}
AWS_TEST_CASE(tls_client_channel_no_verify, s_tls_client_channel_no_verify_fn)

/* Check all of the bad tls cases with verify_peer off.  Now they should succeed. */

static int s_tls_client_channel_negotiation_no_verify_expired_fn(struct aws_allocator *allocator, void *ctx) {
    (void)ctx;
<<<<<<< HEAD
    return s_verify_good_host(allocator, s_expired_host_name, 443, &s_disable_verify_peer);
=======

    return s_verify_negotiation_succeeds_no_verify_peer(allocator, "expired.badssl.com");
>>>>>>> 866765e8
}

AWS_TEST_CASE(tls_client_channel_negotiation_no_verify_expired, s_tls_client_channel_negotiation_no_verify_expired_fn)

static int s_tls_client_channel_negotiation_no_verify_wrong_host_fn(struct aws_allocator *allocator, void *ctx) {
    (void)ctx;
<<<<<<< HEAD
    return s_verify_good_host(allocator, s_wrong_host_name, 443, &s_disable_verify_peer);
=======

    return s_verify_negotiation_succeeds_no_verify_peer(allocator, "wrong.host.badssl.com");
>>>>>>> 866765e8
}

AWS_TEST_CASE(
    tls_client_channel_negotiation_no_verify_wrong_host,
    s_tls_client_channel_negotiation_no_verify_wrong_host_fn)

static int s_tls_client_channel_negotiation_no_verify_self_signed_fn(struct aws_allocator *allocator, void *ctx) {
    (void)ctx;
<<<<<<< HEAD
    return s_verify_good_host(allocator, s_self_signed_host_name, 443, &s_disable_verify_peer);
=======

    return s_verify_negotiation_succeeds_no_verify_peer(allocator, "self-signed.badssl.com");
>>>>>>> 866765e8
}

AWS_TEST_CASE(
    tls_client_channel_negotiation_no_verify_self_signed,
    s_tls_client_channel_negotiation_no_verify_self_signed_fn)

static int s_tls_client_channel_negotiation_no_verify_untrusted_root_fn(struct aws_allocator *allocator, void *ctx) {
    (void)ctx;
<<<<<<< HEAD
    return s_verify_good_host(allocator, s_untrusted_root_host_name, 443, &s_disable_verify_peer);
=======

    return s_verify_negotiation_succeeds_no_verify_peer(allocator, "untrusted-root.badssl.com");
>>>>>>> 866765e8
}

AWS_TEST_CASE(
    tls_client_channel_negotiation_no_verify_untrusted_root,
    s_tls_client_channel_negotiation_no_verify_untrusted_root_fn)

static void s_lower_tls_version(struct aws_tls_ctx_options *options) {
    aws_tls_ctx_options_set_minimum_tls_version(options, AWS_IO_TLSv1);
}

static int s_tls_client_channel_negotiation_override_legacy_crypto_tls10_fn(
    struct aws_allocator *allocator,
    void *ctx) {
    (void)ctx;
    return s_verify_good_host(allocator, s_legacy_crypto_tls10_host_name, 1010, &s_lower_tls_version);
}

AWS_TEST_CASE(
    tls_client_channel_negotiation_override_legacy_crypto_tls10,
    s_tls_client_channel_negotiation_override_legacy_crypto_tls10_fn)

static int s_tls_client_channel_negotiation_success_legacy_crypto_tls11_fn(struct aws_allocator *allocator, void *ctx) {
    (void)ctx;
    return s_verify_good_host(allocator, s_legacy_crypto_tls11_host_name, 1011, NULL);
}

AWS_TEST_CASE(
    tls_client_channel_negotiation_success_legacy_crypto_tls11,
    s_tls_client_channel_negotiation_success_legacy_crypto_tls11_fn)

AWS_STATIC_STRING_FROM_LITERAL(s_uncommon_1000sans_host_name, "1000-sans.badssl.com");

static int s_tls_client_channel_negotiation_success_1000sans_fn(struct aws_allocator *allocator, void *ctx) {
    (void)ctx;
    return s_verify_good_host(allocator, s_uncommon_1000sans_host_name, 443, NULL);
}

AWS_TEST_CASE(tls_client_channel_negotiation_success_1000sans, s_tls_client_channel_negotiation_success_1000sans_fn)

AWS_STATIC_STRING_FROM_LITERAL(s_uncommon_sha384_host_name, "sha384.badssl.com");

static int s_tls_client_channel_negotiation_success_sha384_fn(struct aws_allocator *allocator, void *ctx) {
    (void)ctx;
    return s_verify_good_host(allocator, s_uncommon_sha384_host_name, 443, NULL);
}

AWS_TEST_CASE(tls_client_channel_negotiation_success_sha384, s_tls_client_channel_negotiation_success_sha384_fn)

AWS_STATIC_STRING_FROM_LITERAL(s_uncommon_sha512_host_name, "sha512.badssl.com");

static int s_tls_client_channel_negotiation_success_sha512_fn(struct aws_allocator *allocator, void *ctx) {
    (void)ctx;
    return s_verify_good_host(allocator, s_uncommon_sha512_host_name, 443, NULL);
}

AWS_TEST_CASE(tls_client_channel_negotiation_success_sha512, s_tls_client_channel_negotiation_success_sha512_fn)

AWS_STATIC_STRING_FROM_LITERAL(s_uncommon_rsa8192_host_name, "rsa8192.badssl.com");

static int s_tls_client_channel_negotiation_success_rsa8192_fn(struct aws_allocator *allocator, void *ctx) {
    (void)ctx;
    return s_verify_good_host(allocator, s_uncommon_rsa8192_host_name, 443, NULL);
}

AWS_TEST_CASE(tls_client_channel_negotiation_success_rsa8192, s_tls_client_channel_negotiation_success_rsa8192_fn)

static int s_tls_client_channel_negotiation_success_no_verify_incomplete_chain_fn(
    struct aws_allocator *allocator,
    void *ctx) {
    (void)ctx;
    return s_verify_good_host(allocator, s_uncommon_incomplete_chain_host_name, 443, s_disable_verify_peer);
}

<<<<<<< HEAD
AWS_TEST_CASE(
    tls_client_channel_negotiation_success_no_verify_incomplete_chain,
    s_tls_client_channel_negotiation_success_no_verify_incomplete_chain_fn)

static int s_tls_client_channel_negotiation_success_no_verify_no_subject_fn(
    struct aws_allocator *allocator,
    void *ctx) {
    (void)ctx;
    return s_verify_good_host(allocator, s_uncommon_no_subject_host_name, 443, s_disable_verify_peer);
=======
    return s_verify_negotiation_succeeds_no_verify_peer(allocator, "revoked.badssl.com");
>>>>>>> 866765e8
}

AWS_TEST_CASE(
    tls_client_channel_negotiation_success_no_verify_no_subject,
    s_tls_client_channel_negotiation_success_no_verify_no_subject_fn)

static int s_tls_client_channel_negotiation_success_no_verify_no_common_name_fn(
    struct aws_allocator *allocator,
    void *ctx) {
    (void)ctx;
    return s_verify_good_host(allocator, s_uncommon_no_common_name_host_name, 443, s_disable_verify_peer);
}

AWS_TEST_CASE(
    tls_client_channel_negotiation_success_no_verify_no_common_name,
    s_tls_client_channel_negotiation_success_no_verify_no_common_name_fn)

AWS_STATIC_STRING_FROM_LITERAL(s_common_tls12_host_name, "tls-v1-2.badssl.com");

<<<<<<< HEAD
static int s_tls_client_channel_negotiation_success_tls12_fn(struct aws_allocator *allocator, void *ctx) {
    (void)ctx;
    return s_verify_good_host(allocator, s_common_tls12_host_name, 1012, NULL);
=======
    return s_verify_negotiation_succeeds_no_verify_peer(allocator, "pinning-test.badssl.com");
>>>>>>> 866765e8
}

AWS_TEST_CASE(tls_client_channel_negotiation_success_tls12, s_tls_client_channel_negotiation_success_tls12_fn)

AWS_STATIC_STRING_FROM_LITERAL(s_common_sha256_host_name, "sha256.badssl.com");

static int s_tls_client_channel_negotiation_success_sha256_fn(struct aws_allocator *allocator, void *ctx) {
    (void)ctx;
    return s_verify_good_host(allocator, s_common_sha256_host_name, 443, NULL);
}

AWS_TEST_CASE(tls_client_channel_negotiation_success_sha256, s_tls_client_channel_negotiation_success_sha256_fn)

AWS_STATIC_STRING_FROM_LITERAL(s_common_rsa2048_host_name, "rsa2048.badssl.com");

static int s_tls_client_channel_negotiation_success_rsa2048_fn(struct aws_allocator *allocator, void *ctx) {
    (void)ctx;
    return s_verify_good_host(allocator, s_common_rsa2048_host_name, 443, NULL);
}

AWS_TEST_CASE(tls_client_channel_negotiation_success_rsa2048, s_tls_client_channel_negotiation_success_rsa2048_fn)

AWS_STATIC_STRING_FROM_LITERAL(s_common_extended_validation_host_name, "extended-validation.badssl.com");

static int s_tls_client_channel_negotiation_success_extended_validation_fn(struct aws_allocator *allocator, void *ctx) {
    (void)ctx;
    return s_verify_good_host(allocator, s_common_extended_validation_host_name, 443, NULL);
}

AWS_TEST_CASE(
    tls_client_channel_negotiation_success_extended_validation,
    s_tls_client_channel_negotiation_success_extended_validation_fn)

AWS_STATIC_STRING_FROM_LITERAL(s_common_mozilla_modern_host_name, "mozilla-modern.badssl.com");

static int s_tls_client_channel_negotiation_success_mozilla_modern_fn(struct aws_allocator *allocator, void *ctx) {
    (void)ctx;
    return s_verify_good_host(allocator, s_common_mozilla_modern_host_name, 443, NULL);
}

AWS_TEST_CASE(
    tls_client_channel_negotiation_success_mozilla_modern,
    s_tls_client_channel_negotiation_success_mozilla_modern_fn)

static void s_reset_arg_state(struct tls_test_args *setup_test_args) {
    setup_test_args->tls_levels_negotiated = 0;
    setup_test_args->shutdown_finished = false;
    setup_test_args->creation_callback_invoked = false;
    setup_test_args->setup_callback_invoked = false;
}

static int s_tls_server_multiple_connections_fn(struct aws_allocator *allocator, void *ctx) {
    (void)ctx;

    aws_io_library_init(allocator);

    ASSERT_SUCCESS(s_tls_common_tester_init(allocator, &c_tester));

    struct tls_test_args outgoing_args;
    ASSERT_SUCCESS(s_tls_test_arg_init(allocator, &outgoing_args, false, &c_tester));

    struct tls_test_args incoming_args;
    ASSERT_SUCCESS(s_tls_test_arg_init(allocator, &incoming_args, true, &c_tester));

    struct tls_local_server_tester local_server_tester;
    ASSERT_SUCCESS(
        s_tls_local_server_tester_init(allocator, &local_server_tester, &incoming_args, &c_tester, false, 1));

    struct tls_opt_tester client_tls_opt_tester;
    struct aws_byte_cursor server_name = aws_byte_cursor_from_c_str("localhost");
    ASSERT_SUCCESS(s_tls_client_opt_tester_init(allocator, &client_tls_opt_tester, server_name));
    aws_tls_connection_options_set_callbacks(
        &client_tls_opt_tester.opt, s_tls_on_negotiated, NULL, NULL, &outgoing_args);

    struct aws_client_bootstrap_options bootstrap_options = {
        .event_loop_group = c_tester.el_group,
        .host_resolver = c_tester.resolver,
    };
    struct aws_client_bootstrap *client_bootstrap = aws_client_bootstrap_new(allocator, &bootstrap_options);

    struct aws_socket_channel_bootstrap_options channel_options;
    AWS_ZERO_STRUCT(channel_options);
    channel_options.bootstrap = client_bootstrap;
    channel_options.host_name = local_server_tester.endpoint.address;
    channel_options.port = 0;
    channel_options.socket_options = &local_server_tester.socket_options;
    channel_options.tls_options = &client_tls_opt_tester.opt;
    channel_options.setup_callback = s_tls_handler_test_client_setup_callback;
    channel_options.shutdown_callback = s_tls_handler_test_client_shutdown_callback;
    channel_options.user_data = &outgoing_args;

    ASSERT_SUCCESS(aws_client_bootstrap_new_socket_channel(&channel_options));

    /* wait for both ends to setup */
    ASSERT_SUCCESS(aws_mutex_lock(&c_tester.mutex));
    ASSERT_SUCCESS(aws_condition_variable_wait_pred(
        &c_tester.condition_variable, &c_tester.mutex, s_tls_channel_setup_predicate, &incoming_args));
    ASSERT_SUCCESS(aws_mutex_unlock(&c_tester.mutex));
    ASSERT_FALSE(incoming_args.error_invoked);

    /* shut down */
    aws_channel_shutdown(incoming_args.channel, AWS_OP_SUCCESS);
    ASSERT_SUCCESS(aws_mutex_lock(&c_tester.mutex));
    ASSERT_SUCCESS(aws_condition_variable_wait_pred(
        &c_tester.condition_variable, &c_tester.mutex, s_tls_channel_shutdown_predicate, &incoming_args));
    ASSERT_SUCCESS(aws_mutex_unlock(&c_tester.mutex));

    /* no shutdown on the client necessary here (it should have been triggered by shutting down the other side). just
     * wait for the event to fire. */
    ASSERT_SUCCESS(aws_mutex_lock(&c_tester.mutex));
    ASSERT_SUCCESS(aws_condition_variable_wait_pred(
        &c_tester.condition_variable, &c_tester.mutex, s_tls_channel_shutdown_predicate, &outgoing_args));
    ASSERT_SUCCESS(aws_mutex_unlock(&c_tester.mutex));

    /* connect again! */
    s_reset_arg_state(&outgoing_args);
    s_reset_arg_state(&incoming_args);

    ASSERT_SUCCESS(aws_client_bootstrap_new_socket_channel(&channel_options));

    /* wait for both ends to setup */
    ASSERT_SUCCESS(aws_mutex_lock(&c_tester.mutex));
    ASSERT_SUCCESS(aws_condition_variable_wait_pred(
        &c_tester.condition_variable, &c_tester.mutex, s_tls_channel_setup_predicate, &incoming_args));
    ASSERT_SUCCESS(aws_mutex_unlock(&c_tester.mutex));
    ASSERT_FALSE(incoming_args.error_invoked);

    /* shut down */
    aws_channel_shutdown(incoming_args.channel, AWS_OP_SUCCESS);
    ASSERT_SUCCESS(aws_mutex_lock(&c_tester.mutex));
    ASSERT_SUCCESS(aws_condition_variable_wait_pred(
        &c_tester.condition_variable, &c_tester.mutex, s_tls_channel_shutdown_predicate, &incoming_args));
    ASSERT_SUCCESS(aws_mutex_unlock(&c_tester.mutex));

    /*no shutdown on the client necessary here (it should have been triggered by shutting down the other side). just
     * wait for the event to fire. */
    ASSERT_SUCCESS(aws_mutex_lock(&c_tester.mutex));
    ASSERT_SUCCESS(aws_condition_variable_wait_pred(
        &c_tester.condition_variable, &c_tester.mutex, s_tls_channel_shutdown_predicate, &outgoing_args));
    ASSERT_SUCCESS(aws_mutex_unlock(&c_tester.mutex));
    aws_server_bootstrap_destroy_socket_listener(local_server_tester.server_bootstrap, local_server_tester.listener);
    ASSERT_SUCCESS(aws_mutex_lock(&c_tester.mutex));
    ASSERT_SUCCESS(aws_condition_variable_wait_pred(
        &c_tester.condition_variable, &c_tester.mutex, s_tls_listener_destroy_predicate, &incoming_args));
    aws_mutex_unlock(&c_tester.mutex);

    /* clean up */
    ASSERT_SUCCESS(s_tls_opt_tester_clean_up(&client_tls_opt_tester));
    aws_client_bootstrap_release(client_bootstrap);
    ASSERT_SUCCESS(s_tls_local_server_tester_clean_up(&local_server_tester));
    ASSERT_SUCCESS(s_tls_common_tester_clean_up(&c_tester));

    return AWS_OP_SUCCESS;
}
AWS_TEST_CASE(tls_server_multiple_connections, s_tls_server_multiple_connections_fn)

struct shutdown_listener_tester {
    struct aws_socket *listener;
    struct aws_server_bootstrap *server_bootstrap;
    struct tls_test_args *outgoing_args; /* client args */
    struct aws_socket client_socket;
};

static bool s_client_socket_closed_predicate(void *user_data) {
    struct tls_test_args *args = user_data;
    return args->shutdown_finished;
}

static void s_close_client_socket_task(struct aws_task *task, void *arg, enum aws_task_status status) {
    (void)status;
    struct shutdown_listener_tester *tester = arg;

    /* Free task memory */
    aws_mem_release(tester->outgoing_args->allocator, task);

    /* Close socket and notify  */
    AWS_FATAL_ASSERT(aws_socket_close(&tester->client_socket) == AWS_OP_SUCCESS);

    AWS_FATAL_ASSERT(aws_mutex_lock(tester->outgoing_args->mutex) == AWS_OP_SUCCESS);
    tester->outgoing_args->shutdown_finished = true;
    AWS_FATAL_ASSERT(aws_mutex_unlock(tester->outgoing_args->mutex) == AWS_OP_SUCCESS);
    AWS_FATAL_ASSERT(aws_condition_variable_notify_one(tester->outgoing_args->condition_variable) == AWS_OP_SUCCESS);
}

static void s_on_client_connected_do_hangup(struct aws_socket *socket, int error_code, void *user_data) {
    AWS_FATAL_ASSERT(error_code == 0);
    struct shutdown_listener_tester *tester = user_data;
    tester->client_socket = *socket;

    /* wait 1 sec so server side has time to setup the channel, then close the socket */
    uint64_t run_at_ns;
    aws_event_loop_current_clock_time(socket->event_loop, &run_at_ns);
    run_at_ns += aws_timestamp_convert(1, AWS_TIMESTAMP_SECS, AWS_TIMESTAMP_NANOS, NULL);
    struct aws_task *close_client_socket_task =
        aws_mem_acquire(tester->outgoing_args->allocator, sizeof(struct aws_task));
    aws_task_init(close_client_socket_task, s_close_client_socket_task, tester, "wait_close_client_socket");
    aws_event_loop_schedule_task_future(socket->event_loop, close_client_socket_task, run_at_ns);
}

/* Test that server can handle a hangup in the middle of TLS negotiation */
static int s_tls_server_hangup_during_negotiation_fn(struct aws_allocator *allocator, void *ctx) {
    (void)ctx;

    aws_io_library_init(allocator);

    ASSERT_SUCCESS(s_tls_common_tester_init(allocator, &c_tester));

    struct tls_test_args outgoing_args;
    ASSERT_SUCCESS(s_tls_test_arg_init(allocator, &outgoing_args, false, &c_tester));

    struct tls_test_args incoming_args;
    ASSERT_SUCCESS(s_tls_test_arg_init(allocator, &incoming_args, true, &c_tester));

    struct tls_local_server_tester local_server_tester;
    ASSERT_SUCCESS(
        s_tls_local_server_tester_init(allocator, &local_server_tester, &incoming_args, &c_tester, false, 1));

    ASSERT_SUCCESS(aws_mutex_lock(&c_tester.mutex));

    struct shutdown_listener_tester *shutdown_tester =
        aws_mem_acquire(allocator, sizeof(struct shutdown_listener_tester));
    shutdown_tester->server_bootstrap = local_server_tester.server_bootstrap;
    shutdown_tester->listener = local_server_tester.listener;
    shutdown_tester->outgoing_args = &outgoing_args;

    /* Use a raw aws_socket for the client, instead of a full-blown TLS channel.
     * This lets us hang up on the server, instead of automatically going through with proper TLS negotiation */
    ASSERT_SUCCESS(aws_socket_init(&shutdown_tester->client_socket, allocator, &local_server_tester.socket_options));

    /* Upon connecting, immediately close the socket */
    ASSERT_SUCCESS(aws_socket_connect(
        &shutdown_tester->client_socket,
        &local_server_tester.endpoint,
        aws_event_loop_group_get_next_loop(c_tester.el_group),
        s_on_client_connected_do_hangup,
        shutdown_tester));

    /* Wait for client socket to close */
    ASSERT_SUCCESS(aws_condition_variable_wait_pred(
        &c_tester.condition_variable, &c_tester.mutex, s_client_socket_closed_predicate, &outgoing_args));

    /* Destroy listener socket and wait for shutdown to complete */
    aws_server_bootstrap_destroy_socket_listener(shutdown_tester->server_bootstrap, shutdown_tester->listener);

    ASSERT_SUCCESS(aws_condition_variable_wait_pred(
        &c_tester.condition_variable, &c_tester.mutex, s_tls_listener_destroy_predicate, &incoming_args));

    ASSERT_SUCCESS(aws_mutex_unlock(&c_tester.mutex));
    /* clean up */
    aws_socket_clean_up(&shutdown_tester->client_socket);
    aws_mem_release(allocator, shutdown_tester);
    /* cannot double free the listener */
    ASSERT_SUCCESS(s_tls_opt_tester_clean_up(&local_server_tester.server_tls_opt_tester));
    aws_server_bootstrap_release(local_server_tester.server_bootstrap);
    ASSERT_SUCCESS(s_tls_common_tester_clean_up(&c_tester));

    return AWS_OP_SUCCESS;
}
AWS_TEST_CASE(tls_server_hangup_during_negotiation, s_tls_server_hangup_during_negotiation_fn)

static void s_creation_callback_test_channel_creation_callback(
    struct aws_client_bootstrap *bootstrap,
    int error_code,
    struct aws_channel *channel,
    void *user_data) {

    (void)bootstrap;
    (void)error_code;

    struct tls_test_args *setup_test_args = (struct tls_test_args *)user_data;

    setup_test_args->creation_callback_invoked = true;
    setup_test_args->channel = channel;

    struct aws_crt_statistics_handler *stats_handler = aws_statistics_handler_new_test(bootstrap->allocator);
    aws_atomic_store_ptr(&c_tester.stats_handler, stats_handler);

    aws_channel_set_statistics_handler(channel, stats_handler);
}

static struct aws_event_loop *s_default_new_event_loop(
    struct aws_allocator *allocator,
    const struct aws_event_loop_options *options,
    void *user_data) {

    (void)user_data;
    return aws_event_loop_new_default_with_options(allocator, options);
}

static int s_statistic_test_clock_fn(uint64_t *timestamp) {
    *timestamp = aws_atomic_load_int(&c_tester.current_time_ns);

    return AWS_OP_SUCCESS;
}

static int s_tls_common_tester_statistics_init(struct aws_allocator *allocator, struct tls_common_tester *tester) {

    aws_io_library_init(allocator);

    AWS_ZERO_STRUCT(*tester);

    struct aws_mutex mutex = AWS_MUTEX_INIT;
    struct aws_condition_variable condition_variable = AWS_CONDITION_VARIABLE_INIT;
    tester->mutex = mutex;
    tester->condition_variable = condition_variable;
    aws_atomic_store_int(&tester->current_time_ns, 0);
    aws_atomic_store_ptr(&tester->stats_handler, NULL);

    tester->el_group =
        aws_event_loop_group_new(allocator, s_statistic_test_clock_fn, 1, s_default_new_event_loop, NULL, NULL);

    struct aws_host_resolver_default_options resolver_options = {
        .el_group = tester->el_group,
        .max_entries = 1,
    };
    tester->resolver = aws_host_resolver_new_default(allocator, &resolver_options);

    return AWS_OP_SUCCESS;
}

static bool s_stats_processed_predicate(void *user_data) {
    struct aws_crt_statistics_handler *stats_handler = user_data;
    struct aws_statistics_handler_test_impl *stats_impl = stats_handler->impl;

    return stats_impl->total_bytes_read > 0 && stats_impl->total_bytes_written > 0 &&
           stats_impl->tls_status != AWS_TLS_NEGOTIATION_STATUS_NONE;
}

static int s_tls_channel_statistics_test(struct aws_allocator *allocator, void *ctx) {
    (void)ctx;
    aws_io_library_init(allocator);

    ASSERT_SUCCESS(s_tls_common_tester_statistics_init(allocator, &c_tester));

    struct aws_byte_buf read_tag = aws_byte_buf_from_c_str("This is some data.");
    struct aws_byte_buf write_tag = aws_byte_buf_from_c_str("Created from a blend of heirloom and cider apples");

    uint8_t incoming_received_message[128] = {0};
    uint8_t outgoing_received_message[128] = {0};

    struct tls_test_rw_args incoming_rw_args;
    ASSERT_SUCCESS(s_tls_rw_args_init(
        &incoming_rw_args,
        &c_tester,
        aws_byte_buf_from_empty_array(incoming_received_message, sizeof(incoming_received_message))));

    struct tls_test_rw_args outgoing_rw_args;
    ASSERT_SUCCESS(s_tls_rw_args_init(
        &outgoing_rw_args,
        &c_tester,
        aws_byte_buf_from_empty_array(outgoing_received_message, sizeof(outgoing_received_message))));

    struct tls_test_args outgoing_args;
    ASSERT_SUCCESS(s_tls_test_arg_init(allocator, &outgoing_args, false, &c_tester));

    struct tls_test_args incoming_args;
    ASSERT_SUCCESS(s_tls_test_arg_init(allocator, &incoming_args, true, &c_tester));

    struct tls_local_server_tester local_server_tester;
    ASSERT_SUCCESS(
        s_tls_local_server_tester_init(allocator, &local_server_tester, &incoming_args, &c_tester, false, 1));

    struct aws_channel_handler *outgoing_rw_handler =
        rw_handler_new(allocator, s_tls_test_handle_read, s_tls_test_handle_write, true, 10000, &outgoing_rw_args);
    ASSERT_NOT_NULL(outgoing_rw_handler);

    struct aws_channel_handler *incoming_rw_handler =
        rw_handler_new(allocator, s_tls_test_handle_read, s_tls_test_handle_write, true, 10000, &incoming_rw_args);
    ASSERT_NOT_NULL(incoming_rw_handler);

    incoming_args.rw_handler = incoming_rw_handler;
    outgoing_args.rw_handler = outgoing_rw_handler;

    struct tls_opt_tester client_tls_opt_tester;
    struct aws_byte_cursor server_name = aws_byte_cursor_from_c_str("localhost");
    ASSERT_SUCCESS(s_tls_client_opt_tester_init(allocator, &client_tls_opt_tester, server_name));
    aws_tls_connection_options_set_callbacks(
        &client_tls_opt_tester.opt, s_tls_on_negotiated, NULL, NULL, &outgoing_args);

    struct aws_client_bootstrap_options bootstrap_options;
    AWS_ZERO_STRUCT(bootstrap_options);
    bootstrap_options.event_loop_group = c_tester.el_group;
    bootstrap_options.host_resolver = c_tester.resolver;

    struct aws_client_bootstrap *client_bootstrap = aws_client_bootstrap_new(allocator, &bootstrap_options);

    ASSERT_SUCCESS(aws_mutex_lock(&c_tester.mutex));

    struct aws_socket_channel_bootstrap_options channel_options;
    AWS_ZERO_STRUCT(channel_options);
    channel_options.bootstrap = client_bootstrap;
    channel_options.host_name = local_server_tester.endpoint.address;
    channel_options.port = 0;
    channel_options.socket_options = &local_server_tester.socket_options;
    channel_options.tls_options = &client_tls_opt_tester.opt;
    channel_options.creation_callback = s_creation_callback_test_channel_creation_callback;
    channel_options.setup_callback = s_tls_handler_test_client_setup_callback;
    channel_options.shutdown_callback = s_tls_handler_test_client_shutdown_callback;
    channel_options.user_data = &outgoing_args;

    ASSERT_SUCCESS(aws_client_bootstrap_new_socket_channel(&channel_options));

    /* put this here to verify ownership semantics are correct. This should NOT cause a segfault. If it does, ya
     * done messed up. */
    aws_tls_connection_options_clean_up(&client_tls_opt_tester.opt);
    /* wait for both ends to setup */
    ASSERT_SUCCESS(aws_condition_variable_wait_pred(
        &c_tester.condition_variable, &c_tester.mutex, s_tls_channel_setup_predicate, &incoming_args));
    ASSERT_FALSE(incoming_args.error_invoked);

    ASSERT_SUCCESS(aws_condition_variable_wait_pred(
        &c_tester.condition_variable, &c_tester.mutex, s_tls_channel_setup_predicate, &outgoing_args));
    ASSERT_FALSE(outgoing_args.error_invoked);

    ASSERT_TRUE(outgoing_args.creation_callback_invoked);

    /* Do the IO operations */
    rw_handler_write(outgoing_args.rw_handler, outgoing_args.rw_slot, &write_tag);
    rw_handler_write(incoming_args.rw_handler, incoming_args.rw_slot, &read_tag);

    ASSERT_SUCCESS(aws_condition_variable_wait_pred(
        &c_tester.condition_variable, &c_tester.mutex, s_tls_test_read_predicate, &incoming_rw_args));
    ASSERT_SUCCESS(aws_condition_variable_wait_pred(
        &c_tester.condition_variable, &c_tester.mutex, s_tls_test_read_predicate, &outgoing_rw_args));

    uint64_t ms_to_ns = aws_timestamp_convert(1, AWS_TIMESTAMP_MILLIS, AWS_TIMESTAMP_NANOS, NULL);

    aws_atomic_store_int(&c_tester.current_time_ns, (size_t)ms_to_ns);

    struct aws_crt_statistics_handler *stats_handler = aws_atomic_load_ptr(&c_tester.stats_handler);
    struct aws_statistics_handler_test_impl *stats_impl = stats_handler->impl;

    aws_mutex_lock(&stats_impl->lock);

    ASSERT_SUCCESS(aws_condition_variable_wait_pred(
        &stats_impl->signal, &stats_impl->lock, s_stats_processed_predicate, stats_handler));

    ASSERT_TRUE(stats_impl->total_bytes_read >= read_tag.len);
    ASSERT_TRUE(stats_impl->total_bytes_written >= write_tag.len);
    ASSERT_TRUE(stats_impl->tls_status == AWS_TLS_NEGOTIATION_STATUS_SUCCESS);

    aws_mutex_unlock(&stats_impl->lock);

    aws_channel_shutdown(incoming_args.channel, AWS_OP_SUCCESS);
    ASSERT_SUCCESS(aws_condition_variable_wait_pred(
        &c_tester.condition_variable, &c_tester.mutex, s_tls_channel_shutdown_predicate, &incoming_args));

    /*no shutdown on the client necessary here (it should have been triggered by shutting down the other side). just
     * wait for the event to fire. */
    ASSERT_SUCCESS(aws_condition_variable_wait_pred(
        &c_tester.condition_variable, &c_tester.mutex, s_tls_channel_shutdown_predicate, &outgoing_args));
    aws_server_bootstrap_destroy_socket_listener(local_server_tester.server_bootstrap, local_server_tester.listener);
    ASSERT_SUCCESS(aws_condition_variable_wait_pred(
        &c_tester.condition_variable, &c_tester.mutex, s_tls_listener_destroy_predicate, &incoming_args));
    aws_mutex_unlock(&c_tester.mutex);
    /* clean up */
    ASSERT_SUCCESS(s_tls_opt_tester_clean_up(&client_tls_opt_tester));
    ASSERT_SUCCESS(s_tls_local_server_tester_clean_up(&local_server_tester));
    aws_client_bootstrap_release(client_bootstrap);
    ASSERT_SUCCESS(s_tls_common_tester_clean_up(&c_tester));

    return AWS_OP_SUCCESS;
}

AWS_TEST_CASE(tls_channel_statistics_test, s_tls_channel_statistics_test)

///////////////////////////////////////////////////////////////

struct channel_stat_test_context {
    struct aws_allocator *allocator;
    struct tls_opt_tester *tls_tester;
    struct aws_mutex lock;
    struct aws_condition_variable signal;
    bool setup_completed;
    bool shutdown_completed;
    int error_code;
};

static void s_channel_setup_stat_test_context_init(
    struct channel_stat_test_context *context,
    struct aws_allocator *allocator,
    struct tls_opt_tester *tls_tester) {

    AWS_ZERO_STRUCT(*context);
    aws_mutex_init(&context->lock);
    aws_condition_variable_init(&context->signal);
    context->allocator = allocator;
    context->tls_tester = tls_tester;
}

static void s_channel_setup_stat_test_context_clean_up(struct channel_stat_test_context *context) {
    aws_mutex_clean_up(&context->lock);
    aws_condition_variable_clean_up(&context->signal);
}

static int s_dummy_process_message(
    struct aws_channel_handler *handler,
    struct aws_channel_slot *slot,
    struct aws_io_message *message) {
    (void)handler;
    (void)slot;

    aws_mem_release(message->allocator, message);
    return AWS_OP_SUCCESS;
}

static int s_dummy_increment_read_window(
    struct aws_channel_handler *handler,
    struct aws_channel_slot *slot,
    size_t size) {
    (void)handler;
    (void)slot;
    (void)size;

    return AWS_OP_SUCCESS;
}

static int s_dummy_shutdown(
    struct aws_channel_handler *handler,
    struct aws_channel_slot *slot,
    enum aws_channel_direction dir,
    int error_code,
    bool free_scarce_resources_immediately) {

    (void)handler;
    return aws_channel_slot_on_handler_shutdown_complete(slot, dir, error_code, free_scarce_resources_immediately);
}

static size_t s_dummy_initial_window_size(struct aws_channel_handler *handler) {
    (void)handler;

    return 10000;
}

static size_t s_dummy_message_overhead(struct aws_channel_handler *handler) {
    (void)handler;

    return 0;
}

static void s_dummy_destroy(struct aws_channel_handler *handler) {
    aws_mem_release(handler->alloc, handler);
}

static struct aws_channel_handler_vtable s_dummy_handler_vtable = {
    .process_read_message = s_dummy_process_message,
    .process_write_message = s_dummy_process_message,
    .increment_read_window = s_dummy_increment_read_window,
    .shutdown = s_dummy_shutdown,
    .initial_window_size = s_dummy_initial_window_size,
    .message_overhead = s_dummy_message_overhead,
    .destroy = s_dummy_destroy,
};

static struct aws_channel_handler *aws_channel_handler_new_dummy(struct aws_allocator *allocator) {
    struct aws_channel_handler *handler = aws_mem_acquire(allocator, sizeof(struct aws_channel_handler));
    handler->alloc = allocator;
    handler->vtable = &s_dummy_handler_vtable;
    handler->impl = NULL;

    return handler;
}

static bool s_setup_completed_predicate(void *arg) {
    struct channel_stat_test_context *context = (struct channel_stat_test_context *)arg;
    return context->setup_completed;
}

static bool s_shutdown_completed_predicate(void *arg) {
    struct channel_stat_test_context *context = (struct channel_stat_test_context *)arg;
    return context->shutdown_completed;
}

static void s_on_shutdown_completed(struct aws_channel *channel, int error_code, void *user_data) {
    (void)channel;
    struct channel_stat_test_context *context = (struct channel_stat_test_context *)user_data;

    aws_mutex_lock(&context->lock);
    context->shutdown_completed = true;
    context->error_code = error_code;
    aws_mutex_unlock(&context->lock);

    aws_condition_variable_notify_one(&context->signal);
}

static const int s_tls_timeout_ms = 1000;

static void s_on_setup_completed(struct aws_channel *channel, int error_code, void *user_data) {
    (void)channel;
    struct channel_stat_test_context *context = (struct channel_stat_test_context *)user_data;

    /* attach a dummy channel handler */
    struct aws_channel_slot *dummy_slot = aws_channel_slot_new(channel);

    struct aws_channel_handler *dummy_handler = aws_channel_handler_new_dummy(context->allocator);
    aws_channel_slot_set_handler(dummy_slot, dummy_handler);

    /* attach a tls channel handler and start negotiation */
    aws_channel_setup_client_tls(dummy_slot, &context->tls_tester->opt);

    aws_mutex_lock(&context->lock);
    context->error_code = error_code;
    context->setup_completed = true;
    aws_mutex_unlock(&context->lock);
    aws_condition_variable_notify_one(&context->signal);
}

static int s_test_tls_negotiation_timeout(struct aws_allocator *allocator, void *ctx) {
    (void)ctx;
    aws_io_library_init(allocator);

    struct aws_event_loop *event_loop = aws_event_loop_new_default(allocator, aws_high_res_clock_get_ticks);

    ASSERT_SUCCESS(aws_event_loop_run(event_loop));

    struct tls_opt_tester tls_test_context;
    s_tls_client_opt_tester_init(allocator, &tls_test_context, aws_byte_cursor_from_c_str("derp.com"));
    tls_test_context.opt.timeout_ms = s_tls_timeout_ms;

    struct channel_stat_test_context channel_context;
    s_channel_setup_stat_test_context_init(&channel_context, allocator, &tls_test_context);

    struct aws_channel_options args = {
        .on_setup_completed = s_on_setup_completed,
        .setup_user_data = &channel_context,
        .on_shutdown_completed = s_on_shutdown_completed,
        .shutdown_user_data = &channel_context,
        .event_loop = event_loop,
    };

    /* set up the channel */
    ASSERT_SUCCESS(aws_mutex_lock(&channel_context.lock));
    struct aws_channel *channel = aws_channel_new(allocator, &args);
    ASSERT_NOT_NULL(channel);
    ASSERT_SUCCESS(aws_condition_variable_wait_pred(
        &channel_context.signal, &channel_context.lock, s_setup_completed_predicate, &channel_context));
    aws_mutex_unlock(&channel_context.lock);

    /* wait for the timeout */
    aws_thread_current_sleep(aws_timestamp_convert(s_tls_timeout_ms, AWS_TIMESTAMP_MILLIS, AWS_TIMESTAMP_NANOS, NULL));

    aws_mutex_lock(&channel_context.lock);
    ASSERT_SUCCESS(aws_condition_variable_wait_pred(
        &channel_context.signal, &channel_context.lock, s_shutdown_completed_predicate, &channel_context));

    ASSERT_TRUE(channel_context.error_code == AWS_IO_TLS_NEGOTIATION_TIMEOUT);

    aws_mutex_unlock(&channel_context.lock);

    aws_channel_destroy(channel);
    aws_event_loop_destroy(event_loop);

    s_tls_opt_tester_clean_up(&tls_test_context);

    s_channel_setup_stat_test_context_clean_up(&channel_context);

    aws_io_library_clean_up();

    return AWS_OP_SUCCESS;
}

AWS_TEST_CASE(test_tls_negotiation_timeout, s_test_tls_negotiation_timeout)

struct import_info {
    struct aws_allocator *allocator;
    struct aws_byte_buf cert_buf;
    struct aws_byte_buf key_buf;
    struct aws_thread thread;
    struct aws_tls_ctx *tls;
};

static void s_import_cert(void *ctx) {
    (void)ctx;
#    if !defined(AWS_OS_IOS)
    struct import_info *import = ctx;
    struct aws_byte_cursor cert_cur = aws_byte_cursor_from_buf(&import->cert_buf);
    struct aws_byte_cursor key_cur = aws_byte_cursor_from_buf(&import->key_buf);
    struct aws_tls_ctx_options tls_options = {0};
    AWS_FATAL_ASSERT(
        AWS_OP_SUCCESS == aws_tls_ctx_options_init_client_mtls(&tls_options, import->allocator, &cert_cur, &key_cur));

    /* import happens in here */
    import->tls = aws_tls_client_ctx_new(import->allocator, &tls_options);
    AWS_FATAL_ASSERT(import->tls);

    aws_tls_ctx_options_clean_up(&tls_options);
#    endif /* !AWS_OS_IOS */
}

#    define NUM_PAIRS 1
static int s_test_concurrent_cert_import(struct aws_allocator *allocator, void *ctx) {
    (void)ctx;
    /* temporarily disable this on apple until we can fix importing to be more robust */
    /* temporarily disable this on linux until we can make CRYPTO_zalloc behave and stop angering ASan */
#    if defined(__APPLE__) || defined(__linux__)
    return AWS_OP_SUCCESS;
#    endif

    aws_io_library_init(allocator);

    AWS_VARIABLE_LENGTH_ARRAY(struct import_info, imports, NUM_PAIRS);

    /* setup, note that all I/O should be before the threads are launched */
    for (size_t idx = 0; idx < NUM_PAIRS; ++idx) {
        struct import_info *import = &imports[idx];
        import->allocator = allocator;

        char filename[1024];
        sprintf(filename, "testcert%u.pem", (uint32_t)idx);
        ASSERT_SUCCESS(aws_byte_buf_init_from_file(&import->cert_buf, import->allocator, filename));

        sprintf(filename, "testkey.pem");
        ASSERT_SUCCESS(aws_byte_buf_init_from_file(&import->key_buf, import->allocator, filename));

        struct aws_thread *thread = &import->thread;
        ASSERT_SUCCESS(aws_thread_init(thread, allocator));
    }

    /* run threads */
    const struct aws_thread_options *options = aws_default_thread_options();
    for (size_t idx = 0; idx < NUM_PAIRS; ++idx) {
        struct import_info *import = &imports[idx];
        struct aws_thread *thread = &import->thread;
        ASSERT_SUCCESS(aws_thread_launch(thread, s_import_cert, import, options));
    }

    /* join and clean up */
    for (size_t idx = 0; idx < NUM_PAIRS; ++idx) {
        struct import_info *import = &imports[idx];
        struct aws_thread *thread = &import->thread;
        ASSERT_SUCCESS(aws_thread_join(thread));
        aws_tls_ctx_release(import->tls);
        aws_byte_buf_clean_up(&import->cert_buf);
        aws_byte_buf_clean_up(&import->key_buf);
    }

    aws_io_library_clean_up();

    return AWS_OP_SUCCESS;
}

AWS_TEST_CASE(test_concurrent_cert_import, s_test_concurrent_cert_import)

static int s_tls_destroy_null_context(struct aws_allocator *allocator, void *ctx) {
    (void)allocator;
    (void)ctx;

    struct aws_tls_ctx *null_context = NULL;

    /* Verify that we don't crash. */
    aws_tls_ctx_release(null_context);

    return AWS_OP_SUCCESS;
}
AWS_TEST_CASE(tls_destroy_null_context, s_tls_destroy_null_context);

static int s_test_ecc_cert_import(struct aws_allocator *allocator, void *ctx) {
    (void)ctx;
    (void)allocator;

#    ifndef AWS_OS_APPLE
    aws_io_library_init(allocator);

    struct aws_byte_buf cert_buf;
    struct aws_byte_buf key_buf;

    ASSERT_SUCCESS(aws_byte_buf_init_from_file(&cert_buf, allocator, "ecc-cert.pem"));
    ASSERT_SUCCESS(aws_byte_buf_init_from_file(&key_buf, allocator, "ecc-key.pem"));

    struct aws_byte_cursor cert_cur = aws_byte_cursor_from_buf(&cert_buf);
    struct aws_byte_cursor key_cur = aws_byte_cursor_from_buf(&key_buf);
    struct aws_tls_ctx_options tls_options = {0};
    AWS_FATAL_ASSERT(
        AWS_OP_SUCCESS == aws_tls_ctx_options_init_client_mtls(&tls_options, allocator, &cert_cur, &key_cur));

    /* import happens in here */
    struct aws_tls_ctx *tls_context = aws_tls_client_ctx_new(allocator, &tls_options);
    ASSERT_NOT_NULL(tls_context);

    aws_tls_ctx_release(tls_context);

    aws_tls_ctx_options_clean_up(&tls_options);

    aws_byte_buf_clean_up(&cert_buf);
    aws_byte_buf_clean_up(&key_buf);

    aws_io_library_clean_up();
#    endif /* AWS_OS_APPLE */

    return AWS_OP_SUCCESS;
}

AWS_TEST_CASE(test_ecc_cert_import, s_test_ecc_cert_import)

#endif /* BYO_CRYPTO */<|MERGE_RESOLUTION|>--- conflicted
+++ resolved
@@ -664,19 +664,15 @@
 
 static int s_verify_negotiation_fails_helper(
     struct aws_allocator *allocator,
-<<<<<<< HEAD
     const struct aws_string *host_name,
     uint16_t port,
-=======
-    const char *host_name,
->>>>>>> 866765e8
     struct aws_tls_ctx_options *client_ctx_options) {
     struct aws_tls_ctx *client_ctx = aws_tls_client_ctx_new(allocator, client_ctx_options);
 
     struct aws_tls_connection_options tls_client_conn_options;
     aws_tls_connection_options_init_from_ctx(&tls_client_conn_options, client_ctx);
     aws_tls_connection_options_set_callbacks(&tls_client_conn_options, s_tls_on_negotiated, NULL, NULL, NULL);
-    struct aws_byte_cursor host_name_cur = aws_byte_cursor_from_c_str(host_name);
+    struct aws_byte_cursor host_name_cur = aws_byte_cursor_from_string(host_name);
     aws_tls_connection_options_set_server_name(&tls_client_conn_options, allocator, &host_name_cur);
 
     struct tls_test_args outgoing_args = {
@@ -712,13 +708,8 @@
     struct aws_socket_channel_bootstrap_options channel_options;
     AWS_ZERO_STRUCT(channel_options);
     channel_options.bootstrap = client_bootstrap;
-<<<<<<< HEAD
     channel_options.host_name = aws_string_c_str(host_name);
     channel_options.port = port;
-=======
-    channel_options.host_name = host_name;
-    channel_options.port = 443;
->>>>>>> 866765e8
     channel_options.socket_options = &options;
     channel_options.tls_options = &tls_client_conn_options;
     channel_options.setup_callback = s_tls_handler_test_client_setup_callback;
@@ -754,15 +745,11 @@
     return AWS_OP_SUCCESS;
 }
 
-<<<<<<< HEAD
 static int s_verify_negotiation_fails(
     struct aws_allocator *allocator,
     const struct aws_string *host_name,
     uint16_t port,
     void (*context_options_override_fn)(struct aws_tls_ctx_options *)) {
-=======
-static int s_verify_negotiation_fails(struct aws_allocator *allocator, const char *host_name) {
->>>>>>> 866765e8
 
     aws_io_library_init(allocator);
 
@@ -785,7 +772,7 @@
 
 static int s_verify_negotiation_fails_with_ca_override(
     struct aws_allocator *allocator,
-    const char *host_name,
+    const struct aws_string *host_name,
     const char *root_ca_path) {
 
     aws_io_library_init(allocator);
@@ -809,12 +796,8 @@
 
 static int s_tls_client_channel_negotiation_error_expired_fn(struct aws_allocator *allocator, void *ctx) {
     (void)ctx;
-<<<<<<< HEAD
+
     return s_verify_negotiation_fails(allocator, s_expired_host_name, 443, NULL);
-=======
-
-    return s_verify_negotiation_fails(allocator, "expired.badssl.com");
->>>>>>> 866765e8
 }
 
 AWS_TEST_CASE(tls_client_channel_negotiation_error_expired, s_tls_client_channel_negotiation_error_expired_fn)
@@ -823,12 +806,8 @@
 
 static int s_tls_client_channel_negotiation_error_wrong_host_fn(struct aws_allocator *allocator, void *ctx) {
     (void)ctx;
-<<<<<<< HEAD
+
     return s_verify_negotiation_fails(allocator, s_wrong_host_name, 443, NULL);
-=======
-
-    return s_verify_negotiation_fails(allocator, "wrong.host.badssl.com");
->>>>>>> 866765e8
 }
 
 AWS_TEST_CASE(tls_client_channel_negotiation_error_wrong_host, s_tls_client_channel_negotiation_error_wrong_host_fn)
@@ -837,13 +816,8 @@
     struct aws_allocator *allocator,
     void *ctx) {
     (void)ctx;
-<<<<<<< HEAD
+
     return s_verify_negotiation_fails_with_ca_override(allocator, s_wrong_host_name, "DigiCertGlobalRootCA.crt.pem");
-=======
-
-    return s_verify_negotiation_fails_with_ca_override(
-        allocator, "wrong.host.badssl.com", "DigiCertGlobalRootCA.crt.pem");
->>>>>>> 866765e8
 }
 
 AWS_TEST_CASE(
@@ -854,12 +828,8 @@
 
 static int s_tls_client_channel_negotiation_error_self_signed_fn(struct aws_allocator *allocator, void *ctx) {
     (void)ctx;
-<<<<<<< HEAD
+
     return s_verify_negotiation_fails(allocator, s_self_signed_host_name, 443, NULL);
-=======
-
-    return s_verify_negotiation_fails(allocator, "self-signed.badssl.com");
->>>>>>> 866765e8
 }
 
 AWS_TEST_CASE(tls_client_channel_negotiation_error_self_signed, s_tls_client_channel_negotiation_error_self_signed_fn)
@@ -868,17 +838,15 @@
 
 static int s_tls_client_channel_negotiation_error_untrusted_root_fn(struct aws_allocator *allocator, void *ctx) {
     (void)ctx;
-<<<<<<< HEAD
+
     return s_verify_negotiation_fails(allocator, s_untrusted_root_host_name, 443, NULL);
-=======
-
-    return s_verify_negotiation_fails(allocator, "untrusted-root.badssl.com");
->>>>>>> 866765e8
 }
 
 AWS_TEST_CASE(
     tls_client_channel_negotiation_error_untrusted_root,
     s_tls_client_channel_negotiation_error_untrusted_root_fn);
+
+AWS_STATIC_STRING_FROM_LITERAL(s_amazon_host_name, "www.amazon.com");
 
 /* negotiation should fail. www.amazon.com is obviously trusted by the default trust store,
  * but we've overridden the default trust store */
@@ -887,7 +855,7 @@
     void *ctx) {
     (void)ctx;
 
-    return s_verify_negotiation_fails_with_ca_override(allocator, "www.amazon.com", "unittests.crt");
+    return s_verify_negotiation_fails_with_ca_override(allocator, s_amazon_host_name, "unittests.crt");
 }
 
 AWS_TEST_CASE(
@@ -956,19 +924,19 @@
     return s_verify_negotiation_fails(allocator, s_broken_crypto_null_host_name, 443, NULL);
 }
 
-<<<<<<< HEAD
 AWS_TEST_CASE(
     tls_client_channel_negotiation_error_broken_crypto_null,
     s_tls_client_channel_negotiation_error_broken_crypto_null_fn)
 
 AWS_STATIC_STRING_FROM_LITERAL(s_legacy_crypto_tls10_host_name, "tls-v1-0.badssl.com");
 
+static void s_raise_tls_version_to_11(struct aws_tls_ctx_options *options) {
+    aws_tls_ctx_options_set_minimum_tls_version(options, AWS_IO_TLSv1_2);
+}
+
 static int s_tls_client_channel_negotiation_error_legacy_crypto_tls10_fn(struct aws_allocator *allocator, void *ctx) {
     (void)ctx;
-    return s_verify_negotiation_fails(allocator, s_legacy_crypto_tls10_host_name, 1010, NULL);
-=======
-    return s_verify_negotiation_fails(allocator, "revoked.badssl.com");
->>>>>>> 866765e8
+    return s_verify_negotiation_fails(allocator, s_legacy_crypto_tls10_host_name, 1010, &s_raise_tls_version_to_11);
 }
 
 AWS_TEST_CASE(
@@ -988,7 +956,6 @@
     return s_verify_negotiation_fails(allocator, s_legacy_crypto_tls11_host_name, 1011, &s_raise_tls_version_to_12);
 }
 
-<<<<<<< HEAD
 AWS_TEST_CASE(
     tls_client_channel_negotiation_error_override_legacy_crypto_tls11,
     s_tls_client_channel_negotiation_error_override_legacy_crypto_tls11_fn)
@@ -998,9 +965,6 @@
 static int s_tls_client_channel_negotiation_error_legacy_crypto_dh2048_fn(struct aws_allocator *allocator, void *ctx) {
     (void)ctx;
     return s_verify_negotiation_fails(allocator, s_legacy_crypto_dh2048_host_name, 443, NULL);
-=======
-    return s_verify_negotiation_fails(allocator, "pinning-test.badssl.com");
->>>>>>> 866765e8
 }
 
 AWS_TEST_CASE(
@@ -1096,20 +1060,12 @@
     tls_client_channel_negotiation_error_socket_closed,
     s_tls_client_channel_negotiation_error_socket_closed_fn);
 
-<<<<<<< HEAD
 static int s_verify_good_host(
     struct aws_allocator *allocator,
     const struct aws_string *host_name,
     uint16_t port,
     void (*override_tls_options_fn)(struct aws_tls_ctx_options *)) {
-=======
-static int s_verify_negotiation_succeeds_helper(
-    struct aws_allocator *allocator,
-    const char *host_name,
-    bool verify,
-    const char *ca_file_path) {
-
->>>>>>> 866765e8
+
     aws_io_library_init(allocator);
 
     ASSERT_SUCCESS(s_tls_common_tester_init(allocator, &c_tester));
@@ -1131,16 +1087,9 @@
     aws_tls_ctx_options_set_verify_peer(&client_ctx_options, true);
     aws_tls_ctx_options_init_default_client(&client_ctx_options, allocator);
     aws_tls_ctx_options_set_alpn_list(&client_ctx_options, "http/1.1");
-<<<<<<< HEAD
 
     if (override_tls_options_fn) {
         (*override_tls_options_fn)(&client_ctx_options);
-=======
-    aws_tls_ctx_options_set_verify_peer(&client_ctx_options, verify);
-    if (ca_file_path) {
-        ASSERT_SUCCESS(
-            aws_tls_ctx_options_override_default_trust_store_from_path(&client_ctx_options, NULL, ca_file_path));
->>>>>>> 866765e8
     }
 
     struct aws_tls_ctx *client_ctx = aws_tls_client_ctx_new(allocator, &client_ctx_options);
@@ -1149,7 +1098,7 @@
     aws_tls_connection_options_init_from_ctx(&tls_client_conn_options, client_ctx);
     aws_tls_connection_options_set_callbacks(&tls_client_conn_options, s_tls_on_negotiated, NULL, NULL, &outgoing_args);
 
-    struct aws_byte_cursor host_name_cur = aws_byte_cursor_from_c_str(host_name);
+    struct aws_byte_cursor host_name_cur = aws_byte_cursor_from_string(host_name);
     aws_tls_connection_options_set_server_name(&tls_client_conn_options, allocator, &host_name_cur);
     aws_tls_connection_options_set_alpn_list(&tls_client_conn_options, allocator, "http/1.1");
 
@@ -1169,13 +1118,8 @@
     struct aws_socket_channel_bootstrap_options channel_options;
     AWS_ZERO_STRUCT(channel_options);
     channel_options.bootstrap = client_bootstrap;
-<<<<<<< HEAD
     channel_options.host_name = aws_string_c_str(host_name);
     channel_options.port = port;
-=======
-    channel_options.host_name = host_name;
-    channel_options.port = 443;
->>>>>>> 866765e8
     channel_options.socket_options = &options;
     channel_options.tls_options = &tls_client_conn_options;
     channel_options.setup_callback = s_tls_handler_test_client_setup_callback;
@@ -1206,7 +1150,7 @@
     }
 
     ASSERT_BIN_ARRAYS_EQUALS(
-        host_name, strlen(host_name), outgoing_args.server_name.buffer, outgoing_args.server_name.len);
+        host_name->bytes, host_name->len, outgoing_args.server_name.buffer, outgoing_args.server_name.len);
 
     ASSERT_SUCCESS(aws_mutex_lock(&c_tester.mutex));
     aws_channel_shutdown(outgoing_args.channel, AWS_OP_SUCCESS);
@@ -1223,26 +1167,9 @@
     return AWS_OP_SUCCESS;
 }
 
-<<<<<<< HEAD
-AWS_STATIC_STRING_FROM_LITERAL(s_amazon_host_name, "www.amazon.com");
-
 static int s_tls_client_channel_negotiation_success_fn(struct aws_allocator *allocator, void *ctx) {
     (void)ctx;
     return s_verify_good_host(allocator, s_amazon_host_name, 443, NULL);
-=======
-static int s_verify_negotiation_succeeds(struct aws_allocator *allocator, const char *host_name) {
-    return s_verify_negotiation_succeeds_helper(allocator, host_name, true /*verify*/, NULL /*ca*/);
-}
-
-static int s_verify_negotiation_succeeds_no_verify_peer(struct aws_allocator *allocator, const char *host_name) {
-    return s_verify_negotiation_succeeds_helper(allocator, host_name, false /*verify*/, NULL /*ca*/);
-}
-
-static int s_tls_client_channel_negotiation_success_fn(struct aws_allocator *allocator, void *ctx) {
-    (void)ctx;
-
-    return s_verify_negotiation_succeeds(allocator, "www.amazon.com");
->>>>>>> 866765e8
 }
 
 AWS_TEST_CASE(tls_client_channel_negotiation_success, s_tls_client_channel_negotiation_success_fn)
@@ -1251,12 +1178,7 @@
 
 static int s_tls_client_channel_negotiation_success_ecc256_fn(struct aws_allocator *allocator, void *ctx) {
     (void)ctx;
-<<<<<<< HEAD
     return s_verify_good_host(allocator, s_badssl_ecc256_host_name, 443, NULL);
-=======
-
-    return s_verify_negotiation_succeeds(allocator, "ecc256.badssl.com");
->>>>>>> 866765e8
 }
 
 AWS_TEST_CASE(tls_client_channel_negotiation_success_ecc256, s_tls_client_channel_negotiation_success_ecc256_fn)
@@ -1265,12 +1187,7 @@
 
 static int s_tls_client_channel_negotiation_success_ecc384_fn(struct aws_allocator *allocator, void *ctx) {
     (void)ctx;
-<<<<<<< HEAD
     return s_verify_good_host(allocator, s_badssl_ecc384_host_name, 443, NULL);
-=======
-
-    return s_verify_negotiation_succeeds(allocator, "ecc384.badssl.com");
->>>>>>> 866765e8
 }
 
 AWS_TEST_CASE(tls_client_channel_negotiation_success_ecc384, s_tls_client_channel_negotiation_success_ecc384_fn)
@@ -1284,12 +1201,7 @@
 /* prove that connections complete even when verify_peer is false */
 static int s_tls_client_channel_no_verify_fn(struct aws_allocator *allocator, void *ctx) {
     (void)ctx;
-<<<<<<< HEAD
     return s_verify_good_host(allocator, s3_host_name, 443, &s_disable_verify_peer);
-=======
-
-    return s_verify_negotiation_succeeds_no_verify_peer(allocator, "s3.amazonaws.com");
->>>>>>> 866765e8
 }
 AWS_TEST_CASE(tls_client_channel_no_verify, s_tls_client_channel_no_verify_fn)
 
@@ -1297,24 +1209,14 @@
 
 static int s_tls_client_channel_negotiation_no_verify_expired_fn(struct aws_allocator *allocator, void *ctx) {
     (void)ctx;
-<<<<<<< HEAD
     return s_verify_good_host(allocator, s_expired_host_name, 443, &s_disable_verify_peer);
-=======
-
-    return s_verify_negotiation_succeeds_no_verify_peer(allocator, "expired.badssl.com");
->>>>>>> 866765e8
 }
 
 AWS_TEST_CASE(tls_client_channel_negotiation_no_verify_expired, s_tls_client_channel_negotiation_no_verify_expired_fn)
 
 static int s_tls_client_channel_negotiation_no_verify_wrong_host_fn(struct aws_allocator *allocator, void *ctx) {
     (void)ctx;
-<<<<<<< HEAD
     return s_verify_good_host(allocator, s_wrong_host_name, 443, &s_disable_verify_peer);
-=======
-
-    return s_verify_negotiation_succeeds_no_verify_peer(allocator, "wrong.host.badssl.com");
->>>>>>> 866765e8
 }
 
 AWS_TEST_CASE(
@@ -1323,12 +1225,7 @@
 
 static int s_tls_client_channel_negotiation_no_verify_self_signed_fn(struct aws_allocator *allocator, void *ctx) {
     (void)ctx;
-<<<<<<< HEAD
     return s_verify_good_host(allocator, s_self_signed_host_name, 443, &s_disable_verify_peer);
-=======
-
-    return s_verify_negotiation_succeeds_no_verify_peer(allocator, "self-signed.badssl.com");
->>>>>>> 866765e8
 }
 
 AWS_TEST_CASE(
@@ -1337,12 +1234,7 @@
 
 static int s_tls_client_channel_negotiation_no_verify_untrusted_root_fn(struct aws_allocator *allocator, void *ctx) {
     (void)ctx;
-<<<<<<< HEAD
     return s_verify_good_host(allocator, s_untrusted_root_host_name, 443, &s_disable_verify_peer);
-=======
-
-    return s_verify_negotiation_succeeds_no_verify_peer(allocator, "untrusted-root.badssl.com");
->>>>>>> 866765e8
 }
 
 AWS_TEST_CASE(
@@ -1373,15 +1265,6 @@
     tls_client_channel_negotiation_success_legacy_crypto_tls11,
     s_tls_client_channel_negotiation_success_legacy_crypto_tls11_fn)
 
-AWS_STATIC_STRING_FROM_LITERAL(s_uncommon_1000sans_host_name, "1000-sans.badssl.com");
-
-static int s_tls_client_channel_negotiation_success_1000sans_fn(struct aws_allocator *allocator, void *ctx) {
-    (void)ctx;
-    return s_verify_good_host(allocator, s_uncommon_1000sans_host_name, 443, NULL);
-}
-
-AWS_TEST_CASE(tls_client_channel_negotiation_success_1000sans, s_tls_client_channel_negotiation_success_1000sans_fn)
-
 AWS_STATIC_STRING_FROM_LITERAL(s_uncommon_sha384_host_name, "sha384.badssl.com");
 
 static int s_tls_client_channel_negotiation_success_sha384_fn(struct aws_allocator *allocator, void *ctx) {
@@ -1408,6 +1291,8 @@
 }
 
 AWS_TEST_CASE(tls_client_channel_negotiation_success_rsa8192, s_tls_client_channel_negotiation_success_rsa8192_fn)
+
+AWS_STATIC_STRING_FROM_LITERAL(s_uncommon_incomplete_chain_host_name, "incomplete-chain.badssl.com");
 
 static int s_tls_client_channel_negotiation_success_no_verify_incomplete_chain_fn(
     struct aws_allocator *allocator,
@@ -1416,7 +1301,6 @@
     return s_verify_good_host(allocator, s_uncommon_incomplete_chain_host_name, 443, s_disable_verify_peer);
 }
 
-<<<<<<< HEAD
 AWS_TEST_CASE(
     tls_client_channel_negotiation_success_no_verify_incomplete_chain,
     s_tls_client_channel_negotiation_success_no_verify_incomplete_chain_fn)
@@ -1426,9 +1310,6 @@
     void *ctx) {
     (void)ctx;
     return s_verify_good_host(allocator, s_uncommon_no_subject_host_name, 443, s_disable_verify_peer);
-=======
-    return s_verify_negotiation_succeeds_no_verify_peer(allocator, "revoked.badssl.com");
->>>>>>> 866765e8
 }
 
 AWS_TEST_CASE(
@@ -1448,13 +1329,9 @@
 
 AWS_STATIC_STRING_FROM_LITERAL(s_common_tls12_host_name, "tls-v1-2.badssl.com");
 
-<<<<<<< HEAD
 static int s_tls_client_channel_negotiation_success_tls12_fn(struct aws_allocator *allocator, void *ctx) {
     (void)ctx;
     return s_verify_good_host(allocator, s_common_tls12_host_name, 1012, NULL);
-=======
-    return s_verify_negotiation_succeeds_no_verify_peer(allocator, "pinning-test.badssl.com");
->>>>>>> 866765e8
 }
 
 AWS_TEST_CASE(tls_client_channel_negotiation_success_tls12, s_tls_client_channel_negotiation_success_tls12_fn)
