--- conflicted
+++ resolved
@@ -232,11 +232,7 @@
     strategy:
       fail-fast: false
       matrix:
-<<<<<<< HEAD
-        eventloop: ["-DAWS_USE_APPLE_NETWORK_FRAMEWORK=ON", "-DAWS_USE_APPLE_NETWORK_FRAMEWORK=OFF"]
-=======
-        eventloop: ["kqueue"] # TODO: Add "dispatch_queue" when apple network framework is implemented.
->>>>>>> 5e1e7283
+        eventloop: ["kqueue", "dispatch_queue"]
     steps:
     - uses: aws-actions/configure-aws-credentials@v4
       with:
@@ -266,11 +262,7 @@
     strategy:
       fail-fast: false
       matrix:
-<<<<<<< HEAD
-        eventloop: ["-DAWS_USE_APPLE_NETWORK_FRAMEWORK=ON", "-DAWS_USE_APPLE_NETWORK_FRAMEWORK=OFF"]
-=======
-        eventloop: ["kqueue"] # TODO: Add "-DAWS_USE_APPLE_NETWORK_FRAMEWORK=ON" when apple network framework is implemented.
->>>>>>> 5e1e7283
+        eventloop: ["kqueue", "dispatch_queue"]
     steps:
     - uses: aws-actions/configure-aws-credentials@v4
       with:
