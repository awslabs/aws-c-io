--- conflicted
+++ resolved
@@ -474,23 +474,14 @@
                     write_impl->is_writable = false;
 
 #if AWS_USE_ON_EVENT_WITH_RESULT
-<<<<<<< HEAD
-                    struct aws_io_handle_io_op_result io_op_result;
-                    memset(&io_op_result, 0, sizeof(struct aws_io_handle_io_op_result));
-                    io_op_result.write_error_code = AWS_IO_READ_WOULD_BLOCK;
-                    AWS_ASSERT(write_impl->handle.update_io_result);
-                    write_impl->handle.update_io_result(write_impl->event_loop, &write_impl->handle, &io_op_result);
-#endif /* AWS_USE_ON_EVENT_WITH_RESULT */
-
-=======
                     if (write_impl->handle.update_io_result) {
                         struct aws_io_handle_io_op_result io_op_result;
                         AWS_ZERO_STRUCT(io_op_result);
                         io_op_result.write_error_code = AWS_IO_READ_WOULD_BLOCK;
                         write_impl->handle.update_io_result(write_impl->event_loop, &write_impl->handle, &io_op_result);
                     }
-#endif
->>>>>>> be85d892
+#endif /* AWS_USE_ON_EVENT_WITH_RESULT */
+
                     return;
                 }
 
