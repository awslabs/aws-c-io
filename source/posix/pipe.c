--- conflicted
+++ resolved
@@ -37,27 +37,16 @@
     struct aws_allocator *alloc;
     struct aws_io_handle handle;
     struct aws_event_loop *event_loop;
-<<<<<<< HEAD
-    aws_pipe_on_read_event_fn *on_read_event_user_callback;
-    void *on_read_event_user_data;
-=======
     aws_pipe_on_readable_fn *on_readable_user_callback;
     void *on_readable_user_data;
->>>>>>> b7c6d6de
     bool is_subscribed;
 };
 
 struct write_request {
-<<<<<<< HEAD
-    struct aws_byte_cursor cursor;
-    size_t num_bytes_written;
-    aws_pipe_on_write_complete_fn *user_callback;
-=======
     struct aws_byte_cursor original_cursor;
     struct aws_byte_cursor cursor; /* tracks progress of write */
     size_t num_bytes_written;
     aws_pipe_on_write_completed_fn *user_callback;
->>>>>>> b7c6d6de
     void *user_data;
     struct aws_linked_list_node list_node;
 
@@ -226,11 +215,7 @@
     }
 
     if (read_impl->is_subscribed) {
-<<<<<<< HEAD
-        int err = aws_pipe_unsubscribe_from_read_events(read_end);
-=======
         int err = aws_pipe_unsubscribe_from_readable_events(read_end);
->>>>>>> b7c6d6de
         if (err) {
             return AWS_OP_ERR;
         }
@@ -255,82 +240,24 @@
     return write_impl->event_loop;
 }
 
-<<<<<<< HEAD
-int aws_pipe_read(struct aws_pipe_read_end *read_end, uint8_t *dst, size_t dst_size, size_t *num_bytes_read) {
-    struct read_end_impl *read_impl = read_end->impl_data;
-    assert(read_impl);
-    assert(dst);
-=======
 int aws_pipe_read(struct aws_pipe_read_end *read_end, struct aws_byte_buf *dst_buffer, size_t *num_bytes_read) {
     struct read_end_impl *read_impl = read_end->impl_data;
     assert(read_impl);
     assert(dst_buffer && dst_buffer->buffer);
->>>>>>> b7c6d6de
 
     if (num_bytes_read) {
         *num_bytes_read = 0;
     }
 
-<<<<<<< HEAD
-    ssize_t read_val = read(read_impl->handle.data.fd, dst, dst_size);
-
-=======
     size_t num_bytes_to_read = dst_buffer->capacity - dst_buffer->len;
 
     ssize_t read_val = read(read_impl->handle.data.fd, dst_buffer->buffer + dst_buffer->len, num_bytes_to_read);
 
->>>>>>> b7c6d6de
     if (read_val < 0) {
         if (errno == EAGAIN || errno == EWOULDBLOCK) {
             return aws_raise_error(AWS_IO_READ_WOULD_BLOCK);
         }
         return s_raise_posix_error(errno);
-<<<<<<< HEAD
-    }
-
-    if (num_bytes_read) {
-        *num_bytes_read = read_val;
-    }
-
-    return AWS_OP_SUCCESS;
-}
-
-static void s_read_end_on_event(
-    struct aws_event_loop *event_loop,
-    struct aws_io_handle *handle,
-    int events,
-    void *user_data) {
-
-    /* Note that it should be impossible for this to run after read-end has been unsubscribed or cleaned up */
-    struct aws_pipe_read_end *read_end = user_data;
-    struct read_end_impl *read_impl = read_end->impl_data;
-    assert(read_impl);
-    assert(read_impl->event_loop == event_loop);
-    assert(&read_impl->handle == handle);
-    assert(read_impl->is_subscribed);
-
-    if (read_impl->on_read_event_user_callback) {
-        read_impl->on_read_event_user_callback(read_end, events, read_impl->on_read_event_user_data);
-    }
-}
-
-int aws_pipe_subscribe_to_read_events(
-    struct aws_pipe_read_end *read_end,
-    aws_pipe_on_read_event_fn *on_read_event,
-    void *user_data) {
-
-    struct read_end_impl *read_impl = read_end->impl_data;
-    assert(read_impl);
-
-    if (!aws_event_loop_thread_is_callers_thread(read_impl->event_loop)) {
-        return aws_raise_error(AWS_ERROR_IO_EVENT_LOOP_THREAD_ONLY);
-    }
-
-    if (read_impl->is_subscribed) {
-        return aws_raise_error(AWS_ERROR_IO_ALREADY_SUBSCRIBED);
-    }
-
-=======
     }
 
     /* Success */
@@ -380,7 +307,6 @@
         return aws_raise_error(AWS_ERROR_IO_ALREADY_SUBSCRIBED);
     }
 
->>>>>>> b7c6d6de
     int err = aws_event_loop_subscribe_to_io_events(
         read_impl->event_loop, &read_impl->handle, AWS_IO_EVENT_TYPE_READABLE, s_read_end_on_event, read_end);
     if (err) {
@@ -388,28 +314,18 @@
     }
 
     read_impl->is_subscribed = true;
-<<<<<<< HEAD
-    read_impl->on_read_event_user_callback = on_read_event;
-    read_impl->on_read_event_user_data = user_data;
-=======
     read_impl->on_readable_user_callback = on_readable;
     read_impl->on_readable_user_data = user_data;
->>>>>>> b7c6d6de
-
-    return AWS_OP_SUCCESS;
-}
-
-<<<<<<< HEAD
-int aws_pipe_unsubscribe_from_read_events(struct aws_pipe_read_end *read_end) {
-=======
+
+    return AWS_OP_SUCCESS;
+}
+
 int aws_pipe_unsubscribe_from_readable_events(struct aws_pipe_read_end *read_end) {
->>>>>>> b7c6d6de
     struct read_end_impl *read_impl = read_end->impl_data;
     assert(read_impl);
 
     if (!aws_event_loop_thread_is_callers_thread(read_impl->event_loop)) {
         return aws_raise_error(AWS_ERROR_IO_EVENT_LOOP_THREAD_ONLY);
-<<<<<<< HEAD
     }
 
     if (!read_impl->is_subscribed) {
@@ -422,15 +338,15 @@
     }
 
     read_impl->is_subscribed = false;
-    read_impl->on_read_event_user_callback = NULL;
-    read_impl->on_read_event_user_data = NULL;
+    read_impl->on_readable_user_callback = NULL;
+    read_impl->on_readable_user_data = NULL;
 
     return AWS_OP_SUCCESS;
 }
 
 /* Pop front write request, invoke its callback, and delete it.
  * Returns whether the callback resulted in the write-end getting cleaned up */
-static bool s_write_end_complete_front_write_request(struct aws_pipe_write_end *write_end, int status) {
+static bool s_write_end_complete_front_write_request(struct aws_pipe_write_end *write_end, int error_code) {
     struct write_end_impl *write_impl = write_end->impl_data;
 
     assert(!aws_linked_list_empty(&write_impl->write_list));
@@ -446,7 +362,7 @@
     write_impl->currently_invoking_write_callback = request;
 
     if (request->user_callback) {
-        request->user_callback(write_end, status, request->num_bytes_written, request->user_data);
+        request->user_callback(write_end, error_code, request->original_cursor, request->user_data);
         write_end_cleaned_up_during_callback = request->did_user_callback_clean_up_write_end;
     }
 
@@ -454,52 +370,6 @@
         write_impl->currently_invoking_write_callback = prev_invoking_request;
     }
 
-=======
-    }
-
-    if (!read_impl->is_subscribed) {
-        return aws_raise_error(AWS_ERROR_IO_NOT_SUBSCRIBED);
-    }
-
-    int err = aws_event_loop_unsubscribe_from_io_events(read_impl->event_loop, &read_impl->handle);
-    if (err) {
-        return AWS_OP_ERR;
-    }
-
-    read_impl->is_subscribed = false;
-    read_impl->on_readable_user_callback = NULL;
-    read_impl->on_readable_user_data = NULL;
-
-    return AWS_OP_SUCCESS;
-}
-
-/* Pop front write request, invoke its callback, and delete it.
- * Returns whether the callback resulted in the write-end getting cleaned up */
-static bool s_write_end_complete_front_write_request(struct aws_pipe_write_end *write_end, int error_code) {
-    struct write_end_impl *write_impl = write_end->impl_data;
-
-    assert(!aws_linked_list_empty(&write_impl->write_list));
-    struct aws_linked_list_node *node = aws_linked_list_pop_front(&write_impl->write_list);
-    struct write_request *request = AWS_CONTAINER_OF(node, struct write_request, list_node);
-
-    struct aws_allocator *alloc = write_impl->alloc;
-
-    /* Let the write-end know that a callback is in process, so the write-end can inform the callback
-     * whether it resulted in clean_up() being called. */
-    bool write_end_cleaned_up_during_callback = false;
-    struct write_request *prev_invoking_request = write_impl->currently_invoking_write_callback;
-    write_impl->currently_invoking_write_callback = request;
-
-    if (request->user_callback) {
-        request->user_callback(write_end, error_code, request->original_cursor, request->user_data);
-        write_end_cleaned_up_during_callback = request->did_user_callback_clean_up_write_end;
-    }
-
-    if (!write_end_cleaned_up_during_callback) {
-        write_impl->currently_invoking_write_callback = prev_invoking_request;
-    }
-
->>>>>>> b7c6d6de
     aws_mem_release(alloc, request);
 
     return write_end_cleaned_up_during_callback;
@@ -514,11 +384,7 @@
         struct aws_linked_list_node *node = aws_linked_list_front(&write_impl->write_list);
         struct write_request *request = AWS_CONTAINER_OF(node, struct write_request, list_node);
 
-<<<<<<< HEAD
-        int completed_write_status = AWS_ERROR_SUCCESS;
-=======
         int completed_error_code = AWS_ERROR_SUCCESS;
->>>>>>> b7c6d6de
 
         if (request->cursor.len > 0) {
             ssize_t write_val = write(write_impl->handle.data.fd, request->cursor.ptr, request->cursor.len);
@@ -529,20 +395,11 @@
                     write_impl->is_writable = false;
                     return;
                 }
-<<<<<<< HEAD
-
-                /* A non-recoverable error occurred during this write */
-                completed_write_status = s_translate_posix_error(errno);
-
-            } else {
-                request->num_bytes_written += write_val;
-=======
 
                 /* A non-recoverable error occurred during this write */
                 completed_error_code = s_translate_posix_error(errno);
 
             } else {
->>>>>>> b7c6d6de
                 aws_byte_cursor_advance(&request->cursor, write_val);
 
                 if (request->cursor.len > 0) {
@@ -554,16 +411,11 @@
 
         /* If we got this far in the loop, then the write request is complete.
          * Note that the callback may result in the pipe being cleaned up. */
-<<<<<<< HEAD
-        bool write_end_cleaned_up = s_write_end_complete_front_write_request(write_end, completed_write_status);
-=======
         bool write_end_cleaned_up = s_write_end_complete_front_write_request(write_end, completed_error_code);
->>>>>>> b7c6d6de
         if (write_end_cleaned_up) {
             /* Bail out! Any remaining requests were canceled during clean_up() */
             return;
         }
-<<<<<<< HEAD
     }
 }
 
@@ -574,83 +426,6 @@
     int events,
     void *user_data) {
 
-    /* Note that it should be impossible for this to run after read-end has been unsubscribed or cleaned up */
-    struct aws_pipe_write_end *write_end = user_data;
-    struct write_end_impl *write_impl = write_end->impl_data;
-    assert(write_impl);
-    assert(write_impl->event_loop == event_loop);
-    assert(&write_impl->handle == handle);
-
-    /* Only care about the writable event. */
-    if ((events & AWS_IO_EVENT_TYPE_WRITABLE) == 0) {
-        return;
-    }
-
-    write_impl->is_writable = true;
-
-    s_write_end_process_requests(write_end);
-}
-
-int aws_pipe_write(
-    struct aws_pipe_write_end *write_end,
-    const uint8_t *src,
-    size_t src_size,
-    aws_pipe_on_write_complete_fn *on_complete,
-    void *user_data) {
-
-    assert(src);
-
-    struct write_end_impl *write_impl = write_end->impl_data;
-    assert(write_impl);
-
-    if (!aws_event_loop_thread_is_callers_thread(write_impl->event_loop)) {
-        return aws_raise_error(AWS_ERROR_IO_EVENT_LOOP_THREAD_ONLY);
-    }
-
-    struct write_request *request = aws_mem_acquire(write_impl->alloc, sizeof(struct write_request));
-    if (!request) {
-        return AWS_OP_ERR;
-    }
-
-    AWS_ZERO_STRUCT(*request);
-    request->cursor = aws_byte_cursor_from_array(src, src_size);
-    request->user_callback = on_complete;
-    request->user_data = user_data;
-
-    aws_linked_list_push_back(&write_impl->write_list, &request->list_node);
-
-    /* If the pipe is writable, process the request (unless pipe is already in the middle of processing, which could
-     * happen if a this aws_pipe_write() call was made by another write's completion callback */
-    if (write_impl->is_writable && !write_impl->currently_invoking_write_callback) {
-        s_write_end_process_requests(write_end);
-    }
-
-    return AWS_OP_SUCCESS;
-}
-
-int aws_pipe_clean_up_write_end(struct aws_pipe_write_end *write_end) {
-    struct write_end_impl *write_impl = write_end->impl_data;
-    assert(write_impl);
-
-    if (!aws_event_loop_thread_is_callers_thread(write_impl->event_loop)) {
-        return aws_raise_error(AWS_ERROR_IO_EVENT_LOOP_THREAD_ONLY);
-    }
-
-    int err = aws_event_loop_unsubscribe_from_io_events(write_impl->event_loop, &write_impl->handle);
-    if (err) {
-        return AWS_OP_ERR;
-=======
->>>>>>> b7c6d6de
-    }
-}
-
-/* Handle events on the write-end's file handle */
-static void s_write_end_on_event(
-    struct aws_event_loop *event_loop,
-    struct aws_io_handle *handle,
-    int events,
-    void *user_data) {
-
     /* Note that it should be impossible for this to run after write-end has been unsubscribed or cleaned up */
     struct aws_pipe_write_end *write_end = user_data;
     struct write_end_impl *write_impl = write_end->impl_data;
@@ -668,18 +443,6 @@
     s_write_end_process_requests(write_end);
 }
 
-<<<<<<< HEAD
-    /* If a request callback is currently being invoked, let it know that the write-end was cleaned up */
-    if (write_impl->currently_invoking_write_callback) {
-        write_impl->currently_invoking_write_callback->did_user_callback_clean_up_write_end = true;
-    }
-
-    /* Force any outstanding write requests to complete with an error status. */
-    while (!aws_linked_list_empty(&write_impl->write_list)) {
-        s_write_end_complete_front_write_request(write_end, AWS_IO_BROKEN_PIPE);
-    }
-
-=======
 int aws_pipe_write(
     struct aws_pipe_write_end *write_end,
     struct aws_byte_cursor src_buffer,
@@ -739,7 +502,6 @@
         s_write_end_complete_front_write_request(write_end, AWS_IO_BROKEN_PIPE);
     }
 
->>>>>>> b7c6d6de
     aws_mem_release(write_impl->alloc, write_impl);
     AWS_ZERO_STRUCT(*write_end);
     return AWS_OP_SUCCESS;
