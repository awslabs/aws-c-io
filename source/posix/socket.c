--- conflicted
+++ resolved
@@ -220,11 +220,7 @@
 static int s_socket_get_error(struct aws_socket *socket);
 static bool s_socket_is_open(struct aws_socket *socket);
 
-<<<<<<< HEAD
-static struct aws_socket_vtable s_vtable = {
-=======
 struct aws_socket_vtable g_posix_socket_vtable = {
->>>>>>> 8bd98086
     .socket_cleanup_fn = s_socket_clean_up,
     .socket_connect_fn = s_socket_connect,
     .socket_bind_fn = s_socket_bind,
@@ -267,11 +263,7 @@
     socket->state = INIT;
     socket->options = *options;
     socket->impl = posix_socket;
-<<<<<<< HEAD
-    socket->vtable = &s_vtable;
-=======
     socket->vtable = &g_posix_socket_vtable;
->>>>>>> 8bd98086
 
     if (existing_socket_fd < 0) {
         int err = s_create_socket(socket, options);
@@ -300,19 +292,13 @@
     return AWS_OP_SUCCESS;
 }
 
-<<<<<<< HEAD
-#if defined(AWS_USE_KQUEUE) || defined(AWS_USE_EPOLL)
-int aws_socket_init(struct aws_socket *socket, struct aws_allocator *alloc, const struct aws_socket_options *options) {
-=======
 int aws_socket_init_posix(
     struct aws_socket *socket,
     struct aws_allocator *alloc,
     const struct aws_socket_options *options) {
->>>>>>> 8bd98086
     AWS_ASSERT(options);
     return s_socket_init(socket, alloc, options, -1);
 }
-#endif // #ifdef AWS_USE_KQUEUE || AWS_USE_EPOLL
 
 static void s_socket_clean_up(struct aws_socket *socket) {
     if (!socket->impl) {
@@ -964,24 +950,6 @@
     return AWS_OP_ERR;
 }
 
-<<<<<<< HEAD
-#if defined(AWS_USE_KQUEUE) || defined(AWS_USE_EPOLL)
-int aws_socket_get_bound_address(const struct aws_socket *socket, struct aws_socket_endpoint *out_address) {
-    if (socket->local_endpoint.address[0] == 0) {
-        AWS_LOGF_ERROR(
-            AWS_LS_IO_SOCKET,
-            "id=%p fd=%d: Socket has no local address. Socket must be bound first.",
-            (void *)socket,
-            socket->io_handle.data.fd);
-        return aws_raise_error(AWS_IO_SOCKET_ILLEGAL_OPERATION_FOR_STATE);
-    }
-    *out_address = socket->local_endpoint;
-    return AWS_OP_SUCCESS;
-}
-#endif // AWS_USE_KQUEUE || AWS_USE_EPOLL
-
-=======
->>>>>>> 8bd98086
 static int s_socket_listen(struct aws_socket *socket, int backlog_size) {
     if (socket->state != BOUND) {
         AWS_LOGF_ERROR(
@@ -2072,20 +2040,6 @@
     return socket->io_handle.data.fd >= 0;
 }
 
-<<<<<<< HEAD
-#if defined(AWS_USE_KQUEUE) || defined(AWS_USE_EPOLL)
-void aws_socket_endpoint_init_local_address_for_test(struct aws_socket_endpoint *endpoint) {
-    struct aws_uuid uuid;
-    AWS_FATAL_ASSERT(aws_uuid_init(&uuid) == AWS_OP_SUCCESS);
-    char uuid_str[AWS_UUID_STR_LEN] = {0};
-    struct aws_byte_buf uuid_buf = aws_byte_buf_from_empty_array(uuid_str, sizeof(uuid_str));
-    AWS_FATAL_ASSERT(aws_uuid_to_str(&uuid, &uuid_buf) == AWS_OP_SUCCESS);
-    snprintf(endpoint->address, sizeof(endpoint->address), "testsock" PRInSTR ".sock", AWS_BYTE_BUF_PRI(uuid_buf));
-}
-#endif // AWS_USE_KQUEUE || AWS_USE_EPOLL
-
-=======
->>>>>>> 8bd98086
 bool aws_is_network_interface_name_valid(const char *interface_name) {
     if (if_nametoindex(interface_name) == 0) {
         AWS_LOGF_ERROR(AWS_LS_IO_SOCKET, "network_interface_name(%s) is invalid with errno: %d", interface_name, errno);
