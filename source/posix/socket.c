--- conflicted
+++ resolved
@@ -293,8 +293,6 @@
     return AWS_OP_SUCCESS;
 }
 
-<<<<<<< HEAD
-=======
 #if defined(AWS_USE_KQUEUE) || defined(AWS_USE_EPOLL)
 int aws_socket_init(struct aws_socket *socket, struct aws_allocator *alloc, const struct aws_socket_options *options) {
     AWS_ASSERT(options);
@@ -302,7 +300,6 @@
 }
 #endif // #ifdef AWS_USE_KQUEUE || AWS_USE_EPOLL
 
->>>>>>> e89119a2
 static void s_socket_clean_up(struct aws_socket *socket) {
     if (!socket->impl) {
         /* protect from double clean */
@@ -955,8 +952,6 @@
     return AWS_OP_ERR;
 }
 
-<<<<<<< HEAD
-=======
 #if defined(AWS_USE_KQUEUE) || defined(AWS_USE_EPOLL)
 int aws_socket_get_bound_address(const struct aws_socket *socket, struct aws_socket_endpoint *out_address) {
     if (socket->local_endpoint.address[0] == 0) {
@@ -972,38 +967,35 @@
 }
 #endif // AWS_USE_KQUEUE || AWS_USE_EPOLL
 
->>>>>>> e89119a2
-static int s_socket_listen(struct aws_socket *socket, int backlog_size) {
-    if (socket->state != BOUND) {
-        AWS_LOGF_ERROR(
-            AWS_LS_IO_SOCKET,
-            "id=%p fd=%d: invalid state for listen operation. You must call bind first.",
-            (void *)socket,
-            socket->io_handle.data.fd);
-        return aws_raise_error(AWS_IO_SOCKET_ILLEGAL_OPERATION_FOR_STATE);
-    }
-
-    int error_code = listen(socket->io_handle.data.fd, backlog_size);
-
-    if (!error_code) {
-        AWS_LOGF_INFO(
-            AWS_LS_IO_SOCKET, "id=%p fd=%d: successfully listening", (void *)socket, socket->io_handle.data.fd);
-        socket->state = LISTENING;
-        return AWS_OP_SUCCESS;
-    }
-
-    int errno_value = errno; /* Always cache errno before potential side-effect */
-
+if (socket->state != BOUND) {
     AWS_LOGF_ERROR(
         AWS_LS_IO_SOCKET,
-        "id=%p fd=%d: listen failed with error code %d",
+        "id=%p fd=%d: invalid state for listen operation. You must call bind first.",
         (void *)socket,
-        socket->io_handle.data.fd,
-        errno_value);
-
-    socket->state = ERROR;
-
-    return aws_raise_error(s_determine_socket_error(errno_value));
+        socket->io_handle.data.fd);
+    return aws_raise_error(AWS_IO_SOCKET_ILLEGAL_OPERATION_FOR_STATE);
+}
+
+int error_code = listen(socket->io_handle.data.fd, backlog_size);
+
+if (!error_code) {
+    AWS_LOGF_INFO(AWS_LS_IO_SOCKET, "id=%p fd=%d: successfully listening", (void *)socket, socket->io_handle.data.fd);
+    socket->state = LISTENING;
+    return AWS_OP_SUCCESS;
+}
+
+int errno_value = errno; /* Always cache errno before potential side-effect */
+
+AWS_LOGF_ERROR(
+    AWS_LS_IO_SOCKET,
+    "id=%p fd=%d: listen failed with error code %d",
+    (void *)socket,
+    socket->io_handle.data.fd,
+    errno_value);
+
+socket->state = ERROR;
+
+return aws_raise_error(s_determine_socket_error(errno_value));
 }
 
 /* this is called by the event loop handler that was installed in start_accept(). It runs once the FD goes readable,
@@ -2063,17 +2055,7 @@
     return socket->io_handle.data.fd >= 0;
 }
 
-<<<<<<< HEAD
-#if !defined(AWS_USE_DISPATCH_QUEUE)
-
-int aws_socket_init(struct aws_socket *socket, struct aws_allocator *alloc, const struct aws_socket_options *options) {
-    AWS_ASSERT(options);
-    return s_socket_init(socket, alloc, options, -1);
-}
-
-=======
 #if defined(AWS_USE_KQUEUE) || defined(AWS_USE_EPOLL)
->>>>>>> e89119a2
 void aws_socket_endpoint_init_local_address_for_test(struct aws_socket_endpoint *endpoint) {
     struct aws_uuid uuid;
     AWS_FATAL_ASSERT(aws_uuid_init(&uuid) == AWS_OP_SUCCESS);
@@ -2082,23 +2064,6 @@
     AWS_FATAL_ASSERT(aws_uuid_to_str(&uuid, &uuid_buf) == AWS_OP_SUCCESS);
     snprintf(endpoint->address, sizeof(endpoint->address), "testsock" PRInSTR ".sock", AWS_BYTE_BUF_PRI(uuid_buf));
 }
-<<<<<<< HEAD
-
-int aws_socket_get_bound_address(const struct aws_socket *socket, struct aws_socket_endpoint *out_address) {
-    if (socket->local_endpoint.address[0] == 0) {
-        AWS_LOGF_ERROR(
-            AWS_LS_IO_SOCKET,
-            "id=%p fd=%d: Socket has no local address. Socket must be bound first.",
-            (void *)socket,
-            socket->io_handle.data.fd);
-        return aws_raise_error(AWS_IO_SOCKET_ILLEGAL_OPERATION_FOR_STATE);
-    }
-    *out_address = socket->local_endpoint;
-    return AWS_OP_SUCCESS;
-}
-
-#endif /* !AWS_USE_DISPATCH_QUEUE */
-=======
 #endif // AWS_USE_KQUEUE || AWS_USE_EPOLL
 
 bool aws_is_network_interface_name_valid(const char *interface_name) {
@@ -2107,5 +2072,4 @@
         return false;
     }
     return true;
-}
->>>>>>> e89119a2
+}