/*
* Copyright 2010-2018 Amazon.com, Inc. or its affiliates. All Rights Reserved.
*
* Licensed under the Apache License, Version 2.0 (the "License").
* You may not use this file except in compliance with the License.
* A copy of the License is located at
*
*  http://aws.amazon.com/apache2.0
*
* or in the "license" file accompanying this file. This file is distributed
* on an "AS IS" BASIS, WITHOUT WARRANTIES OR CONDITIONS OF ANY KIND, either
* express or implied. See the License for the specific language governing
* permissions and limitations under the License.
*/

#include <aws/io/io.h>
#include <aws/common/byte_buf.h>

#ifdef __GLIBC__
#define __USE_GNU
#endif

/* TODO: move this detection to CMAKE and a config header */
#if !defined(COMPAT_MODE) && defined(__GLIBC__) && __GLIBC__ >= 2 && __GLIBC_MINOR__ >= 9
#define HAVE_PIPE2 1
#else
#define HAVE_PIPE2 0
#endif

#include <fcntl.h>
#include <unistd.h>
#include <errno.h>
#include <assert.h>
#include <stdlib.h>


int aws_pipe_open(struct aws_io_handle *read_handle, struct aws_io_handle *write_handle) {
    int pipe_fds[2] = {0};

#if HAVE_PIPE2
    if (pipe2(pipe_fds, O_NONBLOCK | O_CLOEXEC)) {
        return aws_raise_error(AWS_IO_SYS_CALL_FAILURE);
    }
#else
    if (pipe(pipe_fds)) {
        return aws_raise_error(AWS_IO_SYS_CALL_FAILURE);
    }

    int flags = fcntl(pipe_fds[0], F_GETFL);
    flags |= O_NONBLOCK | O_CLOEXEC;
    fcntl(pipe_fds[0], F_SETFL, flags);
    flags = fcntl(pipe_fds[1], F_GETFL);
    flags |= O_NONBLOCK | O_CLOEXEC;
    fcntl(pipe_fds[1], F_SETFL, flags);
#endif
    read_handle->data.fd = pipe_fds[0];
    read_handle->additional_data = NULL;

    write_handle->data.fd = pipe_fds[1];
    write_handle->additional_data = NULL;

    return AWS_OP_SUCCESS;
}

int aws_pipe_close(struct aws_io_handle *read_handle, struct aws_io_handle *write_handle) {
    assert(read_handle);
    assert(write_handle);

    close(read_handle->data.fd);
    read_handle->data.fd = -1;
    close(write_handle->data.fd);
    write_handle->data.fd = -1;

    return AWS_OP_SUCCESS;
}

int aws_pipe_half_close(struct aws_io_handle *handle) {
    assert(handle);
    close(handle->data.fd);
    handle->data.fd = -1;

    return AWS_OP_SUCCESS;
}

int aws_pipe_write (struct aws_io_handle *handle, const struct aws_byte_cursor *cursor, size_t *written) {

    ssize_t write_val = write(handle->data.fd, cursor->ptr, cursor->len);

    if (write_val > 0) {
        *written = (size_t)write_val;
        return AWS_OP_SUCCESS;
    }

    int error = errno;
    if (error == EAGAIN) {
        return aws_raise_error(AWS_IO_WRITE_WOULD_BLOCK);
    }

    if (error == EPIPE) {
        return aws_raise_error(AWS_IO_BROKEN_PIPE);
    }

    return aws_raise_error(AWS_IO_SYS_CALL_FAILURE);
}

int aws_pipe_read (struct aws_io_handle *handle, struct aws_byte_buf *buf, size_t *amount_read) {
<<<<<<< HEAD
    ssize_t read_val = read(handle->data, buf->buffer, buf->capacity);
=======
    ssize_t read_val = read(handle->data.fd, buf->buffer, buf->len);
>>>>>>> bbd33fc3

    if (read_val > 0) {
        *amount_read = (size_t)read_val;
        buf->len = *amount_read;
        return AWS_OP_SUCCESS;
    }

    int error = errno;
    if (error == EAGAIN) {
        return aws_raise_error(AWS_IO_READ_WOULD_BLOCK);
    }

    if (error == EPIPE) {
        return aws_raise_error(AWS_IO_BROKEN_PIPE);
    }

    return aws_raise_error(AWS_IO_SYS_CALL_FAILURE);
}
<|MERGE_RESOLUTION|>--- conflicted
+++ resolved
@@ -104,11 +104,7 @@
 }
 
 int aws_pipe_read (struct aws_io_handle *handle, struct aws_byte_buf *buf, size_t *amount_read) {
-<<<<<<< HEAD
-    ssize_t read_val = read(handle->data, buf->buffer, buf->capacity);
-=======
-    ssize_t read_val = read(handle->data.fd, buf->buffer, buf->len);
->>>>>>> bbd33fc3
+    ssize_t read_val = read(handle->data.fd, buf->buffer, buf->capacity);
 
     if (read_val > 0) {
         *amount_read = (size_t)read_val;
