--- conflicted
+++ resolved
@@ -11,7 +11,6 @@
 #include <aws/io/tls_channel_handler.h>
 #include <dispatch/dispatch.h>
 
-<<<<<<< HEAD
 struct dispatch_loop;
 struct dispatch_loop_context;
 
@@ -26,10 +25,7 @@
     bool verify_peer;
 };
 
-struct dispatch_loop {
-=======
 struct aws_dispatch_loop {
->>>>>>> 3d8c9d9d
     struct aws_allocator *allocator;
     dispatch_queue_t dispatch_queue;
     struct aws_task_scheduler scheduler;
@@ -38,14 +34,9 @@
 
     /* Synced data handle cross thread tasks and events, and event loop operations*/
     struct {
-<<<<<<< HEAD
         /**
-         * The lock is used to protect synced_data across the threads. It should be
-=======
-        /*
-         * This lock is used to protect synced_data across the threads. It should be acquired whenever data in the
-         * synced_data struct is accessed or modified.
->>>>>>> 3d8c9d9d
+         * The lock is used to protect synced_data across the threads. It should be acquired whenever we touched the
+         * data in this synced_data struct.
          */
         struct aws_mutex synced_data_lock;
 
