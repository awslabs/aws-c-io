--- conflicted
+++ resolved
@@ -12,10 +12,6 @@
 #include <aws/io/tls_channel_handler.h>
 #include <dispatch/dispatch.h>
 
-<<<<<<< HEAD
-struct dispatch_loop;
-struct dispatch_loop_context;
-
 struct secure_transport_ctx {
     struct aws_tls_ctx ctx;
     CFAllocatorRef wrapped_allocator;
@@ -25,13 +21,13 @@
     enum aws_tls_versions minimum_version;
     struct aws_string *alpn_list;
     bool verify_peer;
-=======
+};
+
 enum aws_dispatch_loop_execution_state {
     AWS_DLES_SUSPENDED,
     AWS_DLES_RUNNING,
     AWS_DLES_SHUTTING_DOWN,
     AWS_DLES_TERMINATED
->>>>>>> 0ad1471e
 };
 
 struct aws_dispatch_loop {
@@ -64,16 +60,7 @@
          */
         bool is_executing;
         aws_thread_id_t current_thread_id;
-
-        /*
-         * Will be true if dispatch queue is in a suspended state. A dispatch queue in a suspended state will not start
-         * any blocks that are already enqueued but will not prevent additional blocks from being queued.
-         *
-         * Set to true when `stop()` is called on event loop.
-         * `run()` must be called on owning event_loop to resume processing of blocks on a suspended dispatch queue.
-         *
-         * Calling dispatch_sync() on a suspended dispatch queue will deadlock.
-         */
+        
         enum aws_dispatch_loop_execution_state execution_state;
 
         struct aws_linked_list cross_thread_tasks;
