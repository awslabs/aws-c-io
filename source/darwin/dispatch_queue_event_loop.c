--- conflicted
+++ resolved
@@ -2,34 +2,24 @@
  * Copyright Amazon.com, Inc. or its affiliates. All Rights Reserved.
  * SPDX-License-Identifier: Apache-2.0.
  */
-<<<<<<< HEAD
 
 #ifdef AWS_USE_DISPATCH_QUEUE
-=======
->>>>>>> e89119a2
-
-#include <aws/io/event_loop.h>
-
-#include <aws/common/atomics.h>
-#include <aws/common/mutex.h>
-#include <aws/common/task_scheduler.h>
-#include <aws/common/uuid.h>
-
-#include <aws/io/logging.h>
-
-#include <unistd.h>
-
-<<<<<<< HEAD
+
+#    include <aws/io/event_loop.h>
+
+#    include <aws/common/atomics.h>
+#    include <aws/common/mutex.h>
+#    include <aws/common/task_scheduler.h>
+#    include <aws/common/uuid.h>
+
+#    include <aws/io/logging.h>
+
+#    include <unistd.h>
+
 #    include <Block.h>
 #    include <aws/io/private/aws_apple_network_framework.h>
 #    include <dispatch/dispatch.h>
 #    include <dispatch/queue.h>
-=======
-#include <Block.h>
-#include <aws/io/private/dispatch_queue.h>
-#include <dispatch/dispatch.h>
-#include <dispatch/queue.h>
->>>>>>> e89119a2
 
 static void s_destroy(struct aws_event_loop *event_loop);
 static int s_run(struct aws_event_loop *event_loop);
@@ -470,7 +460,7 @@
 static int s_connect_to_dispatch_queue(struct aws_event_loop *event_loop, struct aws_io_handle *handle) {
     (void)event_loop;
     (void)handle;
-#ifdef AWS_USE_DISPATCH_QUEUE
+#    ifdef AWS_USE_DISPATCH_QUEUE
     AWS_PRECONDITION(handle->set_queue && handle->clear_queue);
 
     AWS_LOGF_TRACE(
@@ -480,7 +470,7 @@
         (void *)handle->data.handle);
     struct dispatch_loop *dispatch_loop = event_loop->impl_data;
     handle->set_queue(handle, dispatch_loop->dispatch_queue);
-#endif //    #ifdef AWS_USE_DISPATCH_QUEUE
+#    endif //    #ifdef AWS_USE_DISPATCH_QUEUE
     return AWS_OP_SUCCESS;
 }
 
@@ -490,9 +480,9 @@
         "id=%p: un-subscribing from events on handle %p",
         (void *)event_loop,
         (void *)handle->data.handle);
-#ifdef AWS_USE_DISPATCH_QUEUE
+#    ifdef AWS_USE_DISPATCH_QUEUE
     handle->clear_queue(handle);
-#endif
+#    endif
     return AWS_OP_SUCCESS;
 }
 
