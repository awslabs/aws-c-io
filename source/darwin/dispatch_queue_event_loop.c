--- conflicted
+++ resolved
@@ -19,6 +19,15 @@
 #include <dispatch/dispatch.h>
 #include <dispatch/queue.h>
 
+// Maximum amount of time we schedule event loop service tasks out into the future.  This bounds the maximum
+// amount of time we have to wait for those scheduled tasks to resolve during shutdown, which in turn bounds
+// how long shutdown can take.
+//
+// Start with a second for now.
+#define AWS_DISPATCH_QUEUE_MAX_FUTURE_SERVICE_INTERVAL (AWS_TIMESTAMP_NANOS)
+
+static void s_start_destroy(struct aws_event_loop *event_loop);
+static void s_complete_destroy(struct aws_event_loop *event_loop);
 // Maximum amount of time we schedule event loop service tasks out into the future.  This bounds the maximum
 // amount of time we have to wait for those scheduled tasks to resolve during shutdown, which in turn bounds
 // how long shutdown can take.
@@ -404,17 +413,10 @@
     dispatch_loop->synced_data.execution_state = AWS_DLES_SHUTTING_DOWN;
     s_unlock_synced_data(dispatch_loop);
 }
-<<<<<<< HEAD
 
 static bool s_wait_for_terminated_state(void *user_data) {
     struct aws_dispatch_loop *dispatch_loop = user_data;
 
-=======
-
-static bool s_wait_for_terminated_state(void *user_data) {
-    struct aws_dispatch_loop *dispatch_loop = user_data;
-
->>>>>>> 2f7eec7e
     return dispatch_loop->synced_data.execution_state == AWS_DLES_TERMINATED;
 }
 
@@ -541,11 +543,8 @@
     struct aws_linked_list local_cross_thread_tasks;
     aws_linked_list_init(&local_cross_thread_tasks);
     aws_linked_list_swap_contents(&dispatch_loop->synced_data.cross_thread_tasks, &local_cross_thread_tasks);
-<<<<<<< HEAD
-
-    s_unlock_synced_data(dispatch_loop);
-=======
->>>>>>> 2f7eec7e
+
+    s_unlock_synced_data(dispatch_loop);
 
     // run the full iteration here: local cross-thread tasks
     while (!aws_linked_list_empty(&local_cross_thread_tasks)) {
@@ -564,8 +563,6 @@
         }
     }
 
-    s_unlock_synced_data(dispatch_loop);
-
     aws_event_loop_register_tick_start(dispatch_loop->base_loop);
     // run all scheduled tasks
     uint64_t now_ns = 0;
@@ -643,11 +640,7 @@
  * aws_dispatch_loop->sycned_data
  */
 static void s_try_schedule_new_iteration(struct aws_dispatch_loop *dispatch_loop, uint64_t timestamp) {
-<<<<<<< HEAD
     if (dispatch_loop->synced_data.execution_state != AWS_DLES_RUNNING || dispatch_loop->synced_data.is_executing) {
-=======
-    if (dispatch_loop->synced_data.execution_state == AWS_DLES_SUSPENDED || dispatch_loop->synced_data.is_executing) {
->>>>>>> 2f7eec7e
         return;
     }
 
@@ -655,17 +648,22 @@
      * Apple dispatch queue uses automatic reference counting (ARC). If an iteration is scheduled to run in the future,
      * the dispatch queue will persist until it is executed. Scheduling a block far into the future will keep the
      * dispatch queue alive unnecessarily long, which blocks event loop group shutdown from completion.
-<<<<<<< HEAD
      * To mitigate this, we ensure an iteration is scheduled no longer than
      * AWS_DISPATCH_QUEUE_MAX_FUTURE_SERVICE_INTERVAL second in the future.
-=======
-     * To mitigate this, we ensure an iteration is scheduled no longer than 1 second in the
-     * future.
->>>>>>> 2f7eec7e
      */
     uint64_t now_ns = 0;
     aws_event_loop_current_clock_time(dispatch_loop->base_loop, &now_ns);
     uint64_t delta = timestamp > now_ns ? timestamp - now_ns : 0;
+    delta = aws_min_u64(delta, AWS_DISPATCH_QUEUE_MAX_FUTURE_SERVICE_INTERVAL);
+    uint64_t clamped_timestamp = now_ns + delta;
+
+    if (!s_should_schedule_iteration(&dispatch_loop->synced_data.scheduled_iterations, clamped_timestamp)) {
+        return;
+    }
+
+    struct scheduled_iteration_entry *entry = s_scheduled_iteration_entry_new(dispatch_loop, clamped_timestamp);
+    aws_priority_queue_push_ref(
+        &dispatch_loop->synced_data.scheduled_iterations, (void *)&entry, &entry->priority_queue_node);
     delta = aws_min_u64(delta, AWS_DISPATCH_QUEUE_MAX_FUTURE_SERVICE_INTERVAL);
     uint64_t clamped_timestamp = now_ns + delta;
 
@@ -693,6 +691,12 @@
          * dispatch queue but instead obtains a refcount of Apple's dispatch queue and then schedules onto it at the
          * requested time. Any blocks scheduled using `dispatch_async_f()` or `dispatch_after_f()` with a closer
          * dispatch time will be placed on the dispatch queue and execute in order.
+         * If the timestamp is set to execute sometime in the future, we clamp the time based on a maximum delta,
+         * convert the time to the format dispatch queue expects, and then schedule `s_run_iteration()` to run in the
+         * future using `dispatch_after_f()`. `dispatch_after_f()` does not immediately place the block onto the
+         * dispatch queue but instead obtains a refcount of Apple's dispatch queue and then schedules onto it at the
+         * requested time. Any blocks scheduled using `dispatch_async_f()` or `dispatch_after_f()` with a closer
+         * dispatch time will be placed on the dispatch queue and execute in order.
          */
         dispatch_time_t when = dispatch_time(DISPATCH_TIME_NOW, delta);
         dispatch_after_f(when, dispatch_loop->dispatch_queue, entry, s_run_iteration);
