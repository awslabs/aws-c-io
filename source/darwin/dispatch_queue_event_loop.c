--- conflicted
+++ resolved
@@ -48,7 +48,6 @@
     .is_on_callers_thread = s_is_on_callers_thread,
 };
 
-<<<<<<< HEAD
 // struct dispatch_scheduling_state {
 //     // Let's us skip processing an iteration task if one is already in the middle
 //     // of executing
@@ -61,8 +60,6 @@
 //     struct aws_linked_list scheduled_services;
 // };
 
-=======
->>>>>>> b3258092
 struct scheduled_service_entry {
     struct aws_allocator *allocator;
     uint64_t timestamp;
@@ -70,7 +67,6 @@
     struct aws_event_loop *loop; // might eventually need to be ref-counted for cleanup?
 };
 
-<<<<<<< HEAD
 // struct dispatch_loop {
 //     struct aws_allocator *allocator;
 //     struct aws_ref_count ref_count;
@@ -88,8 +84,6 @@
 //     bool wakeup_schedule_needed;
 // };
 
-=======
->>>>>>> b3258092
 struct scheduled_service_entry *scheduled_service_entry_new(struct aws_event_loop *loop, uint64_t timestamp) {
     struct scheduled_service_entry *entry = aws_mem_calloc(loop->alloc, 1, sizeof(struct scheduled_service_entry));
 
@@ -258,9 +252,9 @@
 
       dispatch_loop->synced_data.suspended = true;
       aws_mutex_unlock(&dispatch_loop->synced_data.lock);
-        
-        dispatch_loop->m_current_thread_id = aws_thread_current_thread_id();
-        dispatch_loop->processing = false;
+
+      dispatch_loop->m_current_thread_id = aws_thread_current_thread_id();
+      dispatch_loop->processing = false;
     });
 
     AWS_LOGF_TRACE(AWS_LS_IO_EVENT_LOOP, "id=%p: Releasing Dispatch Queue.", (void *)event_loop);
@@ -398,10 +392,10 @@
             aws_task_scheduler_schedule_future(&dispatch_loop->scheduler, task, task->timestamp);
         }
     }
-    
+
     dispatch_loop->m_current_thread_id = aws_thread_current_thread_id();
     dispatch_loop->processing = true;
-    
+
     // run all scheduled tasks
     uint64_t now_ns = 0;
     aws_event_loop_current_clock_time(event_loop, &now_ns);
@@ -409,7 +403,7 @@
     aws_event_loop_register_tick_end(event_loop);
 
     end_iteration(entry);
-    
+
     dispatch_loop->m_current_thread_id = aws_thread_current_thread_id();
     dispatch_loop->processing = false;
 }
@@ -499,7 +493,8 @@
 // tasks as cross thread tasks. Ignore the caller thread verification for apple
 // dispatch queue.
 static bool s_is_on_callers_thread(struct aws_event_loop *event_loop) {
-    struct dispatch_loop* dispatch_queue = event_loop->impl_data;
-    bool result = dispatch_queue->processing && aws_thread_thread_id_equal(dispatch_queue->m_current_thread_id, aws_thread_current_thread_id());
+    struct dispatch_loop *dispatch_queue = event_loop->impl_data;
+    bool result = dispatch_queue->processing &&
+                  aws_thread_thread_id_equal(dispatch_queue->m_current_thread_id, aws_thread_current_thread_id());
     return result;
 }