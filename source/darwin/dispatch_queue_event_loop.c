--- conflicted
+++ resolved
@@ -96,10 +96,6 @@
 
 // may only be called when the dispatch event loop synced data lock is held
 void scheduled_service_entry_destroy(struct scheduled_service_entry *entry) {
-<<<<<<< HEAD
-    // AWS_LOGF_INFO(AWS_LS_IO_EVENT_LOOP, "id=%p: Destroy service entry.", (void *)entry->loop);
-=======
->>>>>>> 429bf261
     if (aws_linked_list_node_is_in_list(&entry->node)) {
         aws_linked_list_remove(&entry->node);
     }
@@ -302,10 +298,6 @@
 
     // mark us as running an iteration and remove from the pending list
     dispatch_loop->synced_data.scheduling_state.is_executing_iteration = true;
-<<<<<<< HEAD
-    // AWS_LOGF_INFO(AWS_LS_IO_EVENT_LOOP, "id=%p: Remove poped service entry node.", (void *)entry->loop);
-=======
->>>>>>> 429bf261
     aws_linked_list_remove(&entry->node);
 
     should_execute_iteration = true;
@@ -344,12 +336,6 @@
         }
     }
 
-<<<<<<< HEAD
-done:
-    // AWS_LOGF_INFO(
-    //     AWS_LS_IO_EVENT_LOOP, "id=%p: End of Iteration, start to destroy service entry.", (void *)entry->loop);
-=======
->>>>>>> 429bf261
     aws_mutex_unlock(&loop->synced_data.lock);
     scheduled_service_entry_destroy(entry);
 }
