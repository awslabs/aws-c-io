--- conflicted
+++ resolved
@@ -2,11 +2,8 @@
  * Copyright Amazon.com, Inc. or its affiliates. All Rights Reserved.
  * SPDX-License-Identifier: Apache-2.0.
  */
-<<<<<<< HEAD
-=======
 #include <aws/io/platform.h>
 
->>>>>>> 33aa640d
 #ifdef AWS_USE_DISPATCH_QUEUE
 
 #include <aws/io/event_loop.h>
@@ -476,10 +473,6 @@
 // tasks as cross thread tasks. Ignore the caller thread verification for apple
 // dispatch queue.
 static bool s_is_on_callers_thread(struct aws_event_loop *event_loop) {
-<<<<<<< HEAD
-    (void)event_loop;
-    return true;
-=======
     struct dispatch_loop *dispatch_queue = event_loop->impl_data;
     aws_mutex_lock(&dispatch_queue->synced_data.lock);
     bool result =
@@ -487,7 +480,6 @@
         aws_thread_thread_id_equal(dispatch_queue->synced_data.current_thread_id, aws_thread_current_thread_id());
     aws_mutex_unlock(&dispatch_queue->synced_data.lock);
     return result;
->>>>>>> 33aa640d
 }
 
 #endif /* AWS_USE_DISPATCH_QUEUE */