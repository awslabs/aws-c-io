--- conflicted
+++ resolved
@@ -55,34 +55,6 @@
     struct aws_event_loop *loop; // might eventually need to be ref-counted for cleanup?
 };
 
-<<<<<<< HEAD
-=======
-struct dispatch_loop {
-    struct aws_allocator *allocator;
-    struct aws_ref_count ref_count;
-    dispatch_queue_t dispatch_queue;
-    struct aws_task_scheduler scheduler;
-    struct aws_linked_list local_cross_thread_tasks;
-
-    // Apple dispatch queue uses the id string to identify the dispatch queue
-    struct aws_string *dispatch_queue_id;
-
-    struct {
-        struct dispatch_scheduling_state scheduling_state;
-        struct aws_linked_list cross_thread_tasks;
-        struct aws_mutex lock;
-        bool suspended;
-        // `is_executing` flag and `current_thread_id` together are used to identify the excuting
-        // thread id for dispatch queue. See `static bool s_is_on_callers_thread(struct aws_event_loop *event_loop)`
-        // for details.
-        bool is_executing;
-        aws_thread_id_t current_thread_id;
-    } synced_data;
-
-    bool wakeup_schedule_needed;
-};
-
->>>>>>> e8fe46d7
 struct scheduled_service_entry *scheduled_service_entry_new(struct aws_event_loop *loop, uint64_t timestamp) {
     struct scheduled_service_entry *entry = aws_mem_calloc(loop->alloc, 1, sizeof(struct scheduled_service_entry));
 
