/**
 * Copyright Amazon.com, Inc. or its affiliates. All Rights Reserved.
 * SPDX-License-Identifier: Apache-2.0.
 */

#include <aws/io/event_loop.h>
#include <aws/io/private/event_loop_impl.h>

#include <aws/common/atomics.h>
#include <aws/common/clock.h>
#include <aws/common/mutex.h>
#include <aws/common/rw_lock.h>
#include <aws/common/task_scheduler.h>
#include <aws/common/uuid.h>

#include <aws/io/logging.h>

#include <unistd.h>

<<<<<<< HEAD
#include "aws_apple_network_framework.h"
=======
#include "./dispatch_queue_event_loop_private.h" // private header
>>>>>>> 0b7ba13e
#include <Block.h>
#include <dispatch/dispatch.h>
#include <dispatch/queue.h>

static void s_destroy(struct aws_event_loop *event_loop);
static int s_run(struct aws_event_loop *event_loop);
static int s_stop(struct aws_event_loop *event_loop);
static int s_wait_for_stop_completion(struct aws_event_loop *event_loop);
static void s_schedule_task_now(struct aws_event_loop *event_loop, struct aws_task *task);
static void s_schedule_task_future(struct aws_event_loop *event_loop, struct aws_task *task, uint64_t run_at_nanos);
static void s_cancel_task(struct aws_event_loop *event_loop, struct aws_task *task);
static int s_connect_to_dispatch_queue(struct aws_event_loop *event_loop, struct aws_io_handle *handle);
static int s_unsubscribe_from_io_events(struct aws_event_loop *event_loop, struct aws_io_handle *handle);
static void s_free_io_event_resources(void *user_data) {
    (void)user_data;
}
static bool s_is_on_callers_thread(struct aws_event_loop *event_loop);

static struct aws_event_loop_vtable s_vtable = {
    .destroy = s_destroy,
    .run = s_run,
    .stop = s_stop,
    .wait_for_stop_completion = s_wait_for_stop_completion,
    .schedule_task_now = s_schedule_task_now,
    .schedule_task_future = s_schedule_task_future,
    .cancel_task = s_cancel_task,
    .connect_to_io_completion_port = s_connect_to_dispatch_queue,
    .unsubscribe_from_io_events = s_unsubscribe_from_io_events,
    .free_io_event_resources = s_free_io_event_resources,
    .is_on_callers_thread = s_is_on_callers_thread,
};

/**
 * DISPATCH QUEUE
 *
 * Event loop is responsible for processing events and tasks by launching an execution loop on a single thread. Each
 * iteration of this loop performs three primary jobs:
 * 1. Process I/O events.
 * 2. Process cross-thread tasks.
 * 3. Execute all runnable tasks.
 *
 * Apple Dispatch queues are FIFO queues to which the application can submit tasks in the form of block objects, and the
 * block objects will be executed on a system defined thread pool. Instead of executing the loop on a single thread, we
 * tried to recurrently run a single iteration of the execution loop as a dispatch queue block object.
 * aws-c-io library use a sequential dispatch queue to make sure the tasks scheduled on the same dispatch queue are
 * executed in a strict execution order, though the tasks might be distributed on different threads in the thread pool.
 *
 * Data Structures ******
 * `dispatch_loop_context`: Context for each execution iteration
 * `scheduled_service_entry`: Each entry maps to each iteration we scheduled on system dispatch queue. As we lost
 * control of the submitted block on the system dispatch queue, the entry is what we used to track the context and user
 * data.
 * `dispatch_loop`: Implementation of the event loop for dispatch queue.
 *
 * Functions ************
 * `s_run_iteration`: The function execute on each single iteration
 * `begin_iteration`: Decide if we should run the iteration
 * `end_iteration`: Clean up the related resource and determine if we should schedule next iteration
 *
 */

/* The dispatch_scheduling_state holds required information to schedule a "block" on the dispatch_queue. */
struct dispatch_scheduling_state {

    /**
     * The lock is used to protect the scheduled_services list cross threads. It should be hold while we add/remove
     * entries from the scheduled_services list.
     */
    struct aws_mutex services_lock;
    /**
     * List<scheduled_service_entry> in sorted order by timestamp. Each scheduled_service_entry represents a block
     * ALREADY SCHEDULED on apple dispatch queue.
     *
     * When we go to schedule a new iteration, we check here first to see if our scheduling attempt is redundant.
     */
    struct aws_linked_list scheduled_services;
};

/* Internal ref-counted dispatch loop context to processing Apple Dispatch Queue Resources */
struct dispatch_loop_context {
    /**
     * The conetxt lock is a read-write lock used to protect dispatch_loop.
     * The write lock will be acquired when we make changes to dispatch_loop. And the read lock will be acquired
     * when we need verify if the dispatch_loop is alive. This makes sure that the dispatch_loop will not be destroyed
     * from other thread while we are using it.
     */
    struct aws_rw_lock lock;
    struct dispatch_loop *io_dispatch_loop;
    struct dispatch_scheduling_state scheduling_state;
    struct aws_allocator *allocator;
    struct aws_ref_count ref_count;
};

/**
 * The data structure used to track the dispatch queue execution iteration (block). Each entry associated to an
 * iteration scheduled on Apple Dispatch Queue.
 */
struct scheduled_service_entry {
    struct aws_allocator *allocator;
    uint64_t timestamp;
    struct aws_linked_list_node node;
    struct dispatch_loop_context *dispatch_queue_context;
};

static void *s_acquire_dispatch_loop_context(struct dispatch_loop_context *context) {
    return aws_ref_count_acquire(&context->ref_count);
}

static size_t s_release_dispatch_loop_context(struct dispatch_loop_context *context) {
    return aws_ref_count_release(&context->ref_count);
}

static int s_rlock_dispatch_loop_context(struct dispatch_loop_context *context) {
    return aws_rw_lock_rlock(&context->lock);
}

static int s_runlock_dispatch_loop_context(struct dispatch_loop_context *context) {
    return aws_rw_lock_runlock(&context->lock);
}

static int s_wlock_dispatch_loop_context(struct dispatch_loop_context *context) {
    return aws_rw_lock_wlock(&context->lock);
}

static int s_wunlock_dispatch_loop_context(struct dispatch_loop_context *context) {
    return aws_rw_lock_wunlock(&context->lock);
}

static int s_lock_cross_thread_data(struct dispatch_loop *loop) {
    return aws_mutex_lock(&loop->synced_data.lock);
}

static int s_unlock_cross_thread_data(struct dispatch_loop *loop) {
    return aws_mutex_unlock(&loop->synced_data.lock);
}

static int s_lock_service_entries(struct dispatch_loop_context *context) {
    return aws_mutex_lock(&context->scheduling_state.services_lock);
}

static int s_unlock_service_entries(struct dispatch_loop_context *context) {
    return aws_mutex_unlock(&context->scheduling_state.services_lock);
}

static struct scheduled_service_entry *s_scheduled_service_entry_new(
    struct dispatch_loop_context *context,
    uint64_t timestamp) {
    struct scheduled_service_entry *entry =
        aws_mem_calloc(context->allocator, 1, sizeof(struct scheduled_service_entry));

    entry->allocator = context->allocator;
    entry->timestamp = timestamp;
    entry->dispatch_queue_context = s_acquire_dispatch_loop_context(context);

    return entry;
}

static void s_scheduled_service_entry_destroy(struct scheduled_service_entry *entry) {
    if (aws_linked_list_node_is_in_list(&entry->node)) {
        aws_linked_list_remove(&entry->node);
    }
    struct dispatch_loop_context *dispatch_queue_context = entry->dispatch_queue_context;
    s_release_dispatch_loop_context(dispatch_queue_context);

    aws_mem_release(entry->allocator, entry);
}

/**
 * Helper function to check if another scheduled iteration already exists that will handle our needs
 *
 * The function should be wrapped with the following locks:
 *      scheduled_services lock: To safely access the scheduled_services list
 */
static bool s_should_schedule_iteration(struct aws_linked_list *scheduled_services, uint64_t proposed_iteration_time) {
    if (aws_linked_list_empty(scheduled_services)) {
        return true;
    }

    struct aws_linked_list_node *head_node = aws_linked_list_front(scheduled_services);
    struct scheduled_service_entry *entry = AWS_CONTAINER_OF(head_node, struct scheduled_service_entry, node);

    // is the next scheduled iteration later than what we require?
    return entry->timestamp > proposed_iteration_time;
}

/* On dispatch event loop context ref-count reaches 0 */
static void s_dispatch_loop_context_destroy(void *context) {
    struct dispatch_loop_context *dispatch_loop_context = context;
    aws_mutex_clean_up(&dispatch_loop_context->scheduling_state.services_lock);
    aws_rw_lock_clean_up(&dispatch_loop_context->lock);
    aws_mem_release(dispatch_loop_context->allocator, dispatch_loop_context);
}

/* On dispatch event loop ref-count reaches 0 */
static void s_dispatch_event_loop_destroy(void *context) {
    // release dispatch loop
    struct aws_event_loop *event_loop = context;
    struct dispatch_loop *dispatch_loop = event_loop->impl_data;

    if (dispatch_loop->context) {
        // Null out the dispatch queue loop context
        s_wlock_dispatch_loop_context(dispatch_loop->context);
        dispatch_loop->context->io_dispatch_loop = NULL;
        s_wunlock_dispatch_loop_context(dispatch_loop->context);
        s_release_dispatch_loop_context(dispatch_loop->context);
    }

    // The scheduler should be cleaned up and zero out in event loop destroy task. Double check here in case the destroy
    // function is not called or initialize was failed.
    if (aws_task_scheduler_is_valid(&dispatch_loop->scheduler)) {
        aws_task_scheduler_clean_up(&dispatch_loop->scheduler);
    }

    aws_mutex_clean_up(&dispatch_loop->synced_data.lock);
    aws_mem_release(dispatch_loop->allocator, dispatch_loop);
    aws_event_loop_clean_up_base(event_loop);
    aws_mem_release(event_loop->alloc, event_loop);

    AWS_LOGF_DEBUG(AWS_LS_IO_EVENT_LOOP, "id=%p: Destroyed Dispatch Queue Event Loop.", (void *)event_loop);
}

static const char AWS_LITERAL_APPLE_DISPATCH_QUEUE_ID_PREFIX[] = "com.amazonaws.commonruntime.eventloop.";
static const size_t AWS_IO_APPLE_DISPATCH_QUEUE_ID_PREFIX_LENGTH =
    AWS_ARRAY_SIZE(AWS_LITERAL_APPLE_DISPATCH_QUEUE_ID_PREFIX);
static const size_t AWS_IO_APPLE_DISPATCH_QUEUE_ID_LENGTH =
    AWS_IO_APPLE_DISPATCH_QUEUE_ID_PREFIX_LENGTH + AWS_UUID_STR_LEN;
/**
 * Generates a unique identifier for a dispatch queue in the format "com.amazonaws.commonruntime.eventloop.<UUID>".
 * This identifier will be stored in the provided `result` buffer.
 */
static void s_get_unique_dispatch_queue_id(char result[AWS_IO_APPLE_DISPATCH_QUEUE_ID_LENGTH]) {
    struct aws_uuid uuid;
    AWS_FATAL_ASSERT(aws_uuid_init(&uuid) == AWS_OP_SUCCESS);
    char uuid_str[AWS_UUID_STR_LEN] = {0};
    struct aws_byte_buf uuid_buf = aws_byte_buf_from_array(uuid_str, sizeof(uuid_str));
    uuid_buf.len = 0;
    aws_uuid_to_str(&uuid, &uuid_buf);

    memcpy(result, AWS_LITERAL_APPLE_DISPATCH_QUEUE_ID_PREFIX, AWS_IO_APPLE_DISPATCH_QUEUE_ID_PREFIX_LENGTH);
    memcpy(result + AWS_IO_APPLE_DISPATCH_QUEUE_ID_PREFIX_LENGTH, uuid_buf.buffer, uuid_buf.len);
}

#if defined(AWS_ENABLE_DISPATCH_QUEUE)
/* Setup a dispatch_queue with a scheduler. */
struct aws_event_loop *aws_event_loop_new_with_dispatch_queue(
    struct aws_allocator *alloc,
    const struct aws_event_loop_options *options) {
    AWS_PRECONDITION(options);
    AWS_PRECONDITION(options->clock);

    struct aws_event_loop *loop = aws_mem_calloc(alloc, 1, sizeof(struct aws_event_loop));
    struct dispatch_loop *dispatch_loop = NULL;

    AWS_LOGF_DEBUG(AWS_LS_IO_EVENT_LOOP, "id=%p: Initializing dispatch_queue event-loop", (void *)loop);
    if (aws_event_loop_init_base(loop, alloc, options->clock)) {
        goto clean_up;
    }

    dispatch_loop = aws_mem_calloc(alloc, 1, sizeof(struct dispatch_loop));
    dispatch_loop->allocator = alloc;
    loop->impl_data = dispatch_loop;
    dispatch_loop->base_loop = loop;

    char dispatch_queue_id[AWS_IO_APPLE_DISPATCH_QUEUE_ID_LENGTH] = {0};
    s_get_unique_dispatch_queue_id(dispatch_queue_id);

    dispatch_loop->dispatch_queue = dispatch_queue_create(dispatch_queue_id, DISPATCH_QUEUE_SERIAL);
    if (!dispatch_loop->dispatch_queue) {
        AWS_LOGF_FATAL(AWS_LS_IO_EVENT_LOOP, "id=%p: Failed to create dispatch queue.", (void *)loop);
        aws_raise_error(AWS_ERROR_SYS_CALL_FAILURE);
        goto clean_up;
    }

    AWS_LOGF_INFO(
        AWS_LS_IO_EVENT_LOOP, "id=%p: Apple dispatch queue created with id: %s", (void *)loop, dispatch_queue_id);

    aws_mutex_init(&dispatch_loop->synced_data.lock);
    dispatch_loop->synced_data.is_executing = false;

    int err = aws_task_scheduler_init(&dispatch_loop->scheduler, alloc);
    if (err) {
        AWS_LOGF_ERROR(AWS_LS_IO_EVENT_LOOP, "id=%p: Initializing task scheduler failed", (void *)loop);
        goto clean_up;
    }

    aws_linked_list_init(&dispatch_loop->synced_data.cross_thread_tasks);

    struct dispatch_loop_context *context = aws_mem_calloc(alloc, 1, sizeof(struct dispatch_loop_context));
    aws_ref_count_init(&context->ref_count, context, s_dispatch_loop_context_destroy);
    context->allocator = alloc;
    aws_mutex_init(&context->scheduling_state.services_lock);
    aws_linked_list_init(&context->scheduling_state.scheduled_services);
    aws_rw_lock_init(&context->lock);
    context->io_dispatch_loop = dispatch_loop;
    dispatch_loop->context = context;

    loop->vtable = &s_vtable;

    return loop;

clean_up:
    if (dispatch_loop) {
        if (dispatch_loop->dispatch_queue) {
            dispatch_release(dispatch_loop->dispatch_queue);
        }
        s_dispatch_event_loop_destroy(loop);
    } else {
        aws_mem_release(alloc, loop);
    }
    return NULL;
}

#endif // AWS_ENABLE_DISPATCH_QUEUE

static void s_dispatch_queue_destroy_task(void *context) {
    struct dispatch_loop *dispatch_loop = context;
    s_rlock_dispatch_loop_context(dispatch_loop->context);

    s_lock_cross_thread_data(dispatch_loop);
    dispatch_loop->synced_data.suspended = true;
    dispatch_loop->synced_data.current_thread_id = aws_thread_current_thread_id();
    dispatch_loop->synced_data.is_executing = true;

    // swap the cross-thread tasks into task-local data
    struct aws_linked_list local_cross_thread_tasks;
    aws_linked_list_init(&local_cross_thread_tasks);
    aws_linked_list_swap_contents(&dispatch_loop->synced_data.cross_thread_tasks, &local_cross_thread_tasks);
    s_unlock_cross_thread_data(dispatch_loop);

    aws_task_scheduler_clean_up(&dispatch_loop->scheduler); /* Tasks in scheduler get cancelled*/
    while (!aws_linked_list_empty(&local_cross_thread_tasks)) {
        struct aws_linked_list_node *node = aws_linked_list_pop_front(&local_cross_thread_tasks);
        struct aws_task *task = AWS_CONTAINER_OF(node, struct aws_task, node);
        task->fn(task, task->arg, AWS_TASK_STATUS_CANCELED);
    }

    s_lock_cross_thread_data(dispatch_loop);
    dispatch_loop->synced_data.is_executing = false;
    s_unlock_cross_thread_data(dispatch_loop);

    s_runlock_dispatch_loop_context(dispatch_loop->context);
    s_dispatch_event_loop_destroy(dispatch_loop->base_loop);
}

static void s_destroy(struct aws_event_loop *event_loop) {
    AWS_LOGF_TRACE(AWS_LS_IO_EVENT_LOOP, "id=%p: Destroying Dispatch Queue Event Loop", (void *)event_loop);
    struct dispatch_loop *dispatch_loop = event_loop->impl_data;

    /* make sure the loop is running so we can schedule a last task. */
    s_run(event_loop);

    /* cancel outstanding tasks */
    dispatch_async_and_wait_f(dispatch_loop->dispatch_queue, dispatch_loop, s_dispatch_queue_destroy_task);

    AWS_LOGF_TRACE(AWS_LS_IO_EVENT_LOOP, "id=%p: Releasing Dispatch Queue.", (void *)event_loop);
}

static int s_wait_for_stop_completion(struct aws_event_loop *event_loop) {
    (void)event_loop;

    return AWS_OP_SUCCESS;
}

static void s_try_schedule_new_iteration(struct dispatch_loop_context *loop, uint64_t timestamp);

static int s_run(struct aws_event_loop *event_loop) {
    struct dispatch_loop *dispatch_loop = event_loop->impl_data;

    s_lock_cross_thread_data(dispatch_loop);
    if (dispatch_loop->synced_data.suspended) {
        AWS_LOGF_INFO(AWS_LS_IO_EVENT_LOOP, "id=%p: Starting event-loop thread.", (void *)event_loop);
        dispatch_resume(dispatch_loop->dispatch_queue);
        dispatch_loop->synced_data.suspended = false;
        s_rlock_dispatch_loop_context(dispatch_loop->context);
        s_lock_service_entries(dispatch_loop->context);
        s_try_schedule_new_iteration(dispatch_loop->context, 0);
        s_unlock_service_entries(dispatch_loop->context);
        s_runlock_dispatch_loop_context(dispatch_loop->context);
    }
    s_unlock_cross_thread_data(dispatch_loop);

    return AWS_OP_SUCCESS;
}

static int s_stop(struct aws_event_loop *event_loop) {
    struct dispatch_loop *dispatch_loop = event_loop->impl_data;

    s_lock_cross_thread_data(dispatch_loop);
    if (!dispatch_loop->synced_data.suspended) {
        dispatch_loop->synced_data.suspended = true;
        AWS_LOGF_INFO(AWS_LS_IO_EVENT_LOOP, "id=%p: Stopping event-loop thread.", (void *)event_loop);
        /* Suspend will increase the dispatch reference count. It is required to call resume before
         * releasing the dispatch queue. */
        dispatch_suspend(dispatch_loop->dispatch_queue);
    }
    s_unlock_cross_thread_data(dispatch_loop);

    return AWS_OP_SUCCESS;
}

/**
 * The function decides if we should run this iteration.
 * Returns true if we should execute an iteration, false otherwise
 *
 * The function should be wrapped with dispatch_loop->context.lock to retain the dispatch loop while running.
 */
static bool begin_iteration(struct scheduled_service_entry *entry) {
    struct dispatch_loop *dispatch_loop = entry->dispatch_queue_context->io_dispatch_loop;

    if (!dispatch_loop) {
        return false;
    }
    return true;
}

/**
 * Clean up the related resource and determine if we should schedule next iteration.
 * The function should be wrapped with dispatch_loop->context.lock to retain the dispatch loop while running.
 * */
static void end_iteration(struct scheduled_service_entry *entry) {

    struct dispatch_loop_context *context = entry->dispatch_queue_context;
    struct dispatch_loop *dispatch_loop = context->io_dispatch_loop;

    s_lock_cross_thread_data(dispatch_loop);
    dispatch_loop->synced_data.is_executing = false;

    // Remove the node before do scheduling so we didnt consider the entry itself
    aws_linked_list_remove(&entry->node);

    bool should_schedule = false;
    uint64_t should_schedule_at_time = 0;
    if (!aws_linked_list_empty(&dispatch_loop->synced_data.cross_thread_tasks)) {
        should_schedule = true;
    }
    /* we already know there are tasks to be scheduled, we just want the next run time. */
    else if (aws_task_scheduler_has_tasks(&dispatch_loop->scheduler, &should_schedule_at_time)) {
        should_schedule = true;
    }

    if (should_schedule) {
        s_lock_service_entries(context);
        s_try_schedule_new_iteration(context, should_schedule_at_time);
        s_unlock_service_entries(context);
    }

    s_unlock_cross_thread_data(dispatch_loop);
}

// Iteration function that scheduled and executed by the Dispatch Queue API
static void s_run_iteration(void *context) {
    struct scheduled_service_entry *entry = context;
    struct dispatch_loop_context *dispatch_queue_context = entry->dispatch_queue_context;
    s_rlock_dispatch_loop_context(dispatch_queue_context);

    if (!begin_iteration(entry)) {
        goto iteration_done;
    }

    struct dispatch_loop *dispatch_loop = entry->dispatch_queue_context->io_dispatch_loop;
    // swap the cross-thread tasks into task-local data
    struct aws_linked_list local_cross_thread_tasks;
    aws_linked_list_init(&local_cross_thread_tasks);
    s_lock_cross_thread_data(dispatch_loop);
    dispatch_loop->synced_data.current_thread_id = aws_thread_current_thread_id();
    dispatch_loop->synced_data.is_executing = true;
    aws_linked_list_swap_contents(&dispatch_loop->synced_data.cross_thread_tasks, &local_cross_thread_tasks);
    s_unlock_cross_thread_data(dispatch_loop);

    aws_event_loop_register_tick_start(dispatch_loop->base_loop);

    // run the full iteration here: local cross-thread tasks
    while (!aws_linked_list_empty(&local_cross_thread_tasks)) {
        struct aws_linked_list_node *node = aws_linked_list_pop_front(&local_cross_thread_tasks);
        struct aws_task *task = AWS_CONTAINER_OF(node, struct aws_task, node);

        /* Timestamp 0 is used to denote "now" tasks */
        if (task->timestamp == 0) {
            aws_task_scheduler_schedule_now(&dispatch_loop->scheduler, task);
        } else {
            aws_task_scheduler_schedule_future(&dispatch_loop->scheduler, task, task->timestamp);
        }
    }

    // run all scheduled tasks
    uint64_t now_ns = 0;
    aws_event_loop_current_clock_time(dispatch_loop->base_loop, &now_ns);
    aws_task_scheduler_run_all(&dispatch_loop->scheduler, now_ns);
    aws_event_loop_register_tick_end(dispatch_loop->base_loop);

    end_iteration(entry);

iteration_done:
    s_scheduled_service_entry_destroy(entry);
    s_runlock_dispatch_loop_context(dispatch_queue_context);
}

/**
 * Checks if a new iteration task needs to be scheduled, given a target timestamp. If so, submits an iteration task to
 * dispatch queue and registers the pending execution in the event loop's list of scheduled_services.
 *
 * If timestamp==0, the function will always schedule a new iteration as long as the event loop is not suspended.
 *
 * The function should be wrapped with the following locks:
 *      dispatch_loop->context->lock: To retain the dispatch loop
 *      dispatch_loop->synced_data.lock : To verify if the dispatch loop is suspended
 *      dispatch_loop_context->scheduling_state->services_lock: To modify the scheduled_services list
 */
static void s_try_schedule_new_iteration(struct dispatch_loop_context *dispatch_loop_context, uint64_t timestamp) {
    struct dispatch_loop *dispatch_loop = dispatch_loop_context->io_dispatch_loop;
    if (!dispatch_loop || dispatch_loop->synced_data.suspended) {
        return;
    }
    if (!s_should_schedule_iteration(&dispatch_loop_context->scheduling_state.scheduled_services, timestamp)) {
        return;
    }
    struct scheduled_service_entry *entry = s_scheduled_service_entry_new(dispatch_loop_context, timestamp);
    aws_linked_list_push_front(&dispatch_loop_context->scheduling_state.scheduled_services, &entry->node);

    uint64_t now_ns = 0;
    aws_event_loop_current_clock_time(dispatch_loop->base_loop, &now_ns);
    uint64_t delta = timestamp > now_ns ? timestamp - now_ns : 0;
    /**
     * The Apple dispatch queue uses automatic reference counting (ARC). If an iteration remains in the queue, it will
     * persist until it is executed. Scheduling a block far into the future can keep the dispatch queue alive
     * unnecessarily, even if the app has shutdown. To avoid this, Ensure an iteration is scheduled within a
     * 1-second interval to prevent it from remaining in the Apple dispatch queue indefinitely.
     */
    delta = MIN(delta, AWS_TIMESTAMP_NANOS);

    if (delta == 0) {
        // dispatch_after_f(0 , ...) is equivclient to dispatch_async_f(...) functionality wise, while
        // dispatch_after_f(0 , ...) is not as optimal as dispatch_async_f(...)
        // https://developer.apple.com/documentation/dispatch/1452878-dispatch_after_f
        dispatch_async_f(dispatch_loop->dispatch_queue, entry, s_run_iteration);
    } else {
        dispatch_after_f(delta, dispatch_loop->dispatch_queue, entry, s_run_iteration);
    }
}

static void s_schedule_task_common(struct aws_event_loop *event_loop, struct aws_task *task, uint64_t run_at_nanos) {
    struct dispatch_loop *dispatch_loop = event_loop->impl_data;

    s_rlock_dispatch_loop_context(dispatch_loop->context);
    s_lock_cross_thread_data(dispatch_loop);
    task->timestamp = run_at_nanos;

    bool was_empty = aws_linked_list_empty(&dispatch_loop->synced_data.cross_thread_tasks);
    // As we dont have control to dispatch queue thread, all tasks are treated as cross thread tasks
    aws_linked_list_push_back(&dispatch_loop->synced_data.cross_thread_tasks, &task->node);

    /**
     * To avoid explicit scheduling event loop iterations, the actual "iteration scheduling" should happened at the end
     * of each iteration run. (The scheduling will happened in function `void end_iteration(struct
     * scheduled_service_entry *entry)`). Therefore, as long as there is an executing iteration, we can guaranteed that
     * the tasks will be scheduled.
     *
     * `was_empty` is used for a quick validation. If the `cross_thread_tasks` is not empty, we must have a running
     * iteration that is processing the `cross_thread_tasks`.
     */

    bool should_schedule = false;
    if (was_empty || !dispatch_loop->synced_data.is_executing) {
        /** If there is no currently running iteration, then we check if we have already scheduled an iteration
         * scheduled before this task's run time. */
        s_lock_service_entries(dispatch_loop->context);
        should_schedule =
            s_should_schedule_iteration(&dispatch_loop->context->scheduling_state.scheduled_services, run_at_nanos);
        s_unlock_service_entries(dispatch_loop->context);
    }

    // If there is no scheduled iteration, start one right now to process the `cross_thread_task`.
    if (should_schedule) {
        s_lock_service_entries(dispatch_loop->context);
        s_try_schedule_new_iteration(dispatch_loop->context, 0);
        s_unlock_service_entries(dispatch_loop->context);
    }

    s_unlock_cross_thread_data(dispatch_loop);
    s_runlock_dispatch_loop_context(dispatch_loop->context);
}

static void s_schedule_task_now(struct aws_event_loop *event_loop, struct aws_task *task) {
    s_schedule_task_common(event_loop, task, 0 /* zero denotes "now" task */);
}

static void s_schedule_task_future(struct aws_event_loop *event_loop, struct aws_task *task, uint64_t run_at_nanos) {
    s_schedule_task_common(event_loop, task, run_at_nanos);
}

static void s_cancel_task(struct aws_event_loop *event_loop, struct aws_task *task) {
    AWS_LOGF_TRACE(AWS_LS_IO_EVENT_LOOP, "id=%p: cancelling task %p", (void *)event_loop, (void *)task);
    struct dispatch_loop *dispatch_loop = event_loop->impl_data;
    aws_task_scheduler_cancel_task(&dispatch_loop->scheduler, task);
}

static int s_connect_to_dispatch_queue(struct aws_event_loop *event_loop, struct aws_io_handle *handle) {
    (void)event_loop;
    (void)handle;
    AWS_PRECONDITION(handle->set_queue && handle->clear_queue);

    AWS_LOGF_TRACE(
        AWS_LS_IO_EVENT_LOOP,
        "id=%p: subscribing to events on handle %p",
        (void *)event_loop,
        (void *)handle->data.handle);
    struct dispatch_loop *dispatch_loop = event_loop->impl_data;
    handle->set_queue(handle, dispatch_loop->dispatch_queue);
    return AWS_OP_SUCCESS;
}

static int s_unsubscribe_from_io_events(struct aws_event_loop *event_loop, struct aws_io_handle *handle) {
    AWS_LOGF_TRACE(
        AWS_LS_IO_EVENT_LOOP,
        "id=%p: un-subscribing from events on handle %p",
        (void *)event_loop,
        (void *)handle->data.handle);
    handle->clear_queue(handle);
    return AWS_OP_SUCCESS;
}

// The dispatch queue will assign the task block to threads, we will threat all
// tasks as cross thread tasks. Ignore the caller thread verification for apple
// dispatch queue.
static bool s_is_on_callers_thread(struct aws_event_loop *event_loop) {
    struct dispatch_loop *dispatch_queue = event_loop->impl_data;
    s_lock_cross_thread_data(dispatch_queue);
    bool result =
        dispatch_queue->synced_data.is_executing &&
        aws_thread_thread_id_equal(dispatch_queue->synced_data.current_thread_id, aws_thread_current_thread_id());
    s_unlock_cross_thread_data(dispatch_queue);
    return result;
}<|MERGE_RESOLUTION|>--- conflicted
+++ resolved
@@ -17,11 +17,7 @@
 
 #include <unistd.h>
 
-<<<<<<< HEAD
 #include "aws_apple_network_framework.h"
-=======
-#include "./dispatch_queue_event_loop_private.h" // private header
->>>>>>> 0b7ba13e
 #include <Block.h>
 #include <dispatch/dispatch.h>
 #include <dispatch/queue.h>
@@ -259,12 +255,10 @@
     struct aws_byte_buf uuid_buf = aws_byte_buf_from_array(uuid_str, sizeof(uuid_str));
     uuid_buf.len = 0;
     aws_uuid_to_str(&uuid, &uuid_buf);
-
     memcpy(result, AWS_LITERAL_APPLE_DISPATCH_QUEUE_ID_PREFIX, AWS_IO_APPLE_DISPATCH_QUEUE_ID_PREFIX_LENGTH);
     memcpy(result + AWS_IO_APPLE_DISPATCH_QUEUE_ID_PREFIX_LENGTH, uuid_buf.buffer, uuid_buf.len);
 }
 
-#if defined(AWS_ENABLE_DISPATCH_QUEUE)
 /* Setup a dispatch_queue with a scheduler. */
 struct aws_event_loop *aws_event_loop_new_with_dispatch_queue(
     struct aws_allocator *alloc,
