--- conflicted
+++ resolved
@@ -20,7 +20,6 @@
 #include <arpa/inet.h>
 #include <sys/socket.h>
 
-<<<<<<< HEAD
 const char *aws_sec_trust_result_type_to_string(SecTrustResultType trust_result) {
     switch (trust_result) {
         case kSecTrustResultInvalid:
@@ -42,8 +41,6 @@
     }
 }
 
-=======
->>>>>>> 214913ac
 static int s_determine_socket_error(int error) {
     switch (error) {
         /* POSIX Errors */
@@ -197,12 +194,6 @@
 
 struct nw_socket {
     struct aws_allocator *allocator;
-<<<<<<< HEAD
-    struct aws_ref_count ref_count;
-    nw_connection_t nw_connection;
-    nw_parameters_t nw_parameters;
-    nw_listener_t nw_listener;
-=======
     /* The `external_ref_count` that keeps the nw_socket alive. The `external_ref_count` initalized on aws_socket_init()
      * and decreased on aws_socket_clean_up() called. The `internal_ref_count` will also keep a reference of the
      * `external_ref_count` so that the nw_socket would alive until all system callbacks and tasks are handled.
@@ -228,13 +219,12 @@
         nw_connection_t nw_connection;
         nw_listener_t nw_listener;
     } os_handle;
-    nw_parameters_t socket_options_to_params;
+    nw_parameters_t nw_parameters;
     /* The socket would be either setup as nw_connection or nw_listener. */
     enum aws_nw_socket_mode mode;
 
     /* The linked list of `read_queue_node`. The read queue to store read data from io events. aws_socket_read()
      * function would read data from the queue. */
->>>>>>> 214913ac
     struct aws_linked_list read_queue;
 
     /*
@@ -245,13 +235,6 @@
     aws_socket_on_readable_fn *on_readable;
     void *on_readable_user_data;
     aws_socket_on_connection_result_fn *on_connection_result_fn;
-<<<<<<< HEAD
-    void *connect_accept_user_data;
-    struct aws_string *host_name;
-    struct aws_string *alpn_list;
-    struct aws_tls_ctx *tls_ctx;
-    struct aws_byte_buf protocol_buf;
-=======
     void *connect_result_user_data;
     aws_socket_on_accept_started_fn *on_accept_started_fn;
     void *listen_accept_started_user_data;
@@ -281,7 +264,6 @@
     /* Timeout task that is created on aws_socket_connect(). The task will be flagged to be canceled if the connection
      * succeed or failed. */
     struct nw_socket_timeout_args *timeout_args;
->>>>>>> 214913ac
 
     /* Synced data. The nw_socket kept a point to base_socket and event loop. Protect them with lock as we might access
      * them from system callback which is on a unpredictable thread.*/
@@ -293,6 +275,11 @@
         bool read_scheduled;
     } synced_data;
 
+    struct aws_string *host_name;
+    struct aws_string *alpn_list;
+    struct aws_tls_ctx *tls_ctx;
+    struct aws_byte_buf protocol_buf;
+
     /* The aws_nw_socket_state. aws_socket also has a field `state` which should be represent the same parameter,
      * however, as it is possible that the aws_socket object is released while nw_socket is still alive, we will use
      * nw_socket->state instead of socket->state to verify the socket_state.
@@ -303,16 +290,16 @@
     } synced_state;
 };
 
+struct socket_address {
+    union sock_addr_types {
+        struct sockaddr_in addr_in;
+        struct sockaddr_in6 addr_in6;
+        struct sockaddr_un un_addr;
+    } sock_addr_types;
+};
+
 static size_t KB_16 = 16 * 1024;
 
-<<<<<<< HEAD
-/* setup the TCP options Block for use in socket parameters */
-static void s_setup_tcp_options(nw_protocol_options_t tcp_options, const struct aws_socket_options *options) {
-    if (options->connect_timeout_ms) {
-        /* this value gets set in seconds. */
-        nw_tcp_options_set_connection_timeout(tcp_options, options->connect_timeout_ms / AWS_TIMESTAMP_MILLIS);
-    }
-=======
 static void *s_socket_acquire_internal_ref(struct nw_socket *nw_socket) {
     return aws_ref_count_acquire(&nw_socket->internal_ref_count);
 }
@@ -405,19 +392,104 @@
     s_unlock_socket_state(nw_socket);
 }
 
-static int s_setup_socket_params(struct nw_socket *nw_socket, const struct aws_socket_options *options) {
-    if (options->type == AWS_SOCKET_STREAM) {
-        /* if TCP, setup all the tcp options */
-        if (options->domain == AWS_SOCKET_IPV4 || options->domain == AWS_SOCKET_IPV6) {
-            // DEBUG WIP NW_PARAMETERS_DISABLE_PROTOCOL will need to be changed to use MTLS With SecItem
-            nw_socket->socket_options_to_params =
-                nw_parameters_create_secure_tcp(NW_PARAMETERS_DISABLE_PROTOCOL, ^(nw_protocol_options_t nw_options) {
-                  if (options->connect_timeout_ms) {
-                      /* this value gets set in seconds. */
-                      nw_tcp_options_set_connection_timeout(
-                          nw_options, options->connect_timeout_ms / AWS_TIMESTAMP_MILLIS);
-                  }
->>>>>>> 214913ac
+static void *s_socket_acquire_internal_ref(struct nw_socket *nw_socket) {
+    return aws_ref_count_acquire(&nw_socket->internal_ref_count);
+}
+
+static size_t s_socket_release_internal_ref(struct nw_socket *nw_socket) {
+    return aws_ref_count_release(&nw_socket->internal_ref_count);
+}
+
+static void *s_socket_acquire_write_ref(struct nw_socket *nw_socket) {
+    return aws_ref_count_acquire(&nw_socket->write_ref_count);
+}
+
+static size_t s_socket_release_write_ref(struct nw_socket *nw_socket) {
+    return aws_ref_count_release(&nw_socket->write_ref_count);
+}
+
+static int s_lock_socket_state(struct nw_socket *nw_socket) {
+    return aws_mutex_lock(&nw_socket->synced_state.lock);
+}
+
+static int s_unlock_socket_state(struct nw_socket *nw_socket) {
+    return aws_mutex_unlock(&nw_socket->synced_state.lock);
+}
+
+static int s_lock_socket_synced_data(struct nw_socket *nw_socket) {
+    return aws_mutex_lock(&nw_socket->synced_data.lock);
+}
+
+static int s_unlock_socket_synced_data(struct nw_socket *nw_socket) {
+    return aws_mutex_unlock(&nw_socket->synced_data.lock);
+}
+
+static bool s_validate_event_loop(struct aws_event_loop *event_loop) {
+    return event_loop && event_loop->vtable && event_loop->impl_data;
+}
+
+static void s_set_event_loop(struct aws_socket *aws_socket, struct aws_event_loop *event_loop) {
+    aws_socket->event_loop = event_loop;
+    struct nw_socket *nw_socket = aws_socket->impl;
+    // Never re-assign an event loop
+    AWS_FATAL_ASSERT(nw_socket->event_loop == NULL);
+    nw_socket->event_loop = event_loop;
+
+    AWS_LOGF_DEBUG(AWS_LS_IO_SOCKET, "id=%p: s_set_event_loop: socket acquire event loop group.", (void *)nw_socket);
+    aws_event_loop_group_acquire(get_base_event_loop_group(event_loop));
+}
+
+static void s_release_event_loop(struct nw_socket *nw_socket) {
+    if (nw_socket->event_loop == NULL) {
+        AWS_LOGF_DEBUG(AWS_LS_IO_SOCKET, "id=%p: s_release_event_loop: socket has not event loop.", (void *)nw_socket);
+        return;
+    }
+    aws_event_loop_group_release(get_base_event_loop_group(nw_socket->event_loop));
+    AWS_LOGF_DEBUG(
+        AWS_LS_IO_SOCKET, "id=%p: s_release_event_loop: socket release event loop group.", (void *)nw_socket);
+    nw_socket->event_loop = NULL;
+}
+
+static void s_set_socket_state(struct nw_socket *nw_socket, struct aws_socket *socket, enum aws_nw_socket_state state) {
+    s_lock_socket_state(nw_socket);
+
+    enum aws_nw_socket_state result_state = nw_socket->synced_state.state;
+
+    // clip the read/write bits
+    enum aws_nw_socket_state read_write_bits = state & (CONNECTED_WRITE | CONNECTED_READ);
+    result_state = result_state & ~CONNECTED_WRITE & ~CONNECTED_READ;
+
+    // If the caller would like simply flip the read/write bits, set the state to invalid, as we dont have further
+    // information there.
+    if (~CONNECTED_WRITE == (int)state || ~CONNECTED_READ == (int)state) {
+        state = INVALID;
+    }
+
+    // The state can only go increasing, except for the following two cases
+    //  1. LISTENING and STOPPED. They can switch between each other.
+    //  2. CONNECT_WRITE and CONNECT_READ: you are allow to flip the flags for these two state, while not going
+    //  backwards to `CONNECTING` and `INIT` state.
+    if (result_state < state || (state == LISTENING && result_state == STOPPED)) {
+        result_state = state;
+    }
+
+    // Set CONNECTED_WRITE and CONNECTED_READ
+    result_state = result_state | read_write_bits;
+
+    nw_socket->synced_state.state = result_state;
+    if (socket) {
+        socket->state = result_state;
+    }
+
+    s_unlock_socket_state(nw_socket);
+}
+
+/* setup the TCP options Block for use in socket parameters */
+static void s_setup_tcp_options(nw_protocol_options_t tcp_options, const struct aws_socket_options *options) {
+    if (options->connect_timeout_ms) {
+        /* this value gets set in seconds. */
+        nw_tcp_options_set_connection_timeout(tcp_options, options->connect_timeout_ms / AWS_TIMESTAMP_MILLIS);
+    }
 
     /* Only change default keepalive values if keepalive is true and both interval and timeout
      * are not zero. */
@@ -702,7 +774,6 @@
                     });
             }
         } else if (options->domain == AWS_SOCKET_LOCAL) {
-<<<<<<< HEAD
             if (setup_tls) {
                 nw_socket->nw_parameters = nw_parameters_create_secure_tcp(
                     // TLS options block
@@ -722,11 +793,7 @@
                       s_setup_tcp_options_local(tcp_options, options);
                     });
             }
-=======
-            nw_socket->socket_options_to_params =
-                nw_parameters_create_secure_tcp(NW_PARAMETERS_DISABLE_PROTOCOL, NW_PARAMETERS_DEFAULT_CONFIGURATION);
-        } else // If domain is AWS_SOCKET_VSOCK, the domain is not supported.
-        {
+        } else { // If domain is AWS_SOCKET_VSOCK, the domain is not supported.
             AWS_LOGF_ERROR(
                 AWS_LS_IO_SOCKET,
                 "id=%p options=%p: AWS_SOCKET_VSOCK is not supported on nw_socket.",
@@ -734,7 +801,6 @@
                 (void *)options);
             AWS_FATAL_ASSERT(0);
             return aws_raise_error(AWS_IO_SOCKET_UNSUPPORTED_ADDRESS_FAMILY);
->>>>>>> 214913ac
         }
     } else if (options->type == AWS_SOCKET_DGRAM) {
         nw_socket->nw_parameters = nw_parameters_create_secure_udp(
@@ -794,13 +860,10 @@
     void *user_data);
 static int s_socket_get_error_fn(struct aws_socket *socket);
 static bool s_socket_is_open_fn(struct aws_socket *socket);
-<<<<<<< HEAD
+static int s_set_close_callback(struct aws_socket *socket, aws_socket_on_shutdown_complete_fn fn, void *user_data);
+static int s_set_cleanup_callback(struct aws_socket *socket, aws_socket_on_shutdown_complete_fn fn, void *user_data);
 static struct aws_byte_buf s_socket_get_protocol_fn(const struct aws_socket *socket);
 static struct aws_string *s_socket_get_server_name_fn(const struct aws_socket *socket);
-=======
-static int s_set_close_callback(struct aws_socket *socket, aws_socket_on_shutdown_complete_fn fn, void *user_data);
-static int s_set_cleanup_callback(struct aws_socket *socket, aws_socket_on_shutdown_complete_fn fn, void *user_data);
->>>>>>> 214913ac
 
 static struct aws_socket_vtable s_vtable = {
     .socket_cleanup_fn = s_socket_cleanup_fn,
@@ -818,13 +881,10 @@
     .socket_write_fn = s_socket_write_fn,
     .socket_get_error_fn = s_socket_get_error_fn,
     .socket_is_open_fn = s_socket_is_open_fn,
-<<<<<<< HEAD
+    .socket_set_close_callback = s_set_close_callback,
+    .socket_set_cleanup_callback = s_set_cleanup_callback,
     .socket_get_protocol_fn = s_socket_get_protocol_fn,
     .socket_get_server_name_fn = s_socket_get_server_name_fn,
-=======
-    .socket_set_close_callback = s_set_close_callback,
-    .socket_set_cleanup_callback = s_set_cleanup_callback,
->>>>>>> 214913ac
 };
 
 static void s_schedule_next_read(struct nw_socket *socket);
@@ -908,12 +968,6 @@
         nw_socket->nw_parameters = NULL;
     }
 
-<<<<<<< HEAD
-    if (nw_socket->nw_connection) {
-        nw_release(nw_socket->nw_connection);
-        nw_socket->nw_connection = NULL;
-    }
-
     if (nw_socket->host_name) {
         aws_string_destroy(nw_socket->host_name);
     }
@@ -929,14 +983,8 @@
         nw_socket->tls_ctx = NULL;
     }
 
-    if (nw_socket->nw_listener) {
-        nw_release(nw_socket->nw_listener);
-        nw_socket->nw_listener = NULL;
-    }
-=======
     aws_socket_on_shutdown_complete_fn *on_cleanup_complete = nw_socket->on_socket_cleanup_complete_fn;
     void *cleanup_user_data = nw_socket->cleanup_user_data;
->>>>>>> 214913ac
 
     aws_mutex_clean_up(&nw_socket->synced_data.lock);
     aws_mutex_clean_up(&nw_socket->synced_state.lock);
@@ -1038,8 +1086,6 @@
     s_release_event_loop(nw_socket);
     aws_ref_count_release(&nw_socket->external_ref_count);
 }
-
-#if defined(AWS_ENABLE_DISPATCH_QUEUE)
 int aws_socket_init_apple_nw_socket(
     struct aws_socket *socket,
     struct aws_allocator *alloc,
@@ -1065,19 +1111,6 @@
     socket->impl = nw_socket;
     socket->vtable = &s_vtable;
 
-<<<<<<< HEAD
-    aws_mutex_init(&nw_socket->synced_data.lock);
-    aws_mutex_lock(&nw_socket->synced_data.lock);
-    nw_socket->synced_data.base_socket = socket;
-    aws_mutex_unlock(&nw_socket->synced_data.lock);
-
-    aws_ref_count_init(&nw_socket->ref_count, nw_socket, s_socket_impl_destroy);
-=======
-    if (s_setup_socket_params(nw_socket, options)) {
-        aws_mem_release(alloc, nw_socket);
-        return AWS_OP_ERR;
-    }
-
     aws_mutex_init(&nw_socket->synced_data.lock);
     aws_mutex_init(&nw_socket->synced_state.lock);
     nw_socket->synced_data.base_socket = socket;
@@ -1090,7 +1123,6 @@
     // drop to 0, it would release the external_ref_count.
     aws_ref_count_acquire(&nw_socket->external_ref_count);
     aws_ref_count_init(&nw_socket->write_ref_count, nw_socket, s_schedule_socket_canceled);
->>>>>>> 214913ac
 
     aws_linked_list_init(&nw_socket->read_queue);
 
@@ -1219,13 +1251,7 @@
         s_socket_acquire_internal_ref(nw_socket);
         aws_task_init(&args->task, s_process_readable_task, args, "readableTask");
 
-<<<<<<< HEAD
-        aws_task_init(task, s_process_readable_task, args, "process_readable");
-
-        aws_event_loop_schedule_task_now(nw_socket->synced_data.event_loop, task);
-=======
         aws_event_loop_schedule_task_now(nw_socket->event_loop, &args->task);
->>>>>>> 214913ac
     }
     s_unlock_socket_synced_data(nw_socket);
 }
@@ -1261,15 +1287,9 @@
         args->nw_socket = s_socket_acquire_internal_ref(nw_socket);
         args->allocator = socket->allocator;
         args->error_code = error_code;
-<<<<<<< HEAD
-        aws_ref_count_acquire(&nw_socket->ref_count);
-        aws_task_init(task, s_process_connection_result_task, args, "on_connection_result");
-        aws_event_loop_schedule_task_now(nw_socket->synced_data.event_loop, task);
-=======
 
         aws_task_init(&args->task, s_process_connection_result_task, args, "connectionSuccessTask");
         aws_event_loop_schedule_task_now(nw_socket->event_loop, &args->task);
->>>>>>> 214913ac
     }
 
     aws_mutex_unlock(&nw_socket->synced_data.lock);
@@ -1341,6 +1361,35 @@
                 socket->local_endpoint.address,
                 port);
         }
+
+        /* Check and store protocol for connection */
+        if (nw_socket->tls_ctx) {
+            nw_protocol_metadata_t metadata =
+                nw_connection_copy_protocol_metadata(socket->io_handle.data.handle, nw_protocol_copy_tls_definition());
+            if (metadata != NULL) {
+                sec_protocol_metadata_t sec_metadata = (sec_protocol_metadata_t)metadata;
+
+                const char *negotiated_protocol = sec_protocol_metadata_get_negotiated_protocol(sec_metadata);
+                if (negotiated_protocol) {
+                    nw_socket->protocol_buf.allocator = nw_socket->allocator;
+                    size_t protocol_len = strlen(negotiated_protocol);
+                    nw_socket->protocol_buf.buffer = (uint8_t *)aws_mem_acquire(nw_socket->allocator, protocol_len + 1);
+                    nw_socket->protocol_buf.len = protocol_len;
+                    nw_socket->protocol_buf.capacity = protocol_len + 1;
+                    memcpy(nw_socket->protocol_buf.buffer, negotiated_protocol, protocol_len);
+                    nw_socket->protocol_buf.buffer[protocol_len] = '\0';
+
+                    AWS_LOGF_DEBUG(
+                        AWS_LS_IO_TLS,
+                        "id=%p handle=%p: ALPN protocol set to: '%s'",
+                        (void *)socket,
+                        socket->io_handle.data.handle,
+                        nw_socket->protocol_buf.buffer);
+                }
+                nw_release(metadata);
+            }
+        }
+
         s_set_socket_state(nw_socket, socket, CONNECTED_WRITE | CONNECTED_READ);
         aws_mutex_unlock(&nw_socket->synced_data.lock);
 
@@ -1558,56 +1607,8 @@
         s_socket_acquire_internal_ref(nw_socket);
         nw_retain(new_connection);
 
-<<<<<<< HEAD
-        aws_task_init(task, s_process_listener_success_task, args, "on_listener_success");
-        aws_event_loop_schedule_task_now(nw_socket->synced_data.event_loop, task);
-    }
-    aws_mutex_unlock(&nw_socket->synced_data.lock);
-}
-
-static void s_process_cancel_task(struct aws_task *task, void *arg, enum aws_task_status status) {
-
-    (void)status;
-    struct nw_socket_cancel_task_args *cancel_args = arg;
-    struct nw_socket *nw_socket = cancel_args->nw_socket;
-
-    // The task is proceed in socket event loop. The event loop had to be avaliable.
-    AWS_ASSERT(nw_socket->synced_data.event_loop);
-
-    if (status == AWS_TASK_STATUS_RUN_READY) {
-        aws_event_loop_cancel_task(nw_socket->synced_data.event_loop, cancel_args->task_to_cancel);
-    }
-
-    aws_ref_count_release(&nw_socket->ref_count);
-    aws_mem_release(cancel_args->allocator, task);
-    aws_mem_release(cancel_args->allocator, cancel_args);
-}
-
-// As cancel task has to run on the same thread & we dont have control on dispatch queue thread,
-// we always schedule the cancel task on event loop
-static void s_schedule_cancel_task(struct nw_socket *nw_socket, struct aws_task *task_to_cancel) {
-
-    aws_mutex_lock(&nw_socket->synced_data.lock);
-    if (nw_socket->synced_data.event_loop) {
-        struct aws_task *task = aws_mem_calloc(nw_socket->allocator, 1, sizeof(struct aws_task));
-        struct nw_socket_cancel_task_args *args =
-            aws_mem_calloc(nw_socket->allocator, 1, sizeof(struct nw_socket_cancel_task_args));
-        args->nw_socket = nw_socket;
-        args->allocator = nw_socket->allocator;
-        args->task_to_cancel = task_to_cancel;
-        aws_ref_count_acquire(&nw_socket->ref_count);
-        aws_task_init(task, s_process_cancel_task, args, "cancel_socket_timeout");
-        AWS_LOGF_TRACE(
-            AWS_LS_IO_SOCKET,
-            "id=%p: Schedule %s task to cancel %s task",
-            (void *)task_to_cancel,
-            task->type_tag,
-            task_to_cancel->type_tag);
-        aws_event_loop_schedule_task_now(nw_socket->synced_data.event_loop, task);
-=======
         aws_task_init(&args->task, s_process_listener_success_task, args, "listenerSuccessTask");
         aws_event_loop_schedule_task_now(nw_socket->event_loop, &args->task);
->>>>>>> 214913ac
     }
     aws_mutex_unlock(&nw_socket->synced_data.lock);
 }
@@ -1651,20 +1652,11 @@
     args->written_fn = written_fn;
     args->user_data = user_data;
     args->bytes_written = bytes_written;
-<<<<<<< HEAD
-    aws_ref_count_acquire(&nw_socket->ref_count);
-    aws_task_init(task, s_process_write_task, args, "process_write");
-    aws_mutex_lock(&nw_socket->synced_data.lock);
-    if (nw_socket->synced_data.event_loop) {
-        aws_event_loop_schedule_task_now(nw_socket->synced_data.event_loop, task);
-    }
-=======
     s_socket_acquire_internal_ref(nw_socket);
 
     aws_task_init(&args->task, s_process_write_task, args, "writtenTask");
 
     aws_event_loop_schedule_task_now(nw_socket->event_loop, &args->task);
->>>>>>> 214913ac
 
     aws_mutex_unlock(&nw_socket->synced_data.lock);
 }
@@ -1724,14 +1716,16 @@
     void *user_data) {
     struct nw_socket *nw_socket = socket->impl;
 
-    AWS_FATAL_ASSERT(event_loop);
-    AWS_FATAL_ASSERT(!socket->event_loop);
+    AWS_ASSERT(event_loop);
+    AWS_ASSERT(!socket->event_loop);
+
+    AWS_LOGF_DEBUG(
+        AWS_LS_IO_SOCKET, "id=%p handle=%p: beginning connect.", (void *)socket, socket->io_handle.data.handle);
 
     if (socket->event_loop) {
         return aws_raise_error(AWS_IO_EVENT_LOOP_ALREADY_ASSIGNED);
     }
 
-<<<<<<< HEAD
     if (retrieve_tls_options != NULL) {
         struct tls_connection_context tls_connection_context;
         AWS_ZERO_STRUCT(tls_connection_context);
@@ -1744,44 +1738,26 @@
         }
     }
 
-    aws_mutex_lock(&nw_socket->synced_data.lock);
-    nw_socket->synced_data.event_loop = event_loop;
-    aws_mutex_unlock(&nw_socket->synced_data.lock);
-
+    s_set_event_loop(socket, event_loop);
     if (s_setup_socket_params(nw_socket, &socket->options)) {
-        return AWS_OP_ERR;
-    }
-
-    AWS_LOGF_DEBUG(
-        AWS_LS_IO_SOCKET, "id=%p handle=%p: beginning connect.", (void *)socket, socket->io_handle.data.handle);
-
-    if (socket->options.type != AWS_SOCKET_DGRAM) {
-        AWS_ASSERT(on_connection_result);
-        if (socket->state != INIT) {
-            return aws_raise_error(AWS_IO_SOCKET_ILLEGAL_OPERATION_FOR_STATE);
-        }
-    } else { /* UDP socket */
-        // Though UDP is a connection-less transport, but the network framework uses a connection based abstraction on
-        // top of the UDP layer. We should always do an "connect" action for Apple Network Framework.
-        if (socket->state != CONNECTED_READ && socket->state != INIT) {
-            return aws_raise_error(AWS_IO_SOCKET_ILLEGAL_OPERATION_FOR_STATE);
-        }
-=======
+        goto clean_up;
+    }
+
     // Apple Network Framework uses a connection based abstraction on top of the UDP layer. We should always do an
     // "connect" action after aws_socket_init() regardless it's a UDP socket or a TCP socket.
     AWS_FATAL_ASSERT(on_connection_result);
     s_lock_socket_state(nw_socket);
     if (nw_socket->synced_state.state != INIT) {
         s_unlock_socket_state(nw_socket);
-        return aws_raise_error(AWS_IO_SOCKET_ILLEGAL_OPERATION_FOR_STATE);
->>>>>>> 214913ac
+        aws_raise_error(AWS_IO_SOCKET_ILLEGAL_OPERATION_FOR_STATE);
+        goto clean_up;
     }
     s_unlock_socket_state(nw_socket);
 
     /* fill in posix sock addr, and then let Network framework sort it out. */
     size_t address_strlen;
     if (aws_secure_strlen(remote_endpoint->address, AWS_ADDRESS_MAX_LEN, &address_strlen)) {
-        return AWS_OP_ERR;
+        goto clean_up;
     }
 
     struct socket_address address;
@@ -1803,7 +1779,8 @@
         address.sock_addr_types.un_addr.sun_len = sizeof(struct sockaddr_un);
     } else {
         AWS_FATAL_ASSERT(0);
-        return aws_raise_error(AWS_IO_SOCKET_UNSUPPORTED_ADDRESS_FAMILY);
+        aws_raise_error(AWS_IO_SOCKET_UNSUPPORTED_ADDRESS_FAMILY);
+        goto clean_up;
     }
 
     if (pton_err != 1) {
@@ -1814,7 +1791,8 @@
             socket->io_handle.data.handle,
             remote_endpoint->address,
             (int)remote_endpoint->port);
-        return aws_raise_error(s_convert_pton_error(pton_err));
+        aws_raise_error(s_convert_pton_error(pton_err));
+        goto clean_up;
     }
 
     AWS_LOGF_DEBUG(
@@ -1841,16 +1819,12 @@
             socket->io_handle.data.handle,
             remote_endpoint->address,
             (int)remote_endpoint->port);
-        return aws_raise_error(AWS_IO_SOCKET_INVALID_ADDRESS);
-    }
-
-<<<<<<< HEAD
+        aws_raise_error(AWS_IO_SOCKET_INVALID_ADDRESS);
+        goto clean_up;
+    }
+
     socket->io_handle.data.handle = nw_connection_create(endpoint, nw_socket->nw_parameters);
-    nw_socket->nw_connection = socket->io_handle.data.handle;
-=======
-    socket->io_handle.data.handle = nw_connection_create(endpoint, nw_socket->socket_options_to_params);
     nw_socket->os_handle.nw_connection = socket->io_handle.data.handle;
->>>>>>> 214913ac
     nw_release(endpoint);
 
     if (!socket->io_handle.data.handle) {
@@ -1859,13 +1833,13 @@
             "id=%p handle=%p: connection creation failed, presumably due to a bad network path.",
             (void *)socket,
             socket->io_handle.data.handle);
-        return aws_raise_error(AWS_ERROR_INVALID_ARGUMENT);
+        aws_raise_error(AWS_ERROR_INVALID_ARGUMENT);
+        goto clean_up;
     }
 
     socket->io_handle.set_queue = s_client_set_dispatch_queue;
 
     aws_event_loop_connect_handle_to_io_completion_port(event_loop, &socket->io_handle);
-    s_set_event_loop(socket, event_loop);
 
     nw_socket->on_connection_result_fn = on_connection_result;
     nw_socket->connect_result_user_data = user_data;
@@ -1880,151 +1854,7 @@
         &nw_socket->timeout_args->task,
         s_handle_socket_timeout,
         nw_socket->timeout_args,
-<<<<<<< HEAD
-        "NW_socket_connection_timeout");
-
-    /* set a handler for socket state changes. This is where we find out if the connection timed out, was successful,
-     * was disconnected etc .... */
-    nw_connection_set_state_changed_handler(
-        socket->io_handle.data.handle, ^(nw_connection_state_t state, nw_error_t error) {
-          /* we're connected! */
-          if (state == nw_connection_state_ready) {
-              AWS_LOGF_INFO(
-                  AWS_LS_IO_SOCKET,
-                  "id=%p handle=%p: connection success",
-                  (void *)socket,
-                  socket->io_handle.data.handle);
-              nw_socket->currently_connected = true;
-              nw_path_t path = nw_connection_copy_current_path(socket->io_handle.data.handle);
-              nw_endpoint_t local_endpoint = nw_path_copy_effective_local_endpoint(path);
-              nw_release(path);
-              const char *hostname = nw_endpoint_get_hostname(local_endpoint);
-              uint16_t port = nw_endpoint_get_port(local_endpoint);
-
-              if (hostname != NULL) {
-                  size_t hostname_len = strlen(hostname);
-                  size_t buffer_size = AWS_ARRAY_SIZE(socket->local_endpoint.address);
-                  size_t to_copy = aws_min_size(hostname_len, buffer_size);
-                  memcpy(socket->local_endpoint.address, hostname, to_copy);
-                  socket->local_endpoint.port = port;
-              }
-              nw_release(local_endpoint);
-
-              AWS_LOGF_DEBUG(
-                  AWS_LS_IO_SOCKET,
-                  "id=%p handle=%p: local endpoint %s:%d",
-                  (void *)socket,
-                  socket->io_handle.data.handle,
-                  socket->local_endpoint.address,
-                  port);
-              // Cancel the connection timeout task
-              if (nw_socket->timeout_args) {
-                  nw_socket->timeout_args->connection_succeed = true;
-                  s_schedule_cancel_task(nw_socket, &nw_socket->timeout_args->task);
-              }
-
-              /* Check and store protocol for connection */
-              if (nw_socket->tls_ctx) {
-                  nw_protocol_metadata_t metadata = nw_connection_copy_protocol_metadata(
-                      socket->io_handle.data.handle, nw_protocol_copy_tls_definition());
-                  if (metadata != NULL) {
-                      sec_protocol_metadata_t sec_metadata = (sec_protocol_metadata_t)metadata;
-
-                      const char *negotiated_protocol = sec_protocol_metadata_get_negotiated_protocol(sec_metadata);
-                      if (negotiated_protocol) {
-                          nw_socket->protocol_buf.allocator = nw_socket->allocator;
-                          size_t protocol_len = strlen(negotiated_protocol);
-                          nw_socket->protocol_buf.buffer =
-                              (uint8_t *)aws_mem_acquire(nw_socket->allocator, protocol_len + 1);
-                          nw_socket->protocol_buf.len = protocol_len;
-                          nw_socket->protocol_buf.capacity = protocol_len + 1;
-                          memcpy(nw_socket->protocol_buf.buffer, negotiated_protocol, protocol_len);
-                          nw_socket->protocol_buf.buffer[protocol_len] = '\0';
-
-                          AWS_LOGF_DEBUG(
-                              AWS_LS_IO_TLS,
-                              "id=%p handle=%p: ALPN protocol set to: '%s'",
-                              (void *)socket,
-                              socket->io_handle.data.handle,
-                              nw_socket->protocol_buf.buffer);
-                      }
-                      nw_release(metadata);
-                  }
-              }
-
-              socket->state = CONNECTED_WRITE | CONNECTED_READ;
-              nw_socket->setup_run = true;
-              aws_ref_count_acquire(&nw_socket->ref_count);
-              s_schedule_on_connection_result(nw_socket, AWS_OP_SUCCESS);
-              s_schedule_next_read(nw_socket);
-              aws_ref_count_release(&nw_socket->ref_count);
-
-          } else if (error) {
-              /* any error, including if closed remotely in error */
-              int error_code = nw_error_get_error_code(error);
-              AWS_LOGF_ERROR(
-                  AWS_LS_IO_SOCKET,
-                  "id=%p handle=%p: connection error %d",
-                  (void *)socket,
-                  socket->io_handle.data.handle,
-                  error_code);
-              // Cancel the connection timeout task
-              if (nw_socket->timeout_args) {
-                  nw_socket->timeout_args->connection_succeed = true;
-                  s_schedule_cancel_task(nw_socket, &nw_socket->timeout_args->task);
-              }
-              error_code = s_determine_socket_error(error_code);
-              nw_socket->last_error = error_code;
-              aws_raise_error(error_code);
-              socket->state = ERROR;
-              if (!nw_socket->setup_run) {
-                  s_schedule_on_connection_result(nw_socket, error_code);
-                  nw_socket->setup_run = true;
-              } else if (socket->readable_fn) {
-                  s_schedule_on_readable(nw_socket, nw_socket->last_error, NULL);
-              }
-          } else if (state == nw_connection_state_cancelled || state == nw_connection_state_failed) {
-              /* this should only hit when the socket was closed by not us. Note,
-               * we uninstall this handler right before calling close on the socket so this shouldn't
-               * get hit unless it was triggered remotely */
-              // Cancel the connection timeout task
-              if (nw_socket->timeout_args) {
-                  nw_socket->timeout_args->connection_succeed = true;
-                  s_schedule_cancel_task(nw_socket, &nw_socket->timeout_args->task);
-              }
-              AWS_LOGF_DEBUG(
-                  AWS_LS_IO_SOCKET,
-                  "id=%p handle=%p: socket closed remotely.",
-                  (void *)socket,
-                  socket->io_handle.data.handle);
-              socket->state = CLOSED;
-              aws_raise_error(AWS_IO_SOCKET_CLOSED);
-              if (!nw_socket->setup_run) {
-                  s_schedule_on_connection_result(nw_socket, AWS_IO_SOCKET_CLOSED);
-                  nw_socket->setup_run = true;
-              } else if (socket->readable_fn) {
-                  s_schedule_on_readable(nw_socket, AWS_IO_SOCKET_CLOSED, NULL);
-              }
-          } else if (state == nw_connection_state_waiting) {
-              AWS_LOGF_DEBUG(
-                  AWS_LS_IO_SOCKET,
-                  "id=%p handle=%p: socket connection is waiting for a usable network before re-attempting.",
-                  (void *)socket,
-                  socket->io_handle.data.handle);
-          } else if (state == nw_connection_state_preparing) {
-              AWS_LOGF_DEBUG(
-                  AWS_LS_IO_SOCKET,
-                  "id=%p handle=%p: socket connection is in the process of establishing.",
-                  (void *)socket,
-                  socket->io_handle.data.handle);
-          }
-        });
-
-    nw_connection_start(socket->io_handle.data.handle);
-    nw_retain(socket->io_handle.data.handle);
-=======
         "NWSocketConnectionTimeoutTask");
->>>>>>> 214913ac
 
     /* schedule a task to run at the connect timeout interval, if this task runs before the connect
      * happens, we consider that a timeout. */
@@ -2066,6 +1896,10 @@
     nw_retain(socket->io_handle.data.handle);
 
     return AWS_OP_SUCCESS;
+
+clean_up:
+    s_release_event_loop(nw_socket);
+    return AWS_OP_ERR;
 }
 
 static int s_socket_bind_fn(
@@ -2197,7 +2031,6 @@
     }
     s_unlock_socket_state(nw_socket);
 
-<<<<<<< HEAD
     if (nw_socket->nw_parameters == NULL) {
         AWS_LOGF_ERROR(
             AWS_LS_IO_SOCKET,
@@ -2205,31 +2038,19 @@
             (void *)socket);
         return aws_raise_error(AWS_IO_SOCKET_INVALID_OPTIONS);
     }
-=======
-    socket->io_handle.data.handle = nw_listener_create(nw_socket->socket_options_to_params);
+
+    socket->io_handle.data.handle = nw_listener_create(nw_socket->nw_parameters);
     nw_socket->os_handle.nw_listener = socket->io_handle.data.handle;
     nw_retain(socket->io_handle.data.handle);
     nw_socket->mode = NWSM_LISTENER;
->>>>>>> 214913ac
-
-    socket->io_handle.data.handle = nw_listener_create(nw_socket->nw_parameters);
+
     if (!socket->io_handle.data.handle) {
-<<<<<<< HEAD
-        AWS_LOGF_ERROR(
-            AWS_LS_IO_SOCKET, "id=%p: listener creation failed with error code %d", (void *)socket, aws_last_error());
-        socket->state = ERROR;
-=======
         AWS_LOGF_ERROR(AWS_LS_IO_SOCKET, "id=%p:  listen failed with error code %d", (void *)socket, aws_last_error());
 
         s_set_socket_state(nw_socket, socket, ERROR);
 
->>>>>>> 214913ac
         return aws_raise_error(AWS_ERROR_INVALID_ARGUMENT);
     }
-
-    nw_socket->nw_listener = socket->io_handle.data.handle;
-    nw_retain(socket->io_handle.data.handle);
-    nw_socket->is_listener = true;
 
     socket->io_handle.set_queue = s_listener_set_dispatch_queue;
 
@@ -2390,59 +2211,7 @@
 
     nw_listener_set_state_changed_handler(
         socket->io_handle.data.handle, ^(nw_listener_state_t state, nw_error_t error) {
-<<<<<<< HEAD
-          errno = error ? nw_error_get_error_code(error) : 0;
-          if (state == nw_listener_state_waiting) {
-              AWS_LOGF_DEBUG(
-                  AWS_LS_IO_SOCKET,
-                  "id=%p handle=%p: lisnter on port waiting ",
-                  (void *)socket,
-                  socket->io_handle.data.handle);
-
-          } else if (state == nw_listener_state_failed) {
-              AWS_LOGF_DEBUG(
-                  AWS_LS_IO_SOCKET,
-                  "id=%p handle=%p: listener on port failed ",
-                  (void *)socket,
-                  socket->io_handle.data.handle);
-              /* any error, including if closed remotely in error */
-              int error_code = nw_error_get_error_code(error);
-              AWS_LOGF_ERROR(
-                  AWS_LS_IO_SOCKET,
-                  "id=%p handle=%p: connection error %d",
-                  (void *)socket,
-                  socket->io_handle.data.handle,
-                  error_code);
-          } else if (state == nw_listener_state_ready) {
-              AWS_LOGF_DEBUG(
-                  AWS_LS_IO_SOCKET,
-                  "id=%p handle=%p: listener on port ready ",
-                  (void *)socket,
-                  (void *)nw_socket->nw_connection);
-
-              struct aws_task *task = aws_mem_calloc(socket->allocator, 1, sizeof(struct aws_task));
-
-              struct nw_socket_scheduled_task_args *args =
-                  aws_mem_calloc(socket->allocator, 1, sizeof(struct nw_socket_scheduled_task_args));
-
-              args->nw_socket = nw_socket;
-              args->allocator = nw_socket->allocator;
-              // acquire ref count for the task
-              aws_ref_count_acquire(&nw_socket->ref_count);
-
-              aws_task_init(task, s_process_set_listener_endpoint_task, args, "set_listener_endpoint");
-              aws_event_loop_schedule_task_now(socket->event_loop, task);
-
-          } else if (state == nw_listener_state_cancelled) {
-              AWS_LOGF_DEBUG(
-                  AWS_LS_IO_SOCKET,
-                  "id=%p handle=%p: lisnter on port cancelled ",
-                  (void *)socket,
-                  socket->io_handle.data.handle);
-          }
-=======
           s_schedule_listener_state_changed_fn(socket, nw_socket, state, error);
->>>>>>> 214913ac
         });
 
     nw_listener_set_new_connection_handler(socket->io_handle.data.handle, ^(nw_connection_t connection) {
@@ -2873,19 +2642,6 @@
     return is_open;
 }
 
-<<<<<<< HEAD
-    return nw_socket->last_error == AWS_OP_SUCCESS;
-}
-
-static struct aws_byte_buf s_socket_get_protocol_fn(const struct aws_socket *socket) {
-    struct nw_socket *nw_socket = socket->impl;
-    return nw_socket->protocol_buf;
-}
-
-static struct aws_string *s_socket_get_server_name_fn(const struct aws_socket *socket) {
-    struct nw_socket *nw_socket = socket->impl;
-    return nw_socket->host_name;
-=======
 static int s_set_close_callback(struct aws_socket *socket, aws_socket_on_shutdown_complete_fn fn, void *user_data) {
     struct nw_socket *nw_socket = socket->impl;
     nw_socket->close_user_data = user_data;
@@ -2898,5 +2654,14 @@
     nw_socket->cleanup_user_data = user_data;
     nw_socket->on_socket_cleanup_complete_fn = fn;
     return 0;
->>>>>>> 214913ac
+}
+
+static struct aws_byte_buf s_socket_get_protocol_fn(const struct aws_socket *socket) {
+    struct nw_socket *nw_socket = socket->impl;
+    return nw_socket->protocol_buf;
+}
+
+static struct aws_string *s_socket_get_server_name_fn(const struct aws_socket *socket) {
+    struct nw_socket *nw_socket = socket->impl;
+    return nw_socket->host_name;
 }