--- conflicted
+++ resolved
@@ -454,61 +454,6 @@
      * was disconnected etc .... */
     nw_connection_set_state_changed_handler(
         socket->io_handle.data.handle, ^(nw_connection_state_t state, nw_error_t error) {
-<<<<<<< HEAD
-            /* we're connected! */
-            if (state == nw_connection_state_ready) {
-                printf("======================= nw_socket.c s_socket_connect_fn() nw_connection_set_state_changed_handler()\nnw_connection_state_ready in socket->io_handle.data.handle aws_socket=%p (nw_socket)impl=%p (nw_connection)handle=%p:\n\n",
-                    (void *)socket,
-                    (void *)socket->impl,
-                    socket->io_handle.data.handle);
-                AWS_LOGF_INFO(
-                    AWS_LS_IO_SOCKET,
-                    "id=%p handle=%p: connection success",
-                    (void *)socket,
-                    socket->io_handle.data.handle);
-
-                nw_path_t path = nw_connection_copy_current_path(socket->io_handle.data.handle);
-                nw_endpoint_t local_endpoint = nw_path_copy_effective_local_endpoint(path);
-                nw_release(path);
-                const char *hostname = nw_endpoint_get_hostname(local_endpoint);
-                uint16_t port = nw_endpoint_get_port(local_endpoint);
-
-                size_t hostname_len = strlen(hostname);
-                size_t buffer_size = AWS_ARRAY_SIZE(socket->local_endpoint.address);
-                size_t to_copy = aws_min_size(hostname_len, buffer_size);
-                memcpy(socket->local_endpoint.address, hostname, to_copy);
-                socket->local_endpoint.port = port;
-                nw_release(local_endpoint);
-
-                AWS_LOGF_DEBUG(
-                    AWS_LS_IO_SOCKET,
-                    "id=%p handle=%p: local endpoint %s:%d",
-                    (void *)socket,
-                    socket->io_handle.data.handle,
-                    socket->local_endpoint.address,
-                    port);
-
-              socket->state = CONNECTED_WRITE | CONNECTED_READ;
-              aws_ref_count_acquire(&nw_socket->ref_count);
-              // DEBUG: test using scheduling tasks
-              // It is possible that the socket is closed in the connection callback
-                //    on_connection_result(socket, AWS_OP_SUCCESS, user_data);
-                //    nw_socket->setup_run = true;
-             if (event_loop)
-             {
-                 nw_socket->read_io_data->socket = socket;
-                 nw_socket->read_io_data->sequential_task_storage.fn = s_connection_success_task;
-                 nw_socket->read_io_data->sequential_task_storage.arg = nw_socket->read_io_data;
-                 nw_socket->read_io_data->user_data = user_data;
-                 aws_event_loop_schedule_task_now(event_loop, &nw_socket->read_io_data->sequential_task_storage);
-             }
-
-              aws_ref_count_release(&nw_socket->ref_count);
-          } else if (error) {
-              /* any error, including if closed remotely in error */
-              int error_code = nw_error_get_error_code(error);
-
-=======
           /* we're connected! */
           if (state == nw_connection_state_ready) {
               AWS_LOGF_INFO(
@@ -546,7 +491,6 @@
           } else if (error) {
               /* any error, including if closed remotely in error */
               int error_code = nw_error_get_error_code(error);
->>>>>>> 6938bc3a
               AWS_LOGF_ERROR(
                   AWS_LS_IO_SOCKET,
                   "id=%p handle=%p: connection error %d",
@@ -554,71 +498,6 @@
                   socket->io_handle.data.handle,
                   error_code);
 
-<<<<<<< HEAD
-                /* we don't let this thing do DNS or TLS. Everything had better be a posix error. */
-                AWS_ASSERT(nw_error_get_error_domain(error) == nw_error_domain_posix);
-                error_code = s_determine_socket_error(error_code);
-                nw_socket->last_error = error_code;
-                aws_raise_error(error_code);
-                socket->state = ERROR;
-                aws_ref_count_acquire(&nw_socket->ref_count);
-                if (!nw_socket->setup_run) {
-                    on_connection_result(socket, error_code, user_data);
-                    nw_socket->setup_run = true;
-                } else if (socket->readable_fn) {
-                    socket->readable_fn(socket, nw_socket->last_error, socket->readable_user_data);
-                }
-                aws_ref_count_release(&nw_socket->ref_count);
-            } else if (state == nw_connection_state_cancelled) {
-                printf("======================= nw_socket.c s_socket_connect_fn() nw_connection_set_state_changed_handler()\nnw_connection_state_cancelled in socket->io_handle.data.handle aws_socket=%p (nw_socket)impl=%p (nw_connection)handle=%p:\n\n",
-                    (void *)socket,
-                    (void *)socket->impl,
-                    socket->io_handle.data.handle);
-
-                /* this should only hit when the socket was closed by not us. Note,
-                 * we uninstall this handler right before calling close on the socket so this shouldn't
-                 * get hit unless it was triggered remotely */
-                AWS_LOGF_DEBUG(
-                    AWS_LS_IO_SOCKET, "id=%p handle=%p: socket closed", (void *)socket, socket->io_handle.data.handle);
-                socket->state = CLOSED;
-                aws_ref_count_acquire(&nw_socket->ref_count);
-                aws_raise_error(AWS_IO_SOCKET_CLOSED);
-                if (!nw_socket->setup_run) {
-                    on_connection_result(socket, AWS_IO_SOCKET_CLOSED, user_data);
-                    nw_socket->setup_run = true;
-                } else if (socket->readable_fn) {
-                    socket->readable_fn(socket, AWS_IO_SOCKET_CLOSED, socket->readable_user_data);
-                }
-            } else {
-                printf("======================= nw_socket.c s_socket_connect_fn() nw_connection_set_state_changed_handler()\n");
-                if (state == nw_connection_state_failed) {
-                    printf("nw_connection_state_failed in socket->io_handle.data.handle aws_socket=%p (nw_socket)impl=%p (nw_connection)handle=%p:\n\n",
-                        (void *)socket,
-                        (void *)socket->impl,
-                        socket->io_handle.data.handle);
-                } else if (state == nw_connection_state_waiting){
-                    printf("nw_connection_state_waiting in socket->io_handle.data.handle aws_socket=%p (nw_socket)impl=%p (nw_connection)handle=%p:\n\n",
-                        (void *)socket,
-                        (void *)socket->impl,
-                        socket->io_handle.data.handle);
-                } else if (state == nw_connection_state_preparing){
-                    printf("nw_connection_state_preparing in socket->io_handle.data.handle aws_socket=%p (nw_socket)impl=%p (nw_connection)handle=%p:\n\n",
-                        (void *)socket,
-                        (void *)socket->impl,
-                        socket->io_handle.data.handle);
-                } else if (state == nw_connection_state_invalid){
-                    printf("nw_connection_state_invalid in socket->io_handle.data.handle aws_socket=%p (nw_socket)impl=%p (nw_connection)handle=%p:\n\n",
-                        (void *)socket,
-                        (void *)socket->impl,
-                        socket->io_handle.data.handle);
-                } else {
-                    printf("unknown state change in socket->io_handle.data.handle aws_socket=%p (nw_socket)impl=%p (nw_connection)handle=%p:\n\n",
-                        (void *)socket,
-                        (void *)socket->impl,
-                        socket->io_handle.data.handle);
-                }
-            }
-=======
               /* we don't let this thing do DNS or TLS. Everything had better be a posix error. */
               AWS_ASSERT(nw_error_get_error_domain(error) == nw_error_domain_posix);
               error_code = s_determine_socket_error(error_code);
@@ -649,7 +528,6 @@
                   socket->readable_fn(socket, AWS_IO_SOCKET_CLOSED, socket->readable_user_data);
               }
           }
->>>>>>> 6938bc3a
         });
 
     nw_connection_start(socket->io_handle.data.handle);
