--- conflicted
+++ resolved
@@ -684,7 +684,6 @@
 
     /* set a handler for socket state changes. This is where we find out if the connection timed out, was successful,
      * was disconnected etc .... */
-<<<<<<< HEAD
     nw_connection_set_state_changed_handler(
         socket->io_handle.data.handle, ^(nw_connection_state_t state, nw_error_t error) {
             /* we're connected! */
@@ -775,95 +774,6 @@
                     (void *)socket, socket->io_handle.data.handle);
             }
         });
-=======
-    nw_connection_set_state_changed_handler(handle, ^(nw_connection_state_t state, nw_error_t error) {
-      AWS_LOGF_DEBUG(
-          AWS_LS_IO_SOCKET,
-          "id=%p handle=%p: connection state changed hanlder, state: %d",
-          (void *)socket,
-          handle,
-          state);
-      /* we're connected! */
-      if (state == nw_connection_state_ready) {
-          AWS_LOGF_INFO(AWS_LS_IO_SOCKET, "id=%p handle=%p: connection success", (void *)socket, handle);
-
-          nw_path_t path = nw_connection_copy_current_path(handle);
-          nw_endpoint_t local_endpoint = nw_path_copy_effective_local_endpoint(path);
-          nw_release(path);
-          const char *hostname = nw_endpoint_get_hostname(local_endpoint);
-          uint16_t port = nw_endpoint_get_port(local_endpoint);
-
-          size_t hostname_len = strlen(hostname);
-          size_t buffer_size = AWS_ARRAY_SIZE(socket->local_endpoint.address);
-          size_t to_copy = aws_min_size(hostname_len, buffer_size);
-          memcpy(socket->local_endpoint.address, hostname, to_copy);
-          socket->local_endpoint.port = port;
-          nw_release(local_endpoint);
-
-          // Cancel the connection timeout task
-          aws_event_loop_cancel_task(event_loop, &nw_socket->connect_args->task);
-
-          AWS_LOGF_DEBUG(
-              AWS_LS_IO_SOCKET,
-              "id=%p handle=%p: local endpoint %s:%d",
-              (void *)socket,
-              handle,
-              socket->local_endpoint.address,
-              port);
-
-          socket->state = CONNECTED_WRITE | CONNECTED_READ;
-          aws_ref_count_acquire(&nw_socket->ref_count);
-          on_connection_result(socket, AWS_OP_SUCCESS, user_data);
-          aws_ref_count_release(&nw_socket->ref_count);
-          nw_socket->setup_run = true;
-      } else if (error) {
-          /* any error, including if closed remotely in error */
-          int error_code = nw_error_get_error_code(error);
-          AWS_LOGF_ERROR(
-              AWS_LS_IO_SOCKET,
-              "id=%p handle=%p: connection error %d",
-              (void *)socket,
-              socket->io_handle.data.handle,
-              error_code);
-          // Cancel the connection timeout task
-          aws_event_loop_cancel_task(event_loop, &nw_socket->connect_args->task);
-          /* we don't let this thing do DNS or TLS. Everything had better be a posix error. */
-          AWS_ASSERT(nw_error_get_error_domain(error) == nw_error_domain_posix);
-          error_code = s_determine_socket_error(error_code);
-          nw_socket->last_error = error_code;
-          aws_raise_error(error_code);
-          socket->state = ERROR;
-          aws_ref_count_acquire(&nw_socket->ref_count);
-          if (!nw_socket->setup_run) {
-              on_connection_result(socket, error_code, user_data);
-              nw_socket->setup_run = true;
-          } else if (socket->readable_fn) {
-              socket->readable_fn(socket, nw_socket->last_error, socket->readable_user_data);
-          }
-
-          aws_ref_count_release(&nw_socket->ref_count);
-      } else if (state == nw_connection_state_cancelled || state == nw_connection_state_failed) {
-          /* this should only hit when the socket was closed by not us. Note,
-           * we uninstall this handler right before calling close on the socket so this shouldn't
-           * get hit unless it was triggered remotely */
-          // Cancel the connection timeout task
-          aws_event_loop_cancel_task(event_loop, &nw_socket->connect_args->task);
-          AWS_LOGF_DEBUG(
-              AWS_LS_IO_SOCKET, "id=%p handle=%p: socket closed", (void *)socket, socket->io_handle.data.handle);
-          socket->state = CLOSED;
-          aws_ref_count_acquire(&nw_socket->ref_count);
-          aws_raise_error(AWS_IO_SOCKET_CLOSED);
-          if (!nw_socket->setup_run) {
-              on_connection_result(socket, AWS_IO_SOCKET_CLOSED, user_data);
-              nw_socket->setup_run = true;
-          } else if (socket->readable_fn) {
-              socket->readable_fn(socket, AWS_IO_SOCKET_CLOSED, socket->readable_user_data);
-          }
-          aws_ref_count_release(&nw_socket->ref_count);
-      }
-
-    });
->>>>>>> 429bf261
 
     nw_connection_start(socket->io_handle.data.handle);
     nw_retain(socket->io_handle.data.handle);
@@ -1192,7 +1102,7 @@
         return aws_raise_error(AWS_IO_SOCKET_NOT_CONNECTED);
     }
 
-    // Acquire nw_socket after we call connection receive, and released it when handler is called. 
+    // Acquire nw_socket after we call connection receive, and released it when handler is called.
     aws_ref_count_acquire(&nw_socket->ref_count);
 
     /* read and let me know when you've done it. */
@@ -1360,7 +1270,7 @@
             socket->io_handle.data.handle);
         return aws_raise_error(AWS_IO_SOCKET_NOT_CONNECTED);
     }
-    
+
     struct nw_socket *nw_socket = socket->impl;
     aws_ref_count_acquire(&nw_socket->ref_count);
     nw_connection_t handle = socket->io_handle.data.handle;
@@ -1377,7 +1287,7 @@
               "id=%p handle=%p: processing write requests, called from aws_socket_write",
               (void *)socket,
               handle);
-            
+
             if (nw_socket->setup_closing) {
                 AWS_LOGF_TRACE(
                     AWS_LS_IO_SOCKET,
@@ -1387,7 +1297,7 @@
                 written_fn(socket, 0, 0, user_data);
                 goto nw_socket_release;
             }
-            
+
             AWS_LOGF_ERROR(
                 AWS_LS_IO_SOCKET,
                 "id=%p handle=%p: DEBUG:: callback writing message: %p",
