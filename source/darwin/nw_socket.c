--- conflicted
+++ resolved
@@ -663,15 +663,9 @@
     struct nw_socket *socket_impl = socket->impl;
 
     nw_socket->timeout_args = aws_mem_calloc(socket->allocator, 1, sizeof(struct nw_socket_timeout_args));
-<<<<<<< HEAD
     nw_socket->timeout_args->socket = socket;
     nw_socket->timeout_args->allocator = socket->allocator;
-=======
-
-    nw_socket->timeout_args->socket = socket;
-    nw_socket->timeout_args->allocator = socket->allocator;
-
->>>>>>> 2282f8f7
+
     aws_task_init(
         &nw_socket->timeout_args->task,
         s_handle_socket_timeout,
@@ -1302,14 +1296,11 @@
                 goto nw_socket_release;
             }
 
-<<<<<<< HEAD
-=======
             AWS_LOGF_ERROR(
                 AWS_LS_IO_SOCKET,
                 "id=%p handle=%p: DEBUG:: callback writing message: %p",
                 (void *)socket,
                 handle, user_data);
->>>>>>> 2282f8f7
           int error_code = !error || nw_error_get_error_code(error) == 0
                                ? AWS_OP_SUCCESS
                                : s_determine_socket_error(nw_error_get_error_code(error));
