--- conflicted
+++ resolved
@@ -726,7 +726,6 @@
     }
 
     if (options->type == AWS_SOCKET_STREAM) {
-<<<<<<< HEAD
         if (setup_tls) {
             /* The verification block of the Network Framework TLS handshake requires a dispatch queue to run on. */
             if (nw_socket->event_loop == NULL) {
@@ -744,46 +743,6 @@
             if (transport_ctx->minimum_tls_version == AWS_IO_SSLv3 ||
                 transport_ctx->minimum_tls_version == AWS_IO_TLSv1 ||
                 transport_ctx->minimum_tls_version == AWS_IO_TLSv1_1) {
-=======
-        /* if TCP, setup all the tcp options */
-        switch (options->domain) {
-            case AWS_SOCKET_IPV4:
-            case AWS_SOCKET_IPV6: {
-                // DEBUG WIP NW_PARAMETERS_DISABLE_PROTOCOL will need to be changed to use MTLS With SecItem
-                nw_socket->socket_options_to_params = nw_parameters_create_secure_tcp(
-                    NW_PARAMETERS_DISABLE_PROTOCOL, ^(nw_protocol_options_t nw_options) {
-                      if (options->connect_timeout_ms) {
-                          /* this value gets set in seconds. */
-                          nw_tcp_options_set_connection_timeout(
-                              nw_options, options->connect_timeout_ms / AWS_TIMESTAMP_MILLIS);
-                      }
-
-                      // Only change default keepalive values if keepalive is true and both interval and timeout
-                      // are not zero.
-                      if (options->keepalive && options->keep_alive_interval_sec != 0 &&
-                          options->keep_alive_timeout_sec != 0) {
-                          nw_tcp_options_set_enable_keepalive(nw_options, options->keepalive);
-                          nw_tcp_options_set_keepalive_idle_time(nw_options, options->keep_alive_interval_sec);
-                          nw_tcp_options_set_keepalive_interval(nw_options, options->keep_alive_timeout_sec);
-                      }
-
-                      if (options->keep_alive_max_failed_probes) {
-                          nw_tcp_options_set_keepalive_count(nw_options, options->keep_alive_max_failed_probes);
-                      }
-
-                      if (g_aws_channel_max_fragment_size < KB_16) {
-                          nw_tcp_options_set_maximum_segment_size(nw_options, g_aws_channel_max_fragment_size);
-                      }
-                    });
-                break;
-            }
-            case AWS_SOCKET_LOCAL: {
-                nw_socket->socket_options_to_params = nw_parameters_create_secure_tcp(
-                    NW_PARAMETERS_DISABLE_PROTOCOL, NW_PARAMETERS_DEFAULT_CONFIGURATION);
-                break;
-            }
-            default:
->>>>>>> 6bd46abe
                 AWS_LOGF_ERROR(
                     AWS_LS_IO_SOCKET,
                     "id=%p options=%p: Selected minimum tls version not supported by Apple Network Framework due "
@@ -1405,7 +1364,7 @@
             (void *)nw_socket->os_handle.nw_connection);
     }
     s_lock_socket_synced_data(nw_socket);
-    s_set_socket_state(nw_socket, socket, CONNECTED_WRITE | CONNECTED_READ);
+    s_set_socket_state(nw_socket, CONNECTED_WRITE | CONNECTED_READ);
     s_unlock_socket_synced_data(nw_socket);
     s_unlock_base_socket(nw_socket);
 
@@ -1435,7 +1394,6 @@
      * and cleanup.
      */
     if (status != AWS_TASK_STATUS_CANCELED) {
-<<<<<<< HEAD
         switch (state) {
             case nw_connection_state_cancelled: {
                 AWS_LOGF_INFO(
@@ -1449,28 +1407,13 @@
                 struct aws_socket *socket = nw_socket->base_socket_synced_data.base_socket;
                 s_unlock_base_socket(nw_socket);
 
-=======
-
-        AWS_LOGF_DEBUG(
-            AWS_LS_IO_SOCKET,
-            "id=%p handle=%p: Apple network framework socket connection state changed to %d, nw error code : %d",
-            (void *)nw_socket,
-            (void *)nw_socket->os_handle.nw_connection,
-            connection_args->state,
-            connection_args->error);
-
-        switch (state) {
-            case nw_connection_state_cancelled: {
->>>>>>> 6bd46abe
                 s_lock_socket_synced_data(nw_socket);
                 s_set_socket_state(nw_socket, CLOSED);
                 s_unlock_socket_synced_data(nw_socket);
 
                 s_socket_release_internal_ref(nw_socket);
-                break;
-            }
+            } break;
             case nw_connection_state_ready: {
-<<<<<<< HEAD
                 AWS_LOGF_INFO(
                     AWS_LS_IO_SOCKET,
                     "id=%p handle=%p: Apple network framework socket connection state changed to ready, nw error "
@@ -1480,58 +1423,6 @@
                     connection_args->error);
                 s_process_connection_state_changed_ready(nw_socket, nw_connection);
             } break;
-=======
-                s_lock_base_socket(nw_socket);
-                struct aws_socket *socket = nw_socket->base_socket_synced_data.base_socket;
-                if (socket) {
-                    nw_path_t path = nw_connection_copy_current_path(nw_connection);
-                    nw_endpoint_t local_endpoint = nw_path_copy_effective_local_endpoint(path);
-                    nw_release(path);
-                    const char *hostname = nw_endpoint_get_hostname(local_endpoint);
-                    uint16_t port = nw_endpoint_get_port(local_endpoint);
-                    nw_release(local_endpoint);
-
-                    if (hostname != NULL) {
-                        size_t hostname_len = strlen(hostname);
-                        size_t buffer_size = AWS_ARRAY_SIZE(socket->local_endpoint.address);
-                        size_t to_copy = aws_min_size(hostname_len, buffer_size);
-                        memcpy(socket->local_endpoint.address, hostname, to_copy);
-                        socket->local_endpoint.port = port;
-                    }
-
-                    AWS_LOGF_TRACE(
-                        AWS_LS_IO_SOCKET,
-                        "id=%p handle=%p: set local endpoint %s:%d",
-                        (void *)socket,
-                        socket->io_handle.data.handle,
-                        socket->local_endpoint.address,
-                        port);
-                } else {
-                    // This happens when the aws_socket_clean_up() get called before the nw_connection_state_ready get
-                    // returned. We still want to set the socket to write/read state and fire the connection succeed
-                    // callback until we get the "nw_connection_state_cancelled" status.
-                    AWS_LOGF_TRACE(
-                        AWS_LS_IO_SOCKET,
-                        "id=%p handle=%p: connection succeed, however, the base socket has been cleaned up.",
-                        (void *)nw_socket,
-                        (void *)nw_socket->os_handle.nw_connection);
-                }
-                s_lock_socket_synced_data(nw_socket);
-                s_set_socket_state(nw_socket, CONNECTED_WRITE | CONNECTED_READ);
-                s_unlock_socket_synced_data(nw_socket);
-                s_unlock_base_socket(nw_socket);
-
-                nw_socket->connection_setup = true;
-                // Cancel the connection timeout task
-                if (nw_socket->timeout_args) {
-                    aws_event_loop_cancel_task(nw_socket->event_loop, &nw_socket->timeout_args->task);
-                }
-                aws_ref_count_acquire(&nw_socket->nw_socket_ref_count);
-                s_handle_on_connection_result(nw_socket, AWS_OP_SUCCESS);
-                aws_ref_count_release(&nw_socket->nw_socket_ref_count);
-                break;
-            }
->>>>>>> 6bd46abe
             case nw_connection_state_waiting:
             case nw_connection_state_preparing:
             case nw_connection_state_failed:
@@ -2472,15 +2363,9 @@
         socket->state);
 
     if (nw_socket->synced_data.state < CLOSING) {
-<<<<<<< HEAD
         // We would like to keep CONNECTED_READ so that we could continue processing any received data until the we
         // got the system callback indicates that the system connection has been closed in the receiving direction.
-        s_set_socket_state(nw_socket, nw_socket->base_socket_synced_data.base_socket, CLOSING | CONNECTED_READ);
-=======
-        // We would like to keep CONNECTED_READ so that we could continue processing any received data until the we got
-        // the system callback indicates that the system connection has been closed in the receiving direction.
         s_set_socket_state(nw_socket, CLOSING | CONNECTED_READ);
->>>>>>> 6bd46abe
         s_socket_release_write_ref(nw_socket);
     }
     s_unlock_socket_synced_data(nw_socket);
