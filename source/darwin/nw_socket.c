/**
 * Copyright Amazon.com, Inc. or its affiliates. All Rights Reserved.
 * SPDX-License-Identifier: Apache-2.0.
 */

<<<<<<< HEAD
#ifdef AWS_USE_DISPATCH_QUEUE
=======
#include <aws/io/socket.h>

#include <aws/common/clock.h>
#include <aws/common/string.h>
#include <aws/common/uuid.h>
#include <aws/io/logging.h>
#include <aws/io/private/event_loop_impl.h>

#include <Network/Network.h>
#include <aws/io/private/tls_channel_handler_shared.h>
>>>>>>> d0dddda2

#    include <aws/io/socket.h>

#    include <aws/common/clock.h>
#    include <aws/common/string.h>
#    include <aws/common/uuid.h>
#    include <aws/io/logging.h>

#    include <Network/Network.h>
#    include <aws/io/private/aws_apple_network_framework.h>
#    include <aws/io/private/tls_channel_handler_shared.h>

#    include <arpa/inet.h>
#    include <sys/socket.h>

const char *aws_sec_trust_result_type_to_string(SecTrustResultType trust_result) {
    switch (trust_result) {
        case kSecTrustResultInvalid:
            return "kSecTrustResultInvalid";
        case kSecTrustResultProceed:
            return "kSecTrustResultProceed";
        case kSecTrustResultDeny:
            return "kSecTrustResultDeny";
        case kSecTrustResultUnspecified:
            return "kSecTrustResultUnspecified";
        case kSecTrustResultRecoverableTrustFailure:
            return "kSecTrustResultRecoverableTrustFailure";
        case kSecTrustResultFatalTrustFailure:
            return "kSecTrustResultFatalTrustFailure";
        case kSecTrustResultOtherError:
            return "kSecTrustResultOtherError";
        default:
            return "Unknown SecTrustResultType";
    }
}

<<<<<<< HEAD
=======
#include "dispatch_queue.h"

>>>>>>> d0dddda2
static int s_determine_socket_error(int error) {
    switch (error) {
        /* POSIX Errors */
        case ECONNREFUSED:
            return AWS_IO_SOCKET_CONNECTION_REFUSED;
        case ETIMEDOUT:
            return AWS_IO_SOCKET_TIMEOUT;
        case EHOSTUNREACH:
        case ENETUNREACH:
            return AWS_IO_SOCKET_NO_ROUTE_TO_HOST;
        case EADDRNOTAVAIL:
            return AWS_IO_SOCKET_INVALID_ADDRESS;
        case ENETDOWN:
            return AWS_IO_SOCKET_NETWORK_DOWN;
        case ECONNABORTED:
            return AWS_IO_SOCKET_CONNECT_ABORTED;
        case EADDRINUSE:
            return AWS_IO_SOCKET_ADDRESS_IN_USE;
        case ENOBUFS:
        case ENOMEM:
            return AWS_ERROR_OOM;
        case EAGAIN:
            return AWS_IO_READ_WOULD_BLOCK;
        case EMFILE:
        case ENFILE:
            return AWS_ERROR_MAX_FDS_EXCEEDED;
        case ENOENT:
        case EINVAL:
            return AWS_ERROR_FILE_INVALID_PATH;
        case EAFNOSUPPORT:
            return AWS_IO_SOCKET_UNSUPPORTED_ADDRESS_FAMILY;
        case EACCES:
            return AWS_ERROR_NO_PERMISSION;

        /* SSL/TLS Errors */
        case errSSLUnknownRootCert:
            return AWS_IO_TLS_UNKNOWN_ROOT_CERTIFICATE;
        case errSSLNoRootCert:
            return AWS_IO_TLS_NO_ROOT_CERTIFICATE_FOUND;
        case errSSLCertExpired:
            return AWS_IO_TLS_CERTIFICATE_EXPIRED;
        case errSSLCertNotYetValid:
            return AWS_IO_TLS_CERTIFICATE_NOT_YET_VALID;
        case errSSLPeerHandshakeFail:
            return AWS_IO_TLS_ERROR_NEGOTIATION_FAILURE;
        case errSSLBadCert:
            return AWS_IO_TLS_BAD_CERTIFICATE;
        case errSSLPeerCertExpired:
            return AWS_IO_TLS_PEER_CERTIFICATE_EXPIRED;
        case errSSLPeerBadCert:
            return AWS_IO_TLS_BAD_PEER_CERTIFICATE;
        case errSSLPeerCertRevoked:
            return AWS_IO_TLS_PEER_CERTIFICATE_REVOKED;
        case errSSLPeerCertUnknown:
            return AWS_IO_TLS_PEER_CERTIFICATE_UNKNOWN;
        case errSSLInternal:
            return AWS_IO_TLS_INTERNAL_ERROR;
        case errSSLClosedGraceful:
            return AWS_IO_TLS_CLOSED_GRACEFUL;
        case errSSLClosedAbort:
            return AWS_IO_TLS_CLOSED_ABORT;
        case errSSLXCertChainInvalid:
            return AWS_IO_TLS_INVALID_CERTIFICATE_CHAIN;
        case errSSLHostNameMismatch:
            return AWS_IO_TLS_HOST_NAME_MISSMATCH;
        case errSecNotTrusted:
        case errSSLPeerProtocolVersion:
            return AWS_IO_TLS_ERROR_NEGOTIATION_FAILURE;

        default:
            return AWS_IO_SOCKET_NOT_CONNECTED;
    }
}

static inline int s_convert_pton_error(int pton_code) {
    if (pton_code == 0) {
        return AWS_IO_SOCKET_INVALID_ADDRESS;
    }

    return s_determine_socket_error(errno);
}

/* other than CONNECTED_READ | CONNECTED_WRITE
 * a socket is only in one of these states at a time. */
enum socket_state {
    INIT = 0x01,
    CONNECTING = 0x02,
    CONNECTED_READ = 0x04,
    CONNECTED_WRITE = 0x08,
    BOUND = 0x10,
    LISTENING = 0x20,
    TIMEDOUT = 0x40,
    ERROR = 0x80,
    CLOSED,
};

struct nw_listener_connection_args {
    int error_code;
    struct aws_allocator *allocator;
    struct nw_socket *nw_socket;
    nw_connection_t new_connection;
    void *user_data;
};

struct nw_socket_timeout_args {
    struct aws_task task;
    struct aws_allocator *allocator;
    struct nw_socket *nw_socket;
    bool connection_succeed;
};

struct nw_socket_scheduled_task_args {
    int error_code;
    struct aws_allocator *allocator;
    struct nw_socket *nw_socket;
    dispatch_data_t data;
};

struct nw_socket_written_args {
    int error_code;
    struct aws_allocator *allocator;
    struct nw_socket *nw_socket;
    aws_socket_on_write_completed_fn *written_fn;
    void *user_data;
    size_t bytes_written;
};

struct nw_socket_cancel_task_args {
    struct aws_allocator *allocator;
    struct nw_socket *nw_socket;
    struct aws_task *task_to_cancel;
};

struct nw_socket {
    struct aws_allocator *allocator;
    struct aws_ref_count ref_count;
    nw_connection_t nw_connection;
    nw_parameters_t nw_parameters;
    nw_listener_t nw_listener;
    struct aws_linked_list read_queue;
    int last_error;
    aws_socket_on_readable_fn *on_readable;
    void *on_readable_user_data;
    bool setup_run;
    bool currently_connected; // If the io port is connected. Similar to posix_socket->currently_subscribed.
    bool read_queued;
    bool is_listener;
    struct nw_socket_timeout_args *timeout_args;
    aws_socket_on_connection_result_fn *on_connection_result_fn;
    void *connect_accept_user_data;
    struct aws_string *host_name;
    struct aws_string *alpn_list;
    struct aws_tls_ctx *tls_ctx;
    struct aws_byte_buf protocol_buf;

    struct {
        struct aws_mutex lock;
        struct aws_event_loop *event_loop;
        struct aws_socket *base_socket;
    } synced_data;
};

struct socket_address {
    union sock_addr_types {
        struct sockaddr_in addr_in;
        struct sockaddr_in6 addr_in6;
        struct sockaddr_un un_addr;
    } sock_addr_types;
};

static size_t KB_16 = 16 * 1024;

/* setup the TCP options Block for use in socket parameters */
static void s_setup_tcp_options(nw_protocol_options_t tcp_options, const struct aws_socket_options *options) {
    if (options->connect_timeout_ms) {
        /* this value gets set in seconds. */
        nw_tcp_options_set_connection_timeout(tcp_options, options->connect_timeout_ms / AWS_TIMESTAMP_MILLIS);
    }

    /* Only change default keepalive values if keepalive is true and both interval and timeout
     * are not zero. */
    if (options->keepalive && options->keep_alive_interval_sec != 0 && options->keep_alive_timeout_sec != 0) {
        nw_tcp_options_set_enable_keepalive(tcp_options, options->keepalive);
        nw_tcp_options_set_keepalive_idle_time(tcp_options, options->keep_alive_timeout_sec);
        nw_tcp_options_set_keepalive_interval(tcp_options, options->keep_alive_interval_sec);
    }

    if (options->keep_alive_max_failed_probes) {
        nw_tcp_options_set_keepalive_count(tcp_options, options->keep_alive_max_failed_probes);
    }

    if (g_aws_channel_max_fragment_size < KB_16) {
        nw_tcp_options_set_maximum_segment_size(tcp_options, g_aws_channel_max_fragment_size);
    }
}

static void s_setup_tcp_options_local(nw_protocol_options_t tcp_options, const struct aws_socket_options *options) {
    (void)tcp_options;
    (void)options;
}

static void s_setup_tls_options(
    nw_protocol_options_t tls_options,
    const struct aws_socket_options *options,
    struct nw_socket *nw_socket,
    struct secure_transport_ctx *transport_ctx) {
    /* Obtain the security protocol options from the tls_options. Changes made directly
     * to the copy will impact the protocol options within the tls_options */
    sec_protocol_options_t sec_options = nw_tls_copy_sec_protocol_options(tls_options);

    sec_protocol_options_set_local_identity(sec_options, transport_ctx->secitem_identity);

    // Set the minimum TLS version
    switch (transport_ctx->minimum_tls_version) {
        case AWS_IO_TLSv1_2:
            sec_protocol_options_set_min_tls_protocol_version(sec_options, tls_protocol_version_TLSv12);
            break;
        case AWS_IO_TLSv1_3:
            sec_protocol_options_set_min_tls_protocol_version(sec_options, tls_protocol_version_TLSv13);
            break;
        case AWS_IO_TLS_VER_SYS_DEFAULTS:
            /* not assigning a min tls protocol version automatically uses the
             * system default version. */
            break;
        default:
            AWS_LOGF_ERROR(
                AWS_LS_IO_SOCKET,
                "id=%p options=%p: Unrecognized minimum TLS version used for parameter creation. "
                "System default minimum TLS version will be used.",
                (void *)nw_socket,
                (void *)options);
            break;
    }

    /* Enable/Disable peer authentication. This setting is ignored by network framework due to our
     * implementation of the verification block below but we set it in case anything else checks this
     * value and/or in case we decide to remove the verify block in the future. */
    sec_protocol_options_set_peer_authentication_required(sec_options, transport_ctx->verify_peer);

    if (nw_socket->host_name != NULL) {
        sec_protocol_options_set_tls_server_name(sec_options, (const char *)nw_socket->host_name->bytes);
    }

    // Add alpn protocols
    if (nw_socket->alpn_list != NULL) {
        AWS_LOGF_DEBUG(
            AWS_LS_IO_TLS, "id=%p: Setting ALPN list %s", (void *)nw_socket, aws_string_c_str(nw_socket->alpn_list));

        struct aws_byte_cursor alpn_data = aws_byte_cursor_from_string(nw_socket->alpn_list);
        struct aws_array_list alpn_list_array;
        if (aws_array_list_init_dynamic(&alpn_list_array, nw_socket->allocator, 2, sizeof(struct aws_byte_cursor))) {
            AWS_LOGF_ERROR(AWS_LS_IO_TLS, "id=%p: Failed to setup array list for ALPN setup.", (void *)nw_socket);
            return;
        }

        if (aws_byte_cursor_split_on_char(&alpn_data, ';', &alpn_list_array)) {
            AWS_LOGF_ERROR(AWS_LS_IO_TLS, "id=%p: Failed to split alpn_list on character ';'.", (void *)nw_socket);
            return;
        }

        for (size_t i = 0; i < aws_array_list_length(&alpn_list_array); ++i) {
            struct aws_byte_cursor protocol_cursor;
            aws_array_list_get_at(&alpn_list_array, &protocol_cursor, i);

            struct aws_string *protocol_string = aws_string_new_from_cursor(nw_socket->allocator, &protocol_cursor);

            sec_protocol_options_add_tls_application_protocol(sec_options, aws_string_c_str(protocol_string));
            aws_string_destroy(protocol_string);
        }
        aws_array_list_clean_up(&alpn_list_array);
    }

    aws_mutex_lock(&nw_socket->synced_data.lock);
    struct dispatch_loop *dispatch_loop = nw_socket->synced_data.event_loop->impl_data;
    aws_mutex_unlock(&nw_socket->synced_data.lock);

    /* We handle the verification of the remote end here. */
    sec_protocol_options_set_verify_block(
        sec_options,
        ^(sec_protocol_metadata_t metadata, sec_trust_t trust, sec_protocol_verify_complete_t complete) {
          (void)metadata;

          CFErrorRef error = NULL;
          SecPolicyRef policy = NULL;
          int error_code = AWS_ERROR_SUCCESS;
          SecTrustRef trust_ref = NULL;
          OSStatus status;
          bool verification_successful = false;

          /* Since we manually handle the verification of the peer, the value set using
           * sec_protocol_options_set_peer_authentication_required is ignored and this block is
           * run instead. We manually skip the verification at this point if verify_peer is false. */
          if (!transport_ctx->verify_peer) {
              AWS_LOGF_WARN(
                  AWS_LS_IO_TLS,
                  "id=%p: x.509 validation has been disabled. "
                  "If this is not running in a test environment, this is likely a security "
                  "vulnerability.",
                  (void *)nw_socket);
              verification_successful = true;
              goto verification_done;
          }

          trust_ref = sec_trust_copy_ref(trust);

          /* Use root ca if provided. */
          if (transport_ctx->ca_cert != NULL) {
              AWS_LOGF_DEBUG(
                  AWS_LS_IO_TLS,
                  "id=%p: nw_socket verify block applying provided root CA for remote verification.",
                  (void *)nw_socket);
              // We add the ca certificate as a anchor certificate in the trust_ref
              status = SecTrustSetAnchorCertificates(trust_ref, transport_ctx->ca_cert);
              if (status != errSecSuccess) {
                  AWS_LOGF_ERROR(
                      AWS_LS_IO_TLS,
                      "id=%p: nw_socket verify block SecTrustSetAnchorCertificates failed with "
                      "OSStatus: %d",
                      (void *)nw_socket,
                      (int)status);
                  error_code = aws_raise_error(AWS_IO_TLS_ERROR_NEGOTIATION_FAILURE);
                  goto verification_done;
              }
          }

          /* Add the host name to be checked against the available Certificate Authorities */
          if (nw_socket->host_name != NULL) {
              CFStringRef server_name = CFStringCreateWithCString(
                  transport_ctx->wrapped_allocator, aws_string_c_str(nw_socket->host_name), kCFStringEncodingUTF8);
              policy = SecPolicyCreateSSL(true, server_name);
              CFRelease(server_name);
          } else {
              policy = SecPolicyCreateBasicX509();
          }

          status = SecTrustSetPolicies(trust_ref, policy);
          if (status != errSecSuccess) {
              AWS_LOGF_ERROR(AWS_LS_IO_TLS, "id=%p: Failed to set trust policy %d\n", (void *)nw_socket, (int)status);
              error_code = aws_raise_error(AWS_IO_TLS_ERROR_NEGOTIATION_FAILURE);
              goto verification_done;
          }

          SecTrustResultType trust_result;

          /* verify peer */
          bool success = SecTrustEvaluateWithError(trust_ref, &error);
          if (success) {
              status = SecTrustGetTrustResult(trust_ref, &trust_result);
              if (status == errSecSuccess) {
                  AWS_LOGF_DEBUG(
                      AWS_LS_IO_TLS,
                      "id=%p: nw_socket verify block trust result: %s",
                      (void *)nw_socket,
                      aws_sec_trust_result_type_to_string(trust_result));

                  // Proceed based on the trust_result if necessary
                  if (trust_result == kSecTrustResultProceed || trust_result == kSecTrustResultUnspecified) {
                      verification_successful = true;
                  } else {
                      verification_successful = false;
                  }
              } else {
                  AWS_LOGF_DEBUG(
                      AWS_LS_IO_TLS,
                      "id=%p: nw_socket SecTrustGetTrustResult failed with OSStatus: %d",
                      (void *)nw_socket,
                      (int)status);
                  verification_successful = false;
              }
          } else {
              CFStringRef error_description = CFErrorCopyDescription(error);
              char description_buffer[256];
              CFStringGetCString(
                  error_description, description_buffer, sizeof(description_buffer), kCFStringEncodingUTF8);
              int crt_error_code = s_determine_socket_error(CFErrorGetCode(error));
              CFRelease(error_description);
              AWS_LOGF_DEBUG(
                  AWS_LS_IO_TLS,
                  "id=%p: nw_socket SecTrustEvaluateWithError failed with error code: %d CF error "
                  "code: %ld : %s",
                  (void *)nw_socket,
                  crt_error_code,
                  (long)CFErrorGetCode(error),
                  description_buffer);
              verification_successful = false;
          }

      verification_done:
          if (policy) {
              CFRelease(policy);
          }
          if (trust_ref) {
              CFRelease(trust_ref);
          }
          if (error) {
              error_code = CFErrorGetCode(error);
              error_code = s_determine_socket_error(error_code);
              nw_socket->last_error = error_code;
              aws_raise_error(error_code);
              CFRelease(error);
          }
          complete(verification_successful);
        },
        dispatch_loop->dispatch_queue);
}

static int s_setup_socket_params(struct nw_socket *nw_socket, const struct aws_socket_options *options) {

    /* If we already have parameters set, release them before re-establishing new parameters */
    if (nw_socket->nw_parameters != NULL) {
        nw_release(nw_socket->nw_parameters);
        nw_socket->nw_parameters = NULL;
    }

    bool setup_tls = false;
    struct secure_transport_ctx *transport_ctx = NULL;

#    ifdef AWS_USE_SECITEM
    if (nw_socket->tls_ctx) {
        setup_tls = true;
    }
#    endif /* AWS_USE_SECITEM*/

    if (setup_tls) {
        transport_ctx = nw_socket->tls_ctx->impl;

        /* This check cannot be done within the TLS options block and must be handled here. */
        if (transport_ctx->minimum_tls_version == AWS_IO_SSLv3 || transport_ctx->minimum_tls_version == AWS_IO_TLSv1 ||
            transport_ctx->minimum_tls_version == AWS_IO_TLSv1_1) {
            AWS_LOGF_ERROR(
                AWS_LS_IO_SOCKET,
                "id=%p options=%p: Selected minimum tls version not supported by Apple Network Framework due "
                "to deprecated status and known security flaws.",
                (void *)nw_socket,
                (void *)options);
            return aws_raise_error(AWS_IO_SOCKET_INVALID_OPTIONS);
        }
    }

    if (options->type == AWS_SOCKET_STREAM) {
        if (options->domain == AWS_SOCKET_IPV4 || options->domain == AWS_SOCKET_IPV6) {
            if (setup_tls) {
                nw_socket->nw_parameters = nw_parameters_create_secure_tcp(
                    // TLS options block
                    ^(nw_protocol_options_t tls_options) {
                      s_setup_tls_options(tls_options, options, nw_socket, transport_ctx);
                    },
                    // TCP options block
                    ^(nw_protocol_options_t tcp_options) {
                      s_setup_tcp_options(tcp_options, options);
                    });
            } else {
                // TLS options are not set and the TLS options block should be disabled.
                nw_socket->nw_parameters = nw_parameters_create_secure_tcp(
                    // TLS options Block disabled
                    NW_PARAMETERS_DISABLE_PROTOCOL,
                    // TCP options Block
                    ^(nw_protocol_options_t tcp_options) {
                      s_setup_tcp_options(tcp_options, options);
                    });
            }
        } else if (options->domain == AWS_SOCKET_LOCAL) {
            if (setup_tls) {
                nw_socket->nw_parameters = nw_parameters_create_secure_tcp(
                    // TLS options block
                    ^(nw_protocol_options_t tls_options) {
                      s_setup_tls_options(tls_options, options, nw_socket, transport_ctx);
                    },
                    // TCP options block
                    ^(nw_protocol_options_t tcp_options) {
                      s_setup_tcp_options_local(tcp_options, options);
                    });

            } else {
                nw_socket->nw_parameters = nw_parameters_create_secure_tcp(
                    NW_PARAMETERS_DISABLE_PROTOCOL,
                    // TCP options Block
                    ^(nw_protocol_options_t tcp_options) {
                      s_setup_tcp_options_local(tcp_options, options);
                    });
            }
        }
    } else if (options->type == AWS_SOCKET_DGRAM) {
        nw_socket->nw_parameters = nw_parameters_create_secure_udp(
            NW_PARAMETERS_DISABLE_PROTOCOL,
            // TCP options Block
            ^(nw_protocol_options_t tcp_options) {
              s_setup_tcp_options_local(tcp_options, options);
            });
    }

    if (!nw_socket->nw_parameters) {
        AWS_LOGF_ERROR(
            AWS_LS_IO_SOCKET,
            "id=%p options=%p: failed to create nw_parameters_t for nw_socket.",
            (void *)nw_socket,
            (void *)options);
        return aws_raise_error(AWS_IO_SOCKET_INVALID_OPTIONS);
    }
    /* allow a local address to be used by multiple parameters. */
    nw_parameters_set_reuse_local_address(nw_socket->nw_parameters, true);

    return AWS_OP_SUCCESS;
}

static void s_socket_cleanup_fn(struct aws_socket *socket);
static int s_socket_connect_fn(
    struct aws_socket *socket,
    const struct aws_socket_endpoint *remote_endpoint,
    struct aws_event_loop *event_loop,
    aws_socket_on_connection_result_fn *on_connection_result,
    aws_socket_retrieve_tls_options_fn *retrieve_tls_options,
    void *user_data);
static int s_socket_bind_fn(
    struct aws_socket *socket,
    const struct aws_socket_endpoint *local_endpoint,
    aws_socket_retrieve_tls_options_fn *retrieve_tls_options,
    void *user_data);
static int s_socket_listen_fn(struct aws_socket *socket, int backlog_size);
static int s_socket_start_accept_fn(
    struct aws_socket *socket,
    struct aws_event_loop *accept_loop,
    aws_socket_on_accept_result_fn *on_accept_result,
    void *user_data);
static int s_socket_stop_accept_fn(struct aws_socket *socket);
static int s_socket_close_fn(struct aws_socket *socket);
static int s_socket_shutdown_dir_fn(struct aws_socket *socket, enum aws_channel_direction dir);
static int s_socket_set_options_fn(struct aws_socket *socket, const struct aws_socket_options *options);
static int s_socket_assign_to_event_loop_fn(struct aws_socket *socket, struct aws_event_loop *event_loop);
static int s_socket_subscribe_to_readable_events_fn(
    struct aws_socket *socket,
    aws_socket_on_readable_fn *on_readable,
    void *user_data);
static int s_socket_read_fn(struct aws_socket *socket, struct aws_byte_buf *buffer, size_t *amount_read);
static int s_socket_write_fn(
    struct aws_socket *socket,
    const struct aws_byte_cursor *cursor,
    aws_socket_on_write_completed_fn *written_fn,
    void *user_data);
static int s_socket_get_error_fn(struct aws_socket *socket);
static bool s_socket_is_open_fn(struct aws_socket *socket);
static struct aws_byte_buf s_socket_get_protocol_fn(const struct aws_socket *socket);
static struct aws_string *s_socket_get_server_name_fn(const struct aws_socket *socket);

static struct aws_socket_vtable s_vtable = {
    .socket_cleanup_fn = s_socket_cleanup_fn,
    .socket_connect_fn = s_socket_connect_fn,
    .socket_bind_fn = s_socket_bind_fn,
    .socket_listen_fn = s_socket_listen_fn,
    .socket_start_accept_fn = s_socket_start_accept_fn,
    .socket_stop_accept_fn = s_socket_stop_accept_fn,
    .socket_close_fn = s_socket_close_fn,
    .socket_shutdown_dir_fn = s_socket_shutdown_dir_fn,
    .socket_set_options_fn = s_socket_set_options_fn,
    .socket_assign_to_event_loop_fn = s_socket_assign_to_event_loop_fn,
    .socket_subscribe_to_readable_events_fn = s_socket_subscribe_to_readable_events_fn,
    .socket_read_fn = s_socket_read_fn,
    .socket_write_fn = s_socket_write_fn,
    .socket_get_error_fn = s_socket_get_error_fn,
    .socket_is_open_fn = s_socket_is_open_fn,
    .socket_get_protocol_fn = s_socket_get_protocol_fn,
    .socket_get_server_name_fn = s_socket_get_server_name_fn,
};

static void s_schedule_next_read(struct nw_socket *socket);

static void s_socket_cleanup_fn(struct aws_socket *socket) {
    if (!socket->impl) {
        /* protect from double clean */
        return;
    }

    if (aws_socket_is_open(socket)) {
        AWS_LOGF_DEBUG(
            AWS_LS_IO_SOCKET, "id=%p nw_socket=%p: is still open, closing...", (void *)socket, (void *)socket->impl);
        aws_socket_close(socket);
    }

    struct nw_socket *nw_socket = socket->impl;

    // The cleanup of nw_connection_t will be handled in the s_socket_impl_destroy
    nw_socket->synced_data.base_socket = NULL;
    aws_ref_count_release(&nw_socket->ref_count);
    socket->impl = NULL;
    AWS_ZERO_STRUCT(*socket);
}

struct read_queue_node {
    struct aws_allocator *allocator;
    dispatch_data_t received_data;
    struct aws_linked_list_node node;
    size_t current_offset;
};

static void s_clean_up_read_queue_node(struct read_queue_node *node) {
    /* releases reference count on dispatch_data_t that was increased during creation of read_queue_node */
    dispatch_release(node->received_data);
    aws_mem_release(node->allocator, node);
}

static void s_socket_impl_destroy(void *sock_ptr) {
    struct nw_socket *nw_socket = sock_ptr;

    /* we might have leftovers from the read queue, clean them up. */
    // When the socket is being closed from the remote endpoint, we need to insure all received data
    // already received is processed and not thrown away before fully tearing down the socket. I'm relatively
    // certain that should take place before we reach this point of nw_socket destroy.
    while (!aws_linked_list_empty(&nw_socket->read_queue)) {
        struct aws_linked_list_node *node = aws_linked_list_pop_front(&nw_socket->read_queue);
        struct read_queue_node *read_queue_node = AWS_CONTAINER_OF(node, struct read_queue_node, node);
        s_clean_up_read_queue_node(read_queue_node);
    }

    /* Network Framework cleanup */
    if (nw_socket->nw_parameters) {
        nw_release(nw_socket->nw_parameters);
        nw_socket->nw_parameters = NULL;
    }

    if (nw_socket->nw_connection) {
        nw_release(nw_socket->nw_connection);
        nw_socket->nw_connection = NULL;
    }

    if (nw_socket->host_name) {
        aws_string_destroy(nw_socket->host_name);
    }

    if (nw_socket->alpn_list) {
        aws_string_destroy(nw_socket->alpn_list);
    }

    aws_byte_buf_clean_up(&nw_socket->protocol_buf);

    if (nw_socket->tls_ctx) {
        aws_tls_ctx_release(nw_socket->tls_ctx);
        nw_socket->tls_ctx = NULL;
    }

    if (nw_socket->nw_listener) {
        nw_release(nw_socket->nw_listener);
        nw_socket->nw_listener = NULL;
    }

    aws_mutex_clean_up(&nw_socket->synced_data.lock);
    aws_mem_release(nw_socket->allocator, nw_socket);

    nw_socket = NULL;
}

int aws_socket_init_apple_nw_socket(
    struct aws_socket *socket,
    struct aws_allocator *alloc,
    const struct aws_socket_options *options) {
    AWS_ASSERT(options);
    AWS_ZERO_STRUCT(*socket);

    // Network Interface is not supported with Apple Network Framework yet
    size_t network_interface_length = 0;
    if (aws_secure_strlen(options->network_interface_name, AWS_NETWORK_INTERFACE_NAME_MAX, &network_interface_length)) {
        AWS_LOGF_ERROR(
            AWS_LS_IO_SOCKET,
            "id=%p fd=%d: network_interface_name max length must be %d length and NULL terminated",
            (void *)socket,
            socket->io_handle.data.fd,
            AWS_NETWORK_INTERFACE_NAME_MAX);
        return aws_raise_error(AWS_IO_SOCKET_INVALID_OPTIONS);
    }
    if (network_interface_length != 0) {
        AWS_LOGF_ERROR(
            AWS_LS_IO_SOCKET,
            "id=%p fd=%d: network_interface_name is not supported on this platform.",
            (void *)socket,
            socket->io_handle.data.fd);
        return aws_raise_error(AWS_ERROR_PLATFORM_NOT_SUPPORTED);
    }

    struct nw_socket *nw_socket = aws_mem_calloc(alloc, 1, sizeof(struct nw_socket));
    nw_socket->allocator = alloc;

    socket->allocator = alloc;
    socket->state = INIT;
    socket->options = *options;
    socket->impl = nw_socket;
    socket->vtable = &s_vtable;

    aws_mutex_init(&nw_socket->synced_data.lock);
    aws_mutex_lock(&nw_socket->synced_data.lock);
    nw_socket->synced_data.base_socket = socket;
    aws_mutex_unlock(&nw_socket->synced_data.lock);

    aws_ref_count_init(&nw_socket->ref_count, nw_socket, s_socket_impl_destroy);

    aws_linked_list_init(&nw_socket->read_queue);

    return AWS_OP_SUCCESS;
}

static void s_client_set_dispatch_queue(struct aws_io_handle *handle, void *queue) {
    nw_connection_set_queue(handle->data.handle, queue);
}

static void s_client_clear_dispatch_queue(struct aws_io_handle *handle) {
    /* Setting to NULL removes previously set handler from nw_connection_t */
    nw_connection_set_state_changed_handler(handle->data.handle, NULL);
}

static void s_handle_socket_timeout(struct aws_task *task, void *args, aws_task_status status) {
    (void)task;
    (void)status;

    struct nw_socket_timeout_args *timeout_args = args;
    struct nw_socket *nw_socket = timeout_args->nw_socket;

    AWS_LOGF_TRACE(AWS_LS_IO_SOCKET, "task_id=%p: timeout task triggered, evaluating timeouts.", (void *)task);

    aws_mutex_lock(&nw_socket->synced_data.lock);
    struct aws_socket *socket = nw_socket->synced_data.base_socket;
    /* successful connection will have nulled out timeout_args->socket */
    if (!timeout_args->connection_succeed && socket) {
        AWS_LOGF_ERROR(
            AWS_LS_IO_SOCKET,
            "id=%p handle=%p: timed out, shutting down.",
            (void *)socket,
            (void *)nw_socket->nw_connection);

        socket->state = TIMEDOUT;
        int error_code = AWS_IO_SOCKET_TIMEOUT;

        if (status != AWS_TASK_STATUS_RUN_READY) {
            error_code = AWS_IO_EVENT_LOOP_SHUTDOWN;
        }
        aws_raise_error(error_code);

        // Must set timeout_args to NULL to avoid double cancel. Clean up the timeout task
        aws_mem_release(nw_socket->allocator, nw_socket->timeout_args);
        nw_socket->timeout_args = NULL;
        aws_socket_close(socket);
        nw_socket->on_connection_result_fn(socket, error_code, nw_socket->connect_accept_user_data);
    } else { // else we simply clean up the timeout args
        aws_mem_release(nw_socket->allocator, nw_socket->timeout_args);
        nw_socket->timeout_args = NULL;
    }

    aws_mutex_unlock(&nw_socket->synced_data.lock);
    aws_ref_count_release(&nw_socket->ref_count);

    // No need to release task, as task lives on timeout_args here.
}

static void s_process_readable_task(struct aws_task *task, void *arg, enum aws_task_status status) {

    (void)status;
    struct nw_socket_scheduled_task_args *readable_args = arg;
    struct nw_socket *nw_socket = readable_args->nw_socket;

    if (status != AWS_TASK_STATUS_CANCELED) {
        aws_mutex_lock(&nw_socket->synced_data.lock);
        struct aws_socket *socket = nw_socket->synced_data.base_socket;

        if (socket && nw_socket->on_readable) {
            if (readable_args->error_code == AWS_IO_SOCKET_CLOSED) {
                aws_socket_close(socket);
            }
            // If data is valid, push it in read_queue. The read_queue should be only accessed in event loop, as the
            // task is scheduled in event loop, it is fine to directly access it.
            if (readable_args->data) {
                struct read_queue_node *node = aws_mem_calloc(nw_socket->allocator, 1, sizeof(struct read_queue_node));
                node->allocator = nw_socket->allocator;
                node->received_data = readable_args->data;
                aws_linked_list_push_back(&nw_socket->read_queue, &node->node);
            }
            nw_socket->on_readable(socket, readable_args->error_code, nw_socket->on_readable_user_data);
        }
        aws_mutex_unlock(&nw_socket->synced_data.lock);
    }

    aws_ref_count_release(&nw_socket->ref_count);
    aws_mem_release(readable_args->allocator, task);
    aws_mem_release(readable_args->allocator, readable_args);
}

static void s_schedule_on_readable(struct nw_socket *nw_socket, int error_code, dispatch_data_t data) {

    aws_mutex_lock(&nw_socket->synced_data.lock);
    struct aws_socket *socket = nw_socket->synced_data.base_socket;
    if (socket && nw_socket->synced_data.event_loop) {
        struct aws_task *task = aws_mem_calloc(socket->allocator, 1, sizeof(struct aws_task));

        struct nw_socket_scheduled_task_args *args =
            aws_mem_calloc(socket->allocator, 1, sizeof(struct nw_socket_scheduled_task_args));

        args->nw_socket = nw_socket;
        args->allocator = nw_socket->allocator;
        args->error_code = error_code;

        if (data) {
            dispatch_retain(data);
            args->data = data;
        }
        aws_ref_count_acquire(&nw_socket->ref_count);

        aws_task_init(task, s_process_readable_task, args, "process_readable");

        aws_event_loop_schedule_task_now(nw_socket->synced_data.event_loop, task);
    }
    aws_mutex_unlock(&nw_socket->synced_data.lock);
}

static void s_process_connection_result_task(struct aws_task *task, void *arg, enum aws_task_status status) {
    (void)status;

    struct nw_socket_scheduled_task_args *task_args = arg;
    struct nw_socket *nw_socket = task_args->nw_socket;

    if (status != AWS_TASK_STATUS_CANCELED) {
        aws_mutex_lock(&nw_socket->synced_data.lock);
        struct aws_socket *socket = nw_socket->synced_data.base_socket;
        if (socket && nw_socket->on_connection_result_fn)
            nw_socket->on_connection_result_fn(socket, task_args->error_code, nw_socket->connect_accept_user_data);
        aws_mutex_unlock(&nw_socket->synced_data.lock);
    }

    aws_ref_count_release(&nw_socket->ref_count);
    aws_mem_release(task_args->allocator, task);
    aws_mem_release(task_args->allocator, task_args);
}

static void s_schedule_on_connection_result(struct nw_socket *nw_socket, int error_code) {

    aws_mutex_lock(&nw_socket->synced_data.lock);
    struct aws_socket *socket = nw_socket->synced_data.base_socket;
    if (socket && nw_socket->synced_data.event_loop) {
        struct aws_task *task = aws_mem_calloc(socket->allocator, 1, sizeof(struct aws_task));

        struct nw_socket_scheduled_task_args *args =
            aws_mem_calloc(socket->allocator, 1, sizeof(struct nw_socket_scheduled_task_args));

        args->nw_socket = nw_socket;
        args->allocator = socket->allocator;
        args->error_code = error_code;
        aws_ref_count_acquire(&nw_socket->ref_count);
        aws_task_init(task, s_process_connection_result_task, args, "on_connection_result");
        aws_event_loop_schedule_task_now(nw_socket->synced_data.event_loop, task);
    }

    aws_mutex_unlock(&nw_socket->synced_data.lock);
}

static void s_process_listener_success_task(struct aws_task *task, void *args, enum aws_task_status status) {
    (void)status;
    struct nw_listener_connection_args *task_args = args;
    struct aws_allocator *allocator = task_args->allocator;
    struct nw_socket *listener_nw_socket = task_args->nw_socket;

    if (status == AWS_TASK_STATUS_RUN_READY) {

        if (listener_nw_socket) {
            aws_mutex_lock(&listener_nw_socket->synced_data.lock);
            struct aws_socket *listener = listener_nw_socket->synced_data.base_socket;

            struct aws_socket *new_socket = aws_mem_calloc(allocator, 1, sizeof(struct aws_socket));
            struct aws_socket_options options = listener->options;
            int error = aws_socket_init(new_socket, allocator, &options);
            if (error) {
                aws_mem_release(allocator, new_socket);
                nw_release(task_args->new_connection);
                if (listener->accept_result_fn) {
                    listener->accept_result_fn(listener, task_args->error_code, NULL, task_args->user_data);
                }
            } else {
                new_socket->io_handle.data.handle = task_args->new_connection;

                new_socket->io_handle.set_queue = s_client_set_dispatch_queue;
                new_socket->io_handle.clear_queue = s_client_clear_dispatch_queue;

                nw_endpoint_t endpoint = nw_connection_copy_endpoint(task_args->new_connection);
                const char *hostname = nw_endpoint_get_hostname(endpoint);
                uint16_t port = nw_endpoint_get_port(endpoint);

                if (hostname != NULL) {
                    size_t hostname_len = strlen(hostname);
                    size_t buffer_size = AWS_ARRAY_SIZE(new_socket->remote_endpoint.address);
                    size_t to_copy = aws_min_size(hostname_len, buffer_size);
                    memcpy(new_socket->remote_endpoint.address, hostname, to_copy);
                    new_socket->remote_endpoint.port = port;
                }
                nw_release(endpoint);

                // Setup socket state to start read/write operations.
                new_socket->state = CONNECTED_READ | CONNECTED_WRITE;
                struct nw_socket *new_nw_socket = new_socket->impl;
                new_nw_socket->nw_connection = task_args->new_connection;
                new_nw_socket->setup_run = true;
                new_nw_socket->currently_connected = true;

                AWS_LOGF_DEBUG(
                    AWS_LS_IO_SOCKET,
                    "id=%p handle=%p: incoming connection",
                    (void *)listener,
                    listener->io_handle.data.handle);

                AWS_LOGF_INFO(
                    AWS_LS_IO_SOCKET,
                    "id=%p handle=%p: connected to %s:%d, incoming handle %p",
                    (void *)listener,
                    listener->io_handle.data.handle,
                    new_socket->remote_endpoint.address,
                    new_socket->remote_endpoint.port,
                    new_socket->io_handle.data.handle);

                if (listener->accept_result_fn) {
                    listener->accept_result_fn(listener, task_args->error_code, new_socket, task_args->user_data);
                } else // The connection is not sent to user, clean it up. The nw_connection should be released in
                       // socket clean up.
                {
                    aws_socket_clean_up(new_socket);
                }
            }
            aws_mutex_unlock(&listener_nw_socket->synced_data.lock);
        }
    } else {
        // If the task is not scheduled, release the connection.
        nw_release(task_args->new_connection);
    }

    aws_ref_count_release(&listener_nw_socket->ref_count);
    aws_mem_release(task_args->allocator, task);
    aws_mem_release(task_args->allocator, task_args);
}

static void s_schedule_on_listener_success(
    struct nw_socket *nw_socket,
    int error_code,
    nw_connection_t new_connection,
    void *user_data) {

    aws_mutex_lock(&nw_socket->synced_data.lock);
    if (nw_socket->synced_data.base_socket && nw_socket->synced_data.event_loop) {
        struct aws_task *task = aws_mem_calloc(nw_socket->allocator, 1, sizeof(struct aws_task));

        struct nw_listener_connection_args *args =
            aws_mem_calloc(nw_socket->allocator, 1, sizeof(struct nw_listener_connection_args));

        args->nw_socket = nw_socket;
        args->allocator = nw_socket->allocator;
        args->error_code = error_code;
        args->new_connection = new_connection;
        args->user_data = user_data;

        aws_ref_count_acquire(&nw_socket->ref_count);
        nw_retain(new_connection);

        aws_task_init(task, s_process_listener_success_task, args, "on_listener_success");
        aws_event_loop_schedule_task_now(nw_socket->synced_data.event_loop, task);
    }
    aws_mutex_unlock(&nw_socket->synced_data.lock);
}

static void s_process_cancel_task(struct aws_task *task, void *arg, enum aws_task_status status) {

    (void)status;
    struct nw_socket_cancel_task_args *cancel_args = arg;
    struct nw_socket *nw_socket = cancel_args->nw_socket;

    // The task is proceed in socket event loop. The event loop had to be avaliable.
    AWS_ASSERT(nw_socket->synced_data.event_loop);

    if (status == AWS_TASK_STATUS_RUN_READY) {
        aws_event_loop_cancel_task(nw_socket->synced_data.event_loop, cancel_args->task_to_cancel);
    }

    aws_ref_count_release(&nw_socket->ref_count);
    aws_mem_release(cancel_args->allocator, task);
    aws_mem_release(cancel_args->allocator, cancel_args);
}

// As cancel task has to run on the same thread & we dont have control on dispatch queue thread,
// we always schedule the cancel task on event loop
static void s_schedule_cancel_task(struct nw_socket *nw_socket, struct aws_task *task_to_cancel) {

    aws_mutex_lock(&nw_socket->synced_data.lock);
    if (nw_socket->synced_data.event_loop) {
        struct aws_task *task = aws_mem_calloc(nw_socket->allocator, 1, sizeof(struct aws_task));
        struct nw_socket_cancel_task_args *args =
            aws_mem_calloc(nw_socket->allocator, 1, sizeof(struct nw_socket_cancel_task_args));
        args->nw_socket = nw_socket;
        args->allocator = nw_socket->allocator;
        args->task_to_cancel = task_to_cancel;
        aws_ref_count_acquire(&nw_socket->ref_count);
        aws_task_init(task, s_process_cancel_task, args, "cancel_socket_timeout");
        AWS_LOGF_TRACE(
            AWS_LS_IO_SOCKET,
            "id=%p: Schedule %s task to cancel %s task",
            (void *)task_to_cancel,
            task->type_tag,
            task_to_cancel->type_tag);
        aws_event_loop_schedule_task_now(nw_socket->synced_data.event_loop, task);
    }

    aws_mutex_unlock(&nw_socket->synced_data.lock);
}

static void s_process_write_task(struct aws_task *task, void *args, enum aws_task_status status) {

    struct nw_socket_written_args *task_args = args;
    struct aws_allocator *allocator = task_args->allocator;
    struct nw_socket *nw_socket = task_args->nw_socket;

    if (status != AWS_TASK_STATUS_CANCELED) {
        aws_mutex_lock(&nw_socket->synced_data.lock);
        struct aws_socket *socket = nw_socket->synced_data.base_socket;
        if (task_args->written_fn) {
            task_args->written_fn(socket, task_args->error_code, task_args->bytes_written, task_args->user_data);
        }
        aws_mutex_unlock(&nw_socket->synced_data.lock);
    }

    aws_ref_count_release(&nw_socket->ref_count);
    aws_mem_release(allocator, task);
    aws_mem_release(allocator, task_args);
}

static void s_schedule_write_fn(
    struct nw_socket *nw_socket,
    int error_code,
    size_t bytes_written,
    void *user_data,
    aws_socket_on_write_completed_fn *written_fn) {

    struct aws_task *task = aws_mem_calloc(nw_socket->allocator, 1, sizeof(struct aws_task));

    struct nw_socket_written_args *args =
        aws_mem_calloc(nw_socket->allocator, 1, sizeof(struct nw_socket_written_args));

    args->nw_socket = nw_socket;
    args->allocator = nw_socket->allocator;
    args->error_code = error_code;
    args->written_fn = written_fn;
    args->user_data = user_data;
    args->bytes_written = bytes_written;
    aws_ref_count_acquire(&nw_socket->ref_count);
    aws_task_init(task, s_process_write_task, args, "process_write");
    aws_mutex_lock(&nw_socket->synced_data.lock);
    if (nw_socket->synced_data.event_loop) {
        aws_event_loop_schedule_task_now(nw_socket->synced_data.event_loop, task);
    }

    aws_mutex_unlock(&nw_socket->synced_data.lock);
}

static int s_setup_tls_options_from_context(
    struct nw_socket *nw_socket,
    struct tls_connection_context *tls_connection_context) {
    if (tls_connection_context->host_name != NULL) {
        if (nw_socket->host_name != NULL) {
            aws_string_destroy(nw_socket->host_name);
            nw_socket->host_name = NULL;
        }
        nw_socket->host_name =
            aws_string_new_from_string(tls_connection_context->host_name->allocator, tls_connection_context->host_name);
        if (nw_socket->host_name == NULL) {
            return AWS_OP_ERR;
        }
    }

    if (tls_connection_context->tls_ctx != NULL) {
        struct aws_string *alpn_list = NULL;
        struct secure_transport_ctx *transport_ctx = tls_connection_context->tls_ctx->impl;
        if (tls_connection_context->alpn_list != NULL) {
            alpn_list = tls_connection_context->alpn_list;
        } else if (transport_ctx->alpn_list != NULL) {
            alpn_list = transport_ctx->alpn_list;
        }

        if (alpn_list != NULL) {
            if (nw_socket->alpn_list != NULL) {
                aws_string_destroy(nw_socket->alpn_list);
                nw_socket->alpn_list = NULL;
            }
            nw_socket->alpn_list = aws_string_new_from_string(alpn_list->allocator, alpn_list);
            if (nw_socket->alpn_list == NULL) {
                return AWS_OP_ERR;
            }
        }
    }

    if (tls_connection_context->host_name != NULL) {
        if (nw_socket->host_name != NULL) {
            aws_string_destroy(nw_socket->host_name);
            nw_socket->host_name = NULL;
        }
        nw_socket->host_name =
            aws_string_new_from_string(tls_connection_context->host_name->allocator, tls_connection_context->host_name);
        if (nw_socket->host_name == NULL) {
            return AWS_OP_ERR;
        }
    }

    if (tls_connection_context->tls_ctx) {
        if (nw_socket->tls_ctx) {
            aws_tls_ctx_release(nw_socket->tls_ctx);
            nw_socket->tls_ctx = NULL;
        }
        nw_socket->tls_ctx = tls_connection_context->tls_ctx;
        aws_tls_ctx_acquire(nw_socket->tls_ctx);
    }

    return AWS_OP_SUCCESS;
}

static int s_socket_connect_fn(
    struct aws_socket *socket,
    const struct aws_socket_endpoint *remote_endpoint,
    struct aws_event_loop *event_loop,
    aws_socket_on_connection_result_fn *on_connection_result,
    aws_socket_retrieve_tls_options_fn *retrieve_tls_options,
    void *user_data) {
    struct nw_socket *nw_socket = socket->impl;

    AWS_ASSERT(event_loop);
    AWS_ASSERT(!socket->event_loop);

    if (socket->event_loop) {
        return aws_raise_error(AWS_IO_EVENT_LOOP_ALREADY_ASSIGNED);
    }

    if (retrieve_tls_options != NULL) {
        struct tls_connection_context tls_connection_context;
        AWS_ZERO_STRUCT(tls_connection_context);
        retrieve_tls_options(&tls_connection_context, user_data);

        if (s_setup_tls_options_from_context(nw_socket, &tls_connection_context)) {
            AWS_LOGF_ERROR(
                AWS_LS_IO_SOCKET, "id=%p: Error encounterd during setup of tls options from context.", (void *)socket);
            return aws_last_error();
        }
    }

    aws_mutex_lock(&nw_socket->synced_data.lock);
    nw_socket->synced_data.event_loop = event_loop;
    aws_mutex_unlock(&nw_socket->synced_data.lock);

    if (s_setup_socket_params(nw_socket, &socket->options)) {
        return AWS_OP_ERR;
    }

    AWS_LOGF_DEBUG(
        AWS_LS_IO_SOCKET, "id=%p handle=%p: beginning connect.", (void *)socket, socket->io_handle.data.handle);

    if (socket->options.type != AWS_SOCKET_DGRAM) {
        AWS_ASSERT(on_connection_result);
        if (socket->state != INIT) {
            return aws_raise_error(AWS_IO_SOCKET_ILLEGAL_OPERATION_FOR_STATE);
        }
    } else { /* UDP socket */
        // Though UDP is a connection-less transport, but the network framework uses a connection based abstraction on
        // top of the UDP layer. We should always do an "connect" action for Apple Network Framework.
        if (socket->state != CONNECTED_READ && socket->state != INIT) {
            return aws_raise_error(AWS_IO_SOCKET_ILLEGAL_OPERATION_FOR_STATE);
        }
    }

    /* fill in posix sock addr, and then let Network framework sort it out. */
    size_t address_strlen;
    if (aws_secure_strlen(remote_endpoint->address, AWS_ADDRESS_MAX_LEN, &address_strlen)) {
        return AWS_OP_ERR;
    }

    struct socket_address address;
    AWS_ZERO_STRUCT(address);
    int pton_err = 1;
    if (socket->options.domain == AWS_SOCKET_IPV4) {
        pton_err = inet_pton(AF_INET, remote_endpoint->address, &address.sock_addr_types.addr_in.sin_addr);
        address.sock_addr_types.addr_in.sin_port = htons((uint16_t)remote_endpoint->port);
        address.sock_addr_types.addr_in.sin_family = AF_INET;
        address.sock_addr_types.addr_in.sin_len = sizeof(struct sockaddr_in);
    } else if (socket->options.domain == AWS_SOCKET_IPV6) {
        pton_err = inet_pton(AF_INET6, remote_endpoint->address, &address.sock_addr_types.addr_in6.sin6_addr);
        address.sock_addr_types.addr_in6.sin6_port = htons((uint16_t)remote_endpoint->port);
        address.sock_addr_types.addr_in6.sin6_family = AF_INET6;
        address.sock_addr_types.addr_in6.sin6_len = sizeof(struct sockaddr_in6);
    } else if (socket->options.domain == AWS_SOCKET_LOCAL) {
        address.sock_addr_types.un_addr.sun_family = AF_UNIX;
        strncpy(address.sock_addr_types.un_addr.sun_path, remote_endpoint->address, AWS_ADDRESS_MAX_LEN);
        address.sock_addr_types.un_addr.sun_len = sizeof(struct sockaddr_un);
    } else {
        AWS_ASSERT(0);
        return aws_raise_error(AWS_IO_SOCKET_UNSUPPORTED_ADDRESS_FAMILY);
    }

    if (pton_err != 1) {
        AWS_LOGF_ERROR(
            AWS_LS_IO_SOCKET,
            "id=%p handle=%p: failed to parse address %s:%d.",
            (void *)socket,
            socket->io_handle.data.handle,
            remote_endpoint->address,
            (int)remote_endpoint->port);
        return aws_raise_error(s_convert_pton_error(pton_err));
    }

    AWS_LOGF_DEBUG(
        AWS_LS_IO_SOCKET,
        "id=%p handle=%p: connecting to endpoint %s:%d.",
        (void *)socket,
        socket->io_handle.data.handle,
        remote_endpoint->address,
        (int)remote_endpoint->port);

    socket->state = CONNECTING;
    socket->remote_endpoint = *remote_endpoint;
    socket->connect_accept_user_data = user_data;
    socket->connection_result_fn = on_connection_result;

    nw_endpoint_t endpoint = nw_endpoint_create_address((struct sockaddr *)&address.sock_addr_types);

    if (!endpoint) {
        AWS_LOGF_ERROR(
            AWS_LS_IO_SOCKET,
            "id=%p handle=%p: failed to create remote address %s:%d.",
            (void *)socket,
            socket->io_handle.data.handle,
            remote_endpoint->address,
            (int)remote_endpoint->port);
        return aws_raise_error(AWS_IO_SOCKET_INVALID_ADDRESS);
    }

    socket->io_handle.data.handle = nw_connection_create(endpoint, nw_socket->nw_parameters);
    nw_socket->nw_connection = socket->io_handle.data.handle;
    nw_release(endpoint);

    if (!socket->io_handle.data.handle) {
        AWS_LOGF_ERROR(
            AWS_LS_IO_SOCKET,
            "id=%p handle=%p: connection creation failed, presumably due to a bad network path.",
            (void *)socket,
            socket->io_handle.data.handle);
        return aws_raise_error(AWS_ERROR_INVALID_ARGUMENT);
    }

    socket->io_handle.set_queue = s_client_set_dispatch_queue;
    socket->io_handle.clear_queue = s_client_clear_dispatch_queue;

    aws_event_loop_connect_handle_to_io_completion_port(event_loop, &socket->io_handle);
    socket->event_loop = event_loop;

    nw_socket->on_connection_result_fn = on_connection_result;
    nw_socket->connect_accept_user_data = user_data;

    AWS_ASSERT(socket->options.connect_timeout_ms);
    nw_socket->timeout_args = aws_mem_calloc(socket->allocator, 1, sizeof(struct nw_socket_timeout_args));

    nw_socket->timeout_args->nw_socket = nw_socket;
    nw_socket->timeout_args->allocator = socket->allocator;

    aws_task_init(
        &nw_socket->timeout_args->task,
        s_handle_socket_timeout,
        nw_socket->timeout_args,
        "NW_socket_connection_timeout");

    /* set a handler for socket state changes. This is where we find out if the connection timed out, was successful,
     * was disconnected etc .... */
    nw_connection_set_state_changed_handler(
        socket->io_handle.data.handle, ^(nw_connection_state_t state, nw_error_t error) {
          /* we're connected! */
          if (state == nw_connection_state_ready) {
              AWS_LOGF_INFO(
                  AWS_LS_IO_SOCKET,
                  "id=%p handle=%p: connection success",
                  (void *)socket,
                  socket->io_handle.data.handle);
              nw_socket->currently_connected = true;
              nw_path_t path = nw_connection_copy_current_path(socket->io_handle.data.handle);
              nw_endpoint_t local_endpoint = nw_path_copy_effective_local_endpoint(path);
              nw_release(path);
              const char *hostname = nw_endpoint_get_hostname(local_endpoint);
              uint16_t port = nw_endpoint_get_port(local_endpoint);

              if (hostname != NULL) {
                  size_t hostname_len = strlen(hostname);
                  size_t buffer_size = AWS_ARRAY_SIZE(socket->local_endpoint.address);
                  size_t to_copy = aws_min_size(hostname_len, buffer_size);
                  memcpy(socket->local_endpoint.address, hostname, to_copy);
                  socket->local_endpoint.port = port;
              }
              nw_release(local_endpoint);

              AWS_LOGF_DEBUG(
                  AWS_LS_IO_SOCKET,
                  "id=%p handle=%p: local endpoint %s:%d",
                  (void *)socket,
                  socket->io_handle.data.handle,
                  socket->local_endpoint.address,
                  port);
              // Cancel the connection timeout task
              if (nw_socket->timeout_args) {
                  nw_socket->timeout_args->connection_succeed = true;
                  s_schedule_cancel_task(nw_socket, &nw_socket->timeout_args->task);
              }

              /* Check and store protocol for connection */
              if (nw_socket->tls_ctx) {
                  nw_protocol_metadata_t metadata = nw_connection_copy_protocol_metadata(
                      socket->io_handle.data.handle, nw_protocol_copy_tls_definition());
                  if (metadata != NULL) {
                      sec_protocol_metadata_t sec_metadata = (sec_protocol_metadata_t)metadata;

                      const char *negotiated_protocol = sec_protocol_metadata_get_negotiated_protocol(sec_metadata);
                      if (negotiated_protocol) {
                          nw_socket->protocol_buf.allocator = nw_socket->allocator;
                          size_t protocol_len = strlen(negotiated_protocol);
                          nw_socket->protocol_buf.buffer =
                              (uint8_t *)aws_mem_acquire(nw_socket->allocator, protocol_len + 1);
                          nw_socket->protocol_buf.len = protocol_len;
                          nw_socket->protocol_buf.capacity = protocol_len + 1;
                          memcpy(nw_socket->protocol_buf.buffer, negotiated_protocol, protocol_len);
                          nw_socket->protocol_buf.buffer[protocol_len] = '\0';

                          AWS_LOGF_DEBUG(
                              AWS_LS_IO_TLS,
                              "id=%p handle=%p: ALPN protocol set to: '%s'",
                              (void *)socket,
                              socket->io_handle.data.handle,
                              nw_socket->protocol_buf.buffer);
                      }
                      nw_release(metadata);
                  }
              }

              socket->state = CONNECTED_WRITE | CONNECTED_READ;
              nw_socket->setup_run = true;
              aws_ref_count_acquire(&nw_socket->ref_count);
              s_schedule_on_connection_result(nw_socket, AWS_OP_SUCCESS);
              s_schedule_next_read(nw_socket);
              aws_ref_count_release(&nw_socket->ref_count);

          } else if (error) {
              /* any error, including if closed remotely in error */
              int error_code = nw_error_get_error_code(error);
              AWS_LOGF_ERROR(
                  AWS_LS_IO_SOCKET,
                  "id=%p handle=%p: connection error %d",
                  (void *)socket,
                  socket->io_handle.data.handle,
                  error_code);
              // Cancel the connection timeout task
              if (nw_socket->timeout_args) {
                  nw_socket->timeout_args->connection_succeed = true;
                  s_schedule_cancel_task(nw_socket, &nw_socket->timeout_args->task);
              }
              error_code = s_determine_socket_error(error_code);
              nw_socket->last_error = error_code;
              aws_raise_error(error_code);
              socket->state = ERROR;
              if (!nw_socket->setup_run) {
                  s_schedule_on_connection_result(nw_socket, error_code);
                  nw_socket->setup_run = true;
              } else if (socket->readable_fn) {
                  s_schedule_on_readable(nw_socket, nw_socket->last_error, NULL);
              }
          } else if (state == nw_connection_state_cancelled || state == nw_connection_state_failed) {
              /* this should only hit when the socket was closed by not us. Note,
               * we uninstall this handler right before calling close on the socket so this shouldn't
               * get hit unless it was triggered remotely */
              // Cancel the connection timeout task
              if (nw_socket->timeout_args) {
                  nw_socket->timeout_args->connection_succeed = true;
                  s_schedule_cancel_task(nw_socket, &nw_socket->timeout_args->task);
              }
              AWS_LOGF_DEBUG(
                  AWS_LS_IO_SOCKET,
                  "id=%p handle=%p: socket closed remotely.",
                  (void *)socket,
                  socket->io_handle.data.handle);
              socket->state = CLOSED;
              aws_raise_error(AWS_IO_SOCKET_CLOSED);
              if (!nw_socket->setup_run) {
                  s_schedule_on_connection_result(nw_socket, AWS_IO_SOCKET_CLOSED);
                  nw_socket->setup_run = true;
              } else if (socket->readable_fn) {
                  s_schedule_on_readable(nw_socket, AWS_IO_SOCKET_CLOSED, NULL);
              }
          } else if (state == nw_connection_state_waiting) {
              AWS_LOGF_DEBUG(
                  AWS_LS_IO_SOCKET,
                  "id=%p handle=%p: socket connection is waiting for a usable network before re-attempting.",
                  (void *)socket,
                  socket->io_handle.data.handle);
          } else if (state == nw_connection_state_preparing) {
              AWS_LOGF_DEBUG(
                  AWS_LS_IO_SOCKET,
                  "id=%p handle=%p: socket connection is in the process of establishing.",
                  (void *)socket,
                  socket->io_handle.data.handle);
          }
        });

    nw_connection_start(socket->io_handle.data.handle);
    nw_retain(socket->io_handle.data.handle);

    /* schedule a task to run at the connect timeout interval, if this task runs before the connect
     * happens, we consider that a timeout. */

    uint64_t timeout = 0;
    aws_event_loop_current_clock_time(event_loop, &timeout);
    AWS_LOGF_DEBUG(
        AWS_LS_IO_SOCKET,
        "id=%p handle=%p: start connection at %llu.",
        (void *)socket,
        socket->io_handle.data.handle,
        (unsigned long long)timeout);
    timeout +=
        aws_timestamp_convert(socket->options.connect_timeout_ms, AWS_TIMESTAMP_MILLIS, AWS_TIMESTAMP_NANOS, NULL);
    AWS_LOGF_DEBUG(
        AWS_LS_IO_SOCKET,
        "id=%p hanlde=%p: scheduling timeout task for %llu.",
        (void *)socket,
        socket->io_handle.data.handle,
        (unsigned long long)timeout);
    nw_socket->timeout_args->task.timestamp = timeout;
    // Acquire a nwsocket for the timeout task
    aws_ref_count_acquire(&nw_socket->ref_count);
    aws_event_loop_schedule_task_future(event_loop, &nw_socket->timeout_args->task, timeout);

    return AWS_OP_SUCCESS;
}

static int s_socket_bind_fn(
    struct aws_socket *socket,
    const struct aws_socket_endpoint *local_endpoint,
    aws_socket_retrieve_tls_options_fn *retrieve_tls_options,
    void *user_data) {
    struct nw_socket *nw_socket = socket->impl;

    if (socket->state != INIT) {
        AWS_LOGF_ERROR(AWS_LS_IO_SOCKET, "id=%p: invalid state for bind operation.", (void *)socket);
        return aws_raise_error(AWS_IO_SOCKET_ILLEGAL_OPERATION_FOR_STATE);
    }

    socket->local_endpoint = *local_endpoint;
    AWS_LOGF_INFO(
        AWS_LS_IO_SOCKET,
        "id=%p: binding to %s:%d.",
        (void *)socket,
        local_endpoint->address,
        (int)local_endpoint->port);

    if (nw_socket->nw_parameters == NULL) {
        if (retrieve_tls_options) {
            struct tls_connection_context tls_connection_context;
            AWS_ZERO_STRUCT(tls_connection_context);
            retrieve_tls_options(&tls_connection_context, user_data);

            if (s_setup_tls_options_from_context(nw_socket, &tls_connection_context)) {
                AWS_LOGF_ERROR(
                    AWS_LS_IO_SOCKET,
                    "id=%p: Error encounterd during setup of tls options from context.",
                    (void *)socket);
                return aws_last_error();
            }

            if (tls_connection_context.event_loop) {
                aws_mutex_lock(&nw_socket->synced_data.lock);
                nw_socket->synced_data.event_loop = tls_connection_context.event_loop;
                aws_mutex_unlock(&nw_socket->synced_data.lock);
            }
        }
        s_setup_socket_params(nw_socket, &socket->options);
    }

    struct socket_address address;
    AWS_ZERO_STRUCT(address);
    int pton_err = 1;
    if (socket->options.domain == AWS_SOCKET_IPV4) {
        pton_err = inet_pton(AF_INET, local_endpoint->address, &address.sock_addr_types.addr_in.sin_addr);
        address.sock_addr_types.addr_in.sin_port = htons((uint16_t)local_endpoint->port);
        address.sock_addr_types.addr_in.sin_family = AF_INET;
        address.sock_addr_types.addr_in.sin_len = sizeof(struct sockaddr_in);
    } else if (socket->options.domain == AWS_SOCKET_IPV6) {
        pton_err = inet_pton(AF_INET6, local_endpoint->address, &address.sock_addr_types.addr_in6.sin6_addr);
        address.sock_addr_types.addr_in6.sin6_port = htons((uint16_t)local_endpoint->port);
        address.sock_addr_types.addr_in6.sin6_family = AF_INET6;
        address.sock_addr_types.addr_in6.sin6_len = sizeof(struct sockaddr_in6);
    } else if (socket->options.domain == AWS_SOCKET_LOCAL) {
        address.sock_addr_types.un_addr.sun_family = AF_UNIX;
        address.sock_addr_types.un_addr.sun_len = sizeof(struct sockaddr_un);

        strncpy(address.sock_addr_types.un_addr.sun_path, local_endpoint->address, AWS_ADDRESS_MAX_LEN);
    } else {
        AWS_ASSERT(0);
        return aws_raise_error(AWS_IO_SOCKET_UNSUPPORTED_ADDRESS_FAMILY);
    }

    if (pton_err != 1) {
        AWS_LOGF_ERROR(
            AWS_LS_IO_SOCKET,
            "id=%p: failed to parse address %s:%d.",
            (void *)socket,
            local_endpoint->address,
            (int)local_endpoint->port);
        return aws_raise_error(s_convert_pton_error(pton_err));
    }

    nw_endpoint_t endpoint = nw_endpoint_create_address((struct sockaddr *)&address.sock_addr_types);

    if (!endpoint) {
        return aws_raise_error(AWS_IO_SOCKET_INVALID_ADDRESS);
    }

    nw_parameters_set_local_endpoint(nw_socket->nw_parameters, endpoint);
    nw_release(endpoint);

    // Apple network framework requires connection besides bind.
    socket->state = BOUND;

    AWS_LOGF_DEBUG(AWS_LS_IO_SOCKET, "id=%p: successfully bound", (void *)socket);

    return AWS_OP_SUCCESS;
}

static void s_listener_set_dispatch_queue(struct aws_io_handle *handle, void *queue) {
    nw_listener_set_queue(handle->data.handle, queue);
}

static void s_listener_clear_dispatch_queue(struct aws_io_handle *handle) {
    /* we can't actually clear the queue out, but we can cancel the handlers which is effectively what we want */
    nw_listener_set_state_changed_handler(handle->data.handle, NULL);
    nw_listener_set_new_connection_handler(handle->data.handle, NULL);
}

static int s_socket_listen_fn(struct aws_socket *socket, int backlog_size) {
    (void)backlog_size;

    struct nw_socket *nw_socket = socket->impl;

    if (socket->state != BOUND) {
        AWS_LOGF_ERROR(
            AWS_LS_IO_SOCKET, "id=%p: invalid state for listen operation. You must call bind first.", (void *)socket);
        return aws_raise_error(AWS_IO_SOCKET_ILLEGAL_OPERATION_FOR_STATE);
    }

    if (nw_socket->nw_parameters == NULL) {
        AWS_LOGF_ERROR(
            AWS_LS_IO_SOCKET,
            "id=%p: socket nw_parameters needs to be set before creating a listener from socket.",
            (void *)socket);
        return aws_raise_error(AWS_IO_SOCKET_INVALID_OPTIONS);
    }

    socket->io_handle.data.handle = nw_listener_create(nw_socket->nw_parameters);
    if (!socket->io_handle.data.handle) {
        AWS_LOGF_ERROR(
            AWS_LS_IO_SOCKET, "id=%p: listener creation failed with error code %d", (void *)socket, aws_last_error());
        socket->state = ERROR;
        return aws_raise_error(AWS_ERROR_INVALID_ARGUMENT);
    }

    nw_socket->nw_listener = socket->io_handle.data.handle;
    nw_retain(socket->io_handle.data.handle);
    nw_socket->is_listener = true;

    socket->io_handle.set_queue = s_listener_set_dispatch_queue;
    socket->io_handle.clear_queue = s_listener_clear_dispatch_queue;

    AWS_LOGF_INFO(
        AWS_LS_IO_SOCKET, "id=%p handle=%p: successfully listening", (void *)socket, socket->io_handle.data.handle);
    socket->state = LISTENING;
    return AWS_OP_SUCCESS;
}

static void s_process_set_listener_endpoint_task(struct aws_task *task, void *arg, enum aws_task_status status) {
    struct nw_socket_scheduled_task_args *readable_args = arg;
    struct nw_socket *nw_socket = readable_args->nw_socket;

    aws_mutex_lock(&nw_socket->synced_data.lock);
    struct aws_socket *aws_socket = nw_socket->synced_data.base_socket;
    if (aws_socket && status == AWS_TASK_STATUS_RUN_READY) {
        if (nw_socket->is_listener) {
            aws_socket->local_endpoint.port = nw_listener_get_port(nw_socket->nw_listener);
        }
    }
    aws_mutex_unlock(&nw_socket->synced_data.lock);

    aws_ref_count_release(&nw_socket->ref_count);
    aws_mem_release(readable_args->allocator, task);
    aws_mem_release(readable_args->allocator, arg);
}

static int s_socket_start_accept_fn(
    struct aws_socket *socket,
    struct aws_event_loop *accept_loop,
    aws_socket_on_accept_result_fn *on_accept_result,
    void *user_data) {
    AWS_ASSERT(on_accept_result);
    AWS_ASSERT(accept_loop);

    if (socket->event_loop) {
        AWS_LOGF_ERROR(
            AWS_LS_IO_SOCKET,
            "id=%p handle=%p: is already assigned to event-loop %p.",
            (void *)socket,
            socket->io_handle.data.handle,
            (void *)socket->event_loop);
        return aws_raise_error(AWS_IO_EVENT_LOOP_ALREADY_ASSIGNED);
    }

    if (socket->state != LISTENING) {
        AWS_LOGF_ERROR(
            AWS_LS_IO_SOCKET,
            "id=%p handle=%p: invalid state for start_accept operation. You must call listen first.",
            (void *)socket,
            socket->io_handle.data.handle);
        return aws_raise_error(AWS_IO_SOCKET_ILLEGAL_OPERATION_FOR_STATE);
    }

    aws_event_loop_connect_handle_to_io_completion_port(accept_loop, &socket->io_handle);
    socket->event_loop = accept_loop;
    socket->accept_result_fn = on_accept_result;
    socket->connect_accept_user_data = user_data;

    struct nw_socket *nw_socket = socket->impl;
    aws_mutex_lock(&nw_socket->synced_data.lock);
    nw_socket->synced_data.event_loop = accept_loop;
    aws_mutex_unlock(&nw_socket->synced_data.lock);

    nw_listener_set_state_changed_handler(
        socket->io_handle.data.handle, ^(nw_listener_state_t state, nw_error_t error) {
          errno = error ? nw_error_get_error_code(error) : 0;
          if (state == nw_listener_state_waiting) {
              AWS_LOGF_DEBUG(
                  AWS_LS_IO_SOCKET,
                  "id=%p handle=%p: lisnter on port waiting ",
                  (void *)socket,
                  socket->io_handle.data.handle);

          } else if (state == nw_listener_state_failed) {
              AWS_LOGF_DEBUG(
                  AWS_LS_IO_SOCKET,
                  "id=%p handle=%p: listener on port failed ",
                  (void *)socket,
                  socket->io_handle.data.handle);
              /* any error, including if closed remotely in error */
              int error_code = nw_error_get_error_code(error);
              AWS_LOGF_ERROR(
                  AWS_LS_IO_SOCKET,
                  "id=%p handle=%p: connection error %d",
                  (void *)socket,
                  socket->io_handle.data.handle,
                  error_code);
          } else if (state == nw_listener_state_ready) {
              AWS_LOGF_DEBUG(
                  AWS_LS_IO_SOCKET,
                  "id=%p handle=%p: listener on port ready ",
                  (void *)socket,
                  (void *)nw_socket->nw_connection);

              struct aws_task *task = aws_mem_calloc(socket->allocator, 1, sizeof(struct aws_task));

              struct nw_socket_scheduled_task_args *args =
                  aws_mem_calloc(socket->allocator, 1, sizeof(struct nw_socket_scheduled_task_args));

              args->nw_socket = nw_socket;
              args->allocator = nw_socket->allocator;
              // acquire ref count for the task
              aws_ref_count_acquire(&nw_socket->ref_count);

              aws_task_init(task, s_process_set_listener_endpoint_task, args, "set_listener_endpoint");
              aws_event_loop_schedule_task_now(socket->event_loop, task);

          } else if (state == nw_listener_state_cancelled) {
              AWS_LOGF_DEBUG(
                  AWS_LS_IO_SOCKET,
                  "id=%p handle=%p: lisnter on port cancelled ",
                  (void *)socket,
                  socket->io_handle.data.handle);
          }
        });

    nw_listener_set_new_connection_handler(socket->io_handle.data.handle, ^(nw_connection_t connection) {
      s_schedule_on_listener_success(nw_socket, AWS_OP_SUCCESS, connection, user_data);
    });
    nw_listener_start(socket->io_handle.data.handle);
    return AWS_OP_SUCCESS;
}

static int s_socket_stop_accept_fn(struct aws_socket *socket) {
    if (socket->state != LISTENING) {
        AWS_LOGF_ERROR(
            AWS_LS_IO_SOCKET,
            "id=%p handle=%p: is not in a listening state, can't stop_accept.",
            (void *)socket,
            socket->io_handle.data.handle);
        return aws_raise_error(AWS_IO_SOCKET_ILLEGAL_OPERATION_FOR_STATE);
    }

    AWS_LOGF_INFO(
        AWS_LS_IO_SOCKET,
        "id=%p handle=%p: stopping accepting new connections",
        (void *)socket,
        socket->io_handle.data.handle);
    nw_listener_cancel(socket->io_handle.data.handle);
    aws_event_loop_unsubscribe_from_io_events(socket->event_loop, &socket->io_handle);
    socket->state = CLOSED;
    return AWS_OP_SUCCESS;
}

static int s_socket_close_fn(struct aws_socket *socket) {
    struct nw_socket *nw_socket = socket->impl;
    AWS_LOGF_DEBUG(AWS_LS_IO_SOCKET, "id=%p handle=%p: closing", (void *)socket, socket->io_handle.data.handle);

    // The timeout_args only setup for connected client connections.
    if (!nw_socket->is_listener && nw_socket->timeout_args && nw_socket->currently_connected) {
        // if the timeout args is not triggered, cancel it and clean up
        nw_socket->timeout_args->connection_succeed = true;
        s_schedule_cancel_task(nw_socket, &nw_socket->timeout_args->task);
    }

    /* disable the handlers. We already know it closed and don't need pointless use-after-free event/async hell*/
    if (nw_socket->is_listener) {
        nw_listener_set_state_changed_handler(socket->io_handle.data.handle, NULL);
        nw_listener_cancel(socket->io_handle.data.handle);
    } else {
        /* Setting to NULL removes previously set handler from nw_connection_t */
        nw_connection_set_state_changed_handler(socket->io_handle.data.handle, NULL);
        nw_connection_cancel(socket->io_handle.data.handle);
    }
    nw_socket->currently_connected = false;
    socket->state = CLOSED;

    return AWS_OP_SUCCESS;
}

static int s_socket_shutdown_dir_fn(struct aws_socket *socket, enum aws_channel_direction dir) {
    (void)dir;
    // Invalid operation so far, current nw_socket does not support both dir connection
    AWS_ASSERT(true);
    AWS_LOGF_ERROR(
        AWS_LS_IO_SOCKET, "id=%p: shutdown by direction is not support for Apple network framework.", (void *)socket);
    return aws_raise_error(AWS_IO_SOCKET_INVALID_OPERATION_FOR_TYPE);
}

static int s_socket_set_options_fn(struct aws_socket *socket, const struct aws_socket_options *options) {
    if (socket->options.domain != options->domain || socket->options.type != options->type) {
        aws_raise_error(AWS_IO_SOCKET_INVALID_OPTIONS);
        return AWS_OP_ERR;
    }

    AWS_LOGF_DEBUG(
        AWS_LS_IO_SOCKET,
        "id=%p handle=%p: setting socket options to: keep-alive %d, keep idle %d, keep-alive interval %d, keep-alive "
        "probe "
        "count %d.",
        (void *)socket,
        socket->io_handle.data.handle,
        (int)options->keepalive,
        (int)options->keep_alive_timeout_sec,
        (int)options->keep_alive_interval_sec,
        (int)options->keep_alive_max_failed_probes);

    socket->options = *options;

    return AWS_OP_SUCCESS;
}

static int s_socket_assign_to_event_loop_fn(struct aws_socket *socket, struct aws_event_loop *event_loop) {
    if (!socket->event_loop) {
        AWS_LOGF_DEBUG(
            AWS_LS_IO_SOCKET,
            "id=%p handle=%p: assigning to event loop %p",
            (void *)socket,
            socket->io_handle.data.handle,
            (void *)event_loop);
        socket->event_loop = event_loop;

        struct nw_socket *nw_socket = socket->impl;
        // aws_mutex_lock(&nw_socket->synced_data.lock);
        nw_socket->synced_data.event_loop = event_loop;

        if (!aws_event_loop_connect_handle_to_io_completion_port(event_loop, &socket->io_handle)) {
            nw_connection_start(socket->io_handle.data.handle);
            aws_mutex_unlock(&nw_socket->synced_data.lock);
            return AWS_OP_SUCCESS;
        }
        // aws_mutex_unlock(&nw_socket->synced_data.lock);
        return AWS_OP_ERR;
    }

    return AWS_OP_SUCCESS;
}

/* sockets need to emulate edge-triggering. When we find that we've read all of our buffers or we preemptively know
 * we're going to want more notifications, we schedule a read. That read, upon occuring gets queued into an internal
 * buffer to then be vended upon a call to aws_socket_read() */
static void s_schedule_next_read(struct nw_socket *nw_socket) {

    struct aws_socket *socket = nw_socket->synced_data.base_socket;
    if (!(socket->state & CONNECTED_READ)) {
        AWS_LOGF_ERROR(
            AWS_LS_IO_SOCKET,
            "id=%p handle=%p: cannot read to because it is not connected",
            (void *)nw_socket,
            (void *)nw_socket->nw_connection);
        aws_raise_error(AWS_IO_SOCKET_NOT_CONNECTED);
        return;
    }

    // Acquire nw_socket after we call connection receive, and released it when handler is called.
    aws_ref_count_acquire(&nw_socket->ref_count);

    /* read and let me know when you've done it. */
    nw_connection_receive(
        socket->io_handle.data.handle,
        1,
        UINT32_MAX,
        ^(dispatch_data_t data, nw_content_context_t context, bool is_complete, nw_error_t error) {
          (void)context;

          if (!nw_socket->currently_connected) {
              aws_raise_error(AWS_IO_SOCKET_CLOSED);
          } else if (!error || nw_error_get_error_code(error) == 0) {
              if (data) {
                  //   struct read_queue_node *node = aws_mem_calloc(allocator, 1, sizeof(struct read_queue_node));
                  //   node->allocator = allocator;
                  //   node->received_data = data;
                  //   aws_linked_list_push_back(list, &node->node);
                  AWS_LOGF_TRACE(
                      AWS_LS_IO_SOCKET,
                      "id=%p handle=%p: queued read buffer of size %d",
                      (void *)nw_socket,
                      (void *)nw_socket->nw_connection,
                      (int)dispatch_data_get_size(data));

                  s_schedule_on_readable(nw_socket, AWS_ERROR_SUCCESS, data);
              }
              if (!is_complete) {
                  s_schedule_next_read(nw_socket);
              } else {
                  if (socket->options.type != AWS_SOCKET_DGRAM) {
                      // the message is complete socket the socket
                      AWS_LOGF_TRACE(
                          AWS_LS_IO_SOCKET,
                          "id=%p handle=%p:complete hange up ",
                          (void *)socket,
                          socket->io_handle.data.handle);
                      aws_raise_error(AWS_IO_SOCKET_CLOSED);
                      s_schedule_on_readable(nw_socket, AWS_IO_SOCKET_CLOSED, NULL);
                  }
              }
          } else {
              int error_code = s_determine_socket_error(nw_error_get_error_code(error));
              aws_raise_error(error_code);

              AWS_LOGF_TRACE(
                  AWS_LS_IO_SOCKET,
                  "id=%p handle=%p: error in read callback %d",
                  (void *)socket,
                  socket->io_handle.data.handle,
                  error_code);
              s_schedule_on_readable(nw_socket, error_code, NULL);
          }
          aws_ref_count_release(&nw_socket->ref_count);
        });
}

static int s_socket_subscribe_to_readable_events_fn(
    struct aws_socket *socket,
    aws_socket_on_readable_fn *on_readable,
    void *user_data) {
    struct nw_socket *nw_socket = socket->impl;

    socket->readable_user_data = user_data;
    socket->readable_fn = on_readable;

    // nw_socket is ref counted. It is possible that the aws_socket object
    // is released while nw_socket is still alive an processing events.
    // Store the function on nw_socket to avoid bad access after the
    // aws_socket is released.
    nw_socket->on_readable = on_readable;
    nw_socket->on_readable_user_data = user_data;

    s_schedule_next_read(nw_socket);
    return AWS_OP_SUCCESS;
}

// WARNING: This function should never lock!!!! aws_socket_read() should always called on event loop thread,
// which means we already acquire a necessary lock there.
static int s_socket_read_fn(struct aws_socket *socket, struct aws_byte_buf *read_buffer, size_t *amount_read) {
    struct nw_socket *nw_socket = socket->impl;

    AWS_ASSERT(amount_read);

    if (!aws_event_loop_thread_is_callers_thread(socket->event_loop)) {
        AWS_LOGF_ERROR(
            AWS_LS_IO_SOCKET,
            "id=%p handle=%p: cannot read from a different thread than event loop %p",
            (void *)socket,
            socket->io_handle.data.handle,
            (void *)socket->event_loop);
        return aws_raise_error(AWS_ERROR_IO_EVENT_LOOP_THREAD_ONLY);
    }

    __block size_t max_to_read = read_buffer->capacity - read_buffer->len;

    /* if empty, schedule a read and return WOULD_BLOCK */
    if (aws_linked_list_empty(&nw_socket->read_queue)) {
        AWS_LOGF_TRACE(
            AWS_LS_IO_SOCKET,
            "id=%p handle=%p: read queue is empty, scheduling another read",
            (void *)socket,
            socket->io_handle.data.handle);

        if (!(socket->state & CONNECTED_READ)) {
            AWS_LOGF_ERROR(
                AWS_LS_IO_SOCKET,
                "id=%p handle=%p: socket is not connected to read.",
                (void *)socket,
                socket->io_handle.data.handle);
            return aws_raise_error(AWS_IO_SOCKET_CLOSED);
        }

        if (!nw_socket->read_queued) {
            s_schedule_next_read(nw_socket);
            nw_socket->read_queued = true;
        }
        *amount_read = 0;
        return aws_raise_error(AWS_IO_READ_WOULD_BLOCK);
    }

    nw_socket->read_queued = false;

    /* loop over the read queue, take the data and copy it over, and do so til we're either out of data
     * and need to schedule another read, or we've read entirely into the requested buffer. */
    while (!aws_linked_list_empty(&nw_socket->read_queue) && max_to_read) {
        struct aws_linked_list_node *node = aws_linked_list_front(&nw_socket->read_queue);
        struct read_queue_node *read_node = AWS_CONTAINER_OF(node, struct read_queue_node, node);

        bool read_completed = dispatch_data_apply(
            read_node->received_data,
            (dispatch_data_applier_t) ^ (dispatch_data_t region, size_t offset, const void *buffer, size_t size) {
                (void)region;
                (void)offset;
                size_t to_copy = aws_min_size(max_to_read, size - read_node->current_offset);
                aws_byte_buf_write(read_buffer, (const uint8_t *)buffer + read_node->current_offset, to_copy);
                max_to_read -= to_copy;
                *amount_read += to_copy;
                read_node->current_offset += to_copy;
                if (read_node->current_offset == size) {
                    read_node->current_offset = 0;
                    return true;
                }
                return false;
            });

        if (read_completed) {
            aws_linked_list_remove(node);
            s_clean_up_read_queue_node(read_node);
        }

        AWS_LOGF_TRACE(
            AWS_LS_IO_SOCKET,
            "id=%p handle=%p: read of %d",
            (void *)socket,
            socket->io_handle.data.handle,
            (int)*amount_read);
    }

    /* keep replacing buffers */
    s_schedule_next_read(nw_socket);
    return AWS_OP_SUCCESS;
}

static int s_socket_write_fn(
    struct aws_socket *socket,
    const struct aws_byte_cursor *cursor,
    aws_socket_on_write_completed_fn *written_fn,
    void *user_data) {
    if (!aws_event_loop_thread_is_callers_thread(socket->event_loop)) {
        return aws_raise_error(AWS_ERROR_IO_EVENT_LOOP_THREAD_ONLY);
    }

    if (!(socket->state & CONNECTED_WRITE)) {
        AWS_LOGF_ERROR(
            AWS_LS_IO_SOCKET,
            "id=%p handle=%p: cannot write to because it is not connected",
            (void *)socket,
            socket->io_handle.data.handle);
        return aws_raise_error(AWS_IO_SOCKET_NOT_CONNECTED);
    }

    struct nw_socket *nw_socket = socket->impl;

    AWS_ASSERT(written_fn);

    dispatch_data_t data = dispatch_data_create(cursor->ptr, cursor->len, NULL, DISPATCH_DATA_DESTRUCTOR_DEFAULT);
    aws_ref_count_acquire(&nw_socket->ref_count);

    nw_connection_send(
        socket->io_handle.data.handle, data, _nw_content_context_default_message, true, ^(nw_error_t error) {
          if (!nw_socket->currently_connected) {
              // As the socket is closed, we dont put the callback on event loop to schedule tasks.
              // Directly execute the written callback instead of scheduling a task. At this moment,
              // we no longer has access to socket either.

              s_schedule_write_fn(nw_socket, 0, 0, user_data, written_fn);
              goto nw_socket_release;
          }

          int error_code = !error || nw_error_get_error_code(error) == 0
                               ? AWS_OP_SUCCESS
                               : s_determine_socket_error(nw_error_get_error_code(error));

          if (error_code) {
              nw_socket->last_error = error_code;
              aws_raise_error(error_code);
              AWS_LOGF_ERROR(
                  AWS_LS_IO_SOCKET,
                  "id=%p handle=%p: error during write %d",
                  (void *)socket,
                  socket->io_handle.data.handle,
                  error_code);
          }

          size_t written_size = dispatch_data_get_size(data);
          AWS_LOGF_TRACE(
              AWS_LS_IO_SOCKET,
              "id=%p handle=%p: send written size %d",
              (void *)socket,
              socket->io_handle.data.handle,
              (int)written_size);
          s_schedule_write_fn(nw_socket, error_code, !error_code ? written_size : 0, user_data, written_fn);
      nw_socket_release:
          aws_ref_count_release(&nw_socket->ref_count);
        });

    return AWS_OP_SUCCESS;
}

static int s_socket_get_error_fn(struct aws_socket *socket) {
    struct nw_socket *nw_socket = socket->impl;

    return nw_socket->last_error;
}

static bool s_socket_is_open_fn(struct aws_socket *socket) {
    struct nw_socket *nw_socket = socket->impl;
    if (!socket->io_handle.data.handle) {
        return false;
    }

    return nw_socket->last_error == AWS_OP_SUCCESS;
}
<<<<<<< HEAD

static struct aws_byte_buf s_socket_get_protocol_fn(const struct aws_socket *socket) {
    struct nw_socket *nw_socket = socket->impl;
    return nw_socket->protocol_buf;
}

static struct aws_string *s_socket_get_server_name_fn(const struct aws_socket *socket) {
    struct nw_socket *nw_socket = socket->impl;
    return nw_socket->host_name;
}

void aws_socket_endpoint_init_local_address_for_test(struct aws_socket_endpoint *endpoint) {
    struct aws_uuid uuid;
    AWS_FATAL_ASSERT(aws_uuid_init(&uuid) == AWS_OP_SUCCESS);
    char uuid_str[AWS_UUID_STR_LEN] = {0};
    struct aws_byte_buf uuid_buf = aws_byte_buf_from_empty_array(uuid_str, sizeof(uuid_str));
    AWS_FATAL_ASSERT(aws_uuid_to_str(&uuid, &uuid_buf) == AWS_OP_SUCCESS);
    snprintf(endpoint->address, sizeof(endpoint->address), "testsock" PRInSTR ".local", AWS_BYTE_BUF_PRI(uuid_buf));
}

int aws_socket_get_bound_address(const struct aws_socket *socket, struct aws_socket_endpoint *out_address) {
    if (socket->local_endpoint.address[0] == 0) {
        AWS_LOGF_ERROR(
            AWS_LS_IO_SOCKET,
            "id=%p fd=%d: Socket has no local address. Socket must be bound first.",
            (void *)socket,
            socket->io_handle.data.fd);
        return aws_raise_error(AWS_IO_SOCKET_ILLEGAL_OPERATION_FOR_STATE);
    }
    *out_address = socket->local_endpoint;
    return AWS_OP_SUCCESS;
}
#else

/* This is here because ISO C requires at least one declaration. We do not simply not include this file at build
 * in the CMakeLists because it'd require even more tinkering in aws-crt-swift to manage the inclusion/exclusion of
 * this file across a number of platforms.
 */
int aws_nw_socket_declaration;

#endif /* AWS_USE_DISPATCH_QUEUE */
=======
>>>>>>> d0dddda2
<|MERGE_RESOLUTION|>--- conflicted
+++ resolved
@@ -3,34 +3,20 @@
  * SPDX-License-Identifier: Apache-2.0.
  */
 
-<<<<<<< HEAD
-#ifdef AWS_USE_DISPATCH_QUEUE
-=======
 #include <aws/io/socket.h>
 
 #include <aws/common/clock.h>
 #include <aws/common/string.h>
 #include <aws/common/uuid.h>
 #include <aws/io/logging.h>
+
+#include <Network/Network.h>
 #include <aws/io/private/event_loop_impl.h>
-
-#include <Network/Network.h>
 #include <aws/io/private/tls_channel_handler_shared.h>
->>>>>>> d0dddda2
-
-#    include <aws/io/socket.h>
-
-#    include <aws/common/clock.h>
-#    include <aws/common/string.h>
-#    include <aws/common/uuid.h>
-#    include <aws/io/logging.h>
-
-#    include <Network/Network.h>
-#    include <aws/io/private/aws_apple_network_framework.h>
-#    include <aws/io/private/tls_channel_handler_shared.h>
-
-#    include <arpa/inet.h>
-#    include <sys/socket.h>
+
+#include "aws_apple_network_framework.h"
+#include <arpa/inet.h>
+#include <sys/socket.h>
 
 const char *aws_sec_trust_result_type_to_string(SecTrustResultType trust_result) {
     switch (trust_result) {
@@ -53,11 +39,6 @@
     }
 }
 
-<<<<<<< HEAD
-=======
-#include "dispatch_queue.h"
-
->>>>>>> d0dddda2
 static int s_determine_socket_error(int error) {
     switch (error) {
         /* POSIX Errors */
@@ -475,11 +456,11 @@
     bool setup_tls = false;
     struct secure_transport_ctx *transport_ctx = NULL;
 
-#    ifdef AWS_USE_SECITEM
+#ifdef AWS_USE_SECITEM
     if (nw_socket->tls_ctx) {
         setup_tls = true;
     }
-#    endif /* AWS_USE_SECITEM*/
+#endif /* AWS_USE_SECITEM*/
 
     if (setup_tls) {
         transport_ctx = nw_socket->tls_ctx->impl;
@@ -2111,7 +2092,6 @@
 
     return nw_socket->last_error == AWS_OP_SUCCESS;
 }
-<<<<<<< HEAD
 
 static struct aws_byte_buf s_socket_get_protocol_fn(const struct aws_socket *socket) {
     struct nw_socket *nw_socket = socket->impl;
@@ -2121,37 +2101,4 @@
 static struct aws_string *s_socket_get_server_name_fn(const struct aws_socket *socket) {
     struct nw_socket *nw_socket = socket->impl;
     return nw_socket->host_name;
-}
-
-void aws_socket_endpoint_init_local_address_for_test(struct aws_socket_endpoint *endpoint) {
-    struct aws_uuid uuid;
-    AWS_FATAL_ASSERT(aws_uuid_init(&uuid) == AWS_OP_SUCCESS);
-    char uuid_str[AWS_UUID_STR_LEN] = {0};
-    struct aws_byte_buf uuid_buf = aws_byte_buf_from_empty_array(uuid_str, sizeof(uuid_str));
-    AWS_FATAL_ASSERT(aws_uuid_to_str(&uuid, &uuid_buf) == AWS_OP_SUCCESS);
-    snprintf(endpoint->address, sizeof(endpoint->address), "testsock" PRInSTR ".local", AWS_BYTE_BUF_PRI(uuid_buf));
-}
-
-int aws_socket_get_bound_address(const struct aws_socket *socket, struct aws_socket_endpoint *out_address) {
-    if (socket->local_endpoint.address[0] == 0) {
-        AWS_LOGF_ERROR(
-            AWS_LS_IO_SOCKET,
-            "id=%p fd=%d: Socket has no local address. Socket must be bound first.",
-            (void *)socket,
-            socket->io_handle.data.fd);
-        return aws_raise_error(AWS_IO_SOCKET_ILLEGAL_OPERATION_FOR_STATE);
-    }
-    *out_address = socket->local_endpoint;
-    return AWS_OP_SUCCESS;
-}
-#else
-
-/* This is here because ISO C requires at least one declaration. We do not simply not include this file at build
- * in the CMakeLists because it'd require even more tinkering in aws-crt-swift to manage the inclusion/exclusion of
- * this file across a number of platforms.
- */
-int aws_nw_socket_declaration;
-
-#endif /* AWS_USE_DISPATCH_QUEUE */
-=======
->>>>>>> d0dddda2
+}