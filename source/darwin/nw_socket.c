/**
 * Copyright Amazon.com, Inc. or its affiliates. All Rights Reserved.
 * SPDX-License-Identifier: Apache-2.0.
 */

#ifdef AWS_USE_DISPATCH_QUEUE

#    include <aws/io/socket.h>

#    include <aws/common/clock.h>
#    include <aws/common/string.h>
#    include <aws/common/uuid.h>
#    include <aws/io/logging.h>

#    include <Network/Network.h>
#    include <aws/io/private/aws_apple_network_framework.h>
#    include <aws/io/private/tls_channel_handler_shared.h>

#    include <arpa/inet.h>
#    include <sys/socket.h>

const char *aws_sec_trust_result_type_to_string(SecTrustResultType trust_result) {
    switch (trust_result) {
        case kSecTrustResultInvalid:
            return "kSecTrustResultInvalid";
        case kSecTrustResultProceed:
            return "kSecTrustResultProceed";
        case kSecTrustResultDeny:
            return "kSecTrustResultDeny";
        case kSecTrustResultUnspecified:
            return "kSecTrustResultUnspecified";
        case kSecTrustResultRecoverableTrustFailure:
            return "kSecTrustResultRecoverableTrustFailure";
        case kSecTrustResultFatalTrustFailure:
            return "kSecTrustResultFatalTrustFailure";
        case kSecTrustResultOtherError:
            return "kSecTrustResultOtherError";
        default:
            return "Unknown SecTrustResultType";
    }
}

#ifdef AWS_USE_DISPATCH_QUEUE
static int s_determine_socket_error(int error) {
    switch (error) {
        /* POSIX Errors */
        case ECONNREFUSED:
            return AWS_IO_SOCKET_CONNECTION_REFUSED;
        case ETIMEDOUT:
            return AWS_IO_SOCKET_TIMEOUT;
        case EHOSTUNREACH:
        case ENETUNREACH:
            return AWS_IO_SOCKET_NO_ROUTE_TO_HOST;
        case EADDRNOTAVAIL:
            return AWS_IO_SOCKET_INVALID_ADDRESS;
        case ENETDOWN:
            return AWS_IO_SOCKET_NETWORK_DOWN;
        case ECONNABORTED:
            return AWS_IO_SOCKET_CONNECT_ABORTED;
        case EADDRINUSE:
            return AWS_IO_SOCKET_ADDRESS_IN_USE;
        case ENOBUFS:
        case ENOMEM:
            return AWS_ERROR_OOM;
        case EAGAIN:
            return AWS_IO_READ_WOULD_BLOCK;
        case EMFILE:
        case ENFILE:
            return AWS_ERROR_MAX_FDS_EXCEEDED;
        case ENOENT:
        case EINVAL:
            return AWS_ERROR_FILE_INVALID_PATH;
        case EAFNOSUPPORT:
            return AWS_IO_SOCKET_UNSUPPORTED_ADDRESS_FAMILY;
        case EACCES:
            return AWS_ERROR_NO_PERMISSION;

        /* SSL/TLS Errors */
        case errSSLUnknownRootCert:
            return AWS_IO_TLS_UNKNOWN_ROOT_CERTIFICATE;
        case errSSLNoRootCert:
            return AWS_IO_TLS_NO_ROOT_CERTIFICATE_FOUND;
        case errSSLCertExpired:
            return AWS_IO_TLS_CERTIFICATE_EXPIRED;
        case errSSLCertNotYetValid:
            return AWS_IO_TLS_CERTIFICATE_NOT_YET_VALID;
        case errSSLPeerHandshakeFail:
            return AWS_IO_TLS_ERROR_NEGOTIATION_FAILURE;
        case errSSLBadCert:
            return AWS_IO_TLS_BAD_CERTIFICATE;
        case errSSLPeerCertExpired:
            return AWS_IO_TLS_PEER_CERTIFICATE_EXPIRED;
        case errSSLPeerBadCert:
            return AWS_IO_TLS_BAD_PEER_CERTIFICATE;
        case errSSLPeerCertRevoked:
            return AWS_IO_TLS_PEER_CERTIFICATE_REVOKED;
        case errSSLPeerCertUnknown:
            return AWS_IO_TLS_PEER_CERTIFICATE_UNKNOWN;
        case errSSLInternal:
            return AWS_IO_TLS_INTERNAL_ERROR;
        case errSSLClosedGraceful:
            return AWS_IO_TLS_CLOSED_GRACEFUL;
        case errSSLClosedAbort:
            return AWS_IO_TLS_CLOSED_ABORT;
        case errSSLXCertChainInvalid:
            return AWS_IO_TLS_INVALID_CERTIFICATE_CHAIN;
        case errSSLHostNameMismatch:
            return AWS_IO_TLS_HOST_NAME_MISSMATCH;

        default:
            return AWS_IO_SOCKET_NOT_CONNECTED;
    }
}

static inline int s_convert_pton_error(int pton_code) {
    if (pton_code == 0) {
        return AWS_IO_SOCKET_INVALID_ADDRESS;
    }

    return s_determine_socket_error(errno);
}

/* other than CONNECTED_READ | CONNECTED_WRITE
 * a socket is only in one of these states at a time. */
enum socket_state {
    INIT = 0x01,
    CONNECTING = 0x02,
    CONNECTED_READ = 0x04,
    CONNECTED_WRITE = 0x08,
    BOUND = 0x10,
    LISTENING = 0x20,
    TIMEDOUT = 0x40,
    ERROR = 0x80,
    CLOSED,
};

struct nw_listener_connection_args {
    int error_code;
    struct aws_allocator *allocator;
    struct nw_socket *nw_socket;
    nw_connection_t new_connection;
    void *user_data;
};

struct nw_socket_timeout_args {
    struct aws_task task;
    struct aws_allocator *allocator;
    struct nw_socket *nw_socket;
    bool connection_succeed;
};

struct nw_socket_scheduled_task_args {
    int error_code;
    struct aws_allocator *allocator;
    struct nw_socket *nw_socket;
    dispatch_data_t data;
};

struct nw_socket_written_args {
    int error_code;
    struct aws_allocator *allocator;
    struct nw_socket *nw_socket;
    aws_socket_on_write_completed_fn *written_fn;
    void *user_data;
    size_t bytes_written;
};

struct nw_socket_cancel_task_args {
    struct aws_allocator *allocator;
    struct nw_socket *nw_socket;
    struct aws_task *task_to_cancel;
};

struct nw_socket {
    struct aws_allocator *allocator;
    struct aws_ref_count ref_count;
    nw_connection_t nw_connection;
    nw_parameters_t nw_parameters;
    nw_listener_t nw_listener;
    struct aws_linked_list read_queue;
    int last_error;
    aws_socket_on_readable_fn *on_readable;
    void *on_readable_user_data;
    bool setup_run;
    bool currently_connected; // If the io port is connected. Similar to posix_socket->currently_subscribed.
    bool read_queued;
    bool is_listener;
    struct nw_socket_timeout_args *timeout_args;
    aws_socket_on_connection_result_fn *on_connection_result_fn;
    void *connect_accept_user_data;
    struct aws_string *host_name;
    struct aws_tls_ctx *tls_ctx;

    struct {
        struct aws_mutex lock;
        struct aws_event_loop *event_loop;
        struct aws_socket *base_socket;
    } synced_data;
};

struct socket_address {
    union sock_addr_types {
        struct sockaddr_in addr_in;
        struct sockaddr_in6 addr_in6;
        struct sockaddr_un un_addr;
    } sock_addr_types;
};

static size_t KB_16 = 16 * 1024;

/* setup the TCP options Block for use in socket parameters */
static void s_setup_tcp_options(nw_protocol_options_t tcp_options, const struct aws_socket_options *options) {
    if (options->connect_timeout_ms) {
        /* this value gets set in seconds. */
        nw_tcp_options_set_connection_timeout(tcp_options, options->connect_timeout_ms / AWS_TIMESTAMP_MILLIS);
    }

    /* Only change default keepalive values if keepalive is true and both interval and timeout
     * are not zero. */
    if (options->keepalive && options->keep_alive_interval_sec != 0 && options->keep_alive_timeout_sec != 0) {
        nw_tcp_options_set_enable_keepalive(tcp_options, options->keepalive);
        nw_tcp_options_set_keepalive_idle_time(tcp_options, options->keep_alive_timeout_sec);
        nw_tcp_options_set_keepalive_interval(tcp_options, options->keep_alive_interval_sec);
    }

    if (options->keep_alive_max_failed_probes) {
        nw_tcp_options_set_keepalive_count(tcp_options, options->keep_alive_max_failed_probes);
    }

    if (g_aws_channel_max_fragment_size < KB_16) {
        nw_tcp_options_set_maximum_segment_size(tcp_options, g_aws_channel_max_fragment_size);
    }
}

static int s_setup_socket_params(struct nw_socket *nw_socket, const struct aws_socket_options *options) {
<<<<<<< HEAD
=======
    if (options->type == AWS_SOCKET_STREAM) {
        /* if TCP, setup all the tcp options */
        if (options->domain == AWS_SOCKET_IPV4 || options->domain == AWS_SOCKET_IPV6) {
            // DEBUG WIP NW_PARAMETERS_DISABLE_PROTOCOL will need to be changed to use MTLS With SecItem
            nw_socket->socket_options_to_params =
                nw_parameters_create_secure_tcp(NW_PARAMETERS_DISABLE_PROTOCOL, ^(nw_protocol_options_t nw_options) {
                  if (options->connect_timeout_ms) {
                      /* this value gets set in seconds. */
                      nw_tcp_options_set_connection_timeout(
                          nw_options, options->connect_timeout_ms / AWS_TIMESTAMP_MILLIS);
                  }
>>>>>>> e89119a2

    /* If we already have parameters set, release them before re-establishing new parameters */
    if (nw_socket->nw_parameters != NULL) {
        nw_release(nw_socket->nw_parameters);
        nw_socket->nw_parameters = NULL;
    }

    if (options->type == AWS_SOCKET_STREAM) {
        if (options->domain == AWS_SOCKET_IPV4 || options->domain == AWS_SOCKET_IPV6) {
#    ifdef AWS_USE_SECITEM

            /* options->user_data will contain the tls_ctx if tls_ctx was initialized */
            if (nw_socket->tls_ctx) {
                struct secure_transport_ctx *transport_ctx = nw_socket->tls_ctx->impl;

                aws_mutex_lock(&nw_socket->synced_data.lock);
                struct dispatch_loop *dispatch_loop = nw_socket->synced_data.event_loop->impl_data;
                aws_mutex_unlock(&nw_socket->synced_data.lock);

                /* This check cannot be done within the TLS options block and must be handled here. */
                if (transport_ctx->minimum_tls_version == AWS_IO_SSLv3 ||
                    transport_ctx->minimum_tls_version == AWS_IO_TLSv1 ||
                    transport_ctx->minimum_tls_version == AWS_IO_TLSv1_1) {
                    AWS_LOGF_ERROR(
                        AWS_LS_IO_SOCKET,
                        "id=%p options=%p: Selected minimum tls version not supported by Apple Network Framework due "
                        "to deprecated status and known security flaws.",
                        (void *)nw_socket,
                        (void *)options);
                    return aws_raise_error(AWS_IO_SOCKET_INVALID_OPTIONS);
                }

                nw_socket->nw_parameters = nw_parameters_create_secure_tcp(
                    // TLS options block
                    ^(nw_protocol_options_t tls_options) {
                      /* Obtain the security protocol options from the tls_options. Changes made directly
                       * to the copy will impact the protocol options within the tls_options */
                      sec_protocol_options_t sec_options = nw_tls_copy_sec_protocol_options(tls_options);

                      sec_protocol_options_set_local_identity(sec_options, transport_ctx->secitem_identity);

                      // Set the minimum TLS version
                      switch (transport_ctx->minimum_tls_version) {
                          case AWS_IO_TLSv1_2:
                              sec_protocol_options_set_min_tls_protocol_version(
                                  sec_options, tls_protocol_version_TLSv12);
                              break;
                          case AWS_IO_TLSv1_3:
                              sec_protocol_options_set_min_tls_protocol_version(
                                  sec_options, tls_protocol_version_TLSv13);
                              break;
                          case AWS_IO_TLS_VER_SYS_DEFAULTS:
                              /* not assigning a min tls protocol version automatically uses the
                               * system default version. */
                              break;
                          default:
                              AWS_LOGF_ERROR(
                                  AWS_LS_IO_SOCKET,
                                  "id=%p options=%p: Unrecognized minimum TLS version used for parameter creation. "
                                  "System default minimum TLS version will be used.",
                                  (void *)nw_socket,
                                  (void *)options);
                              break;
                      }

                      /* Enable/Disable peer authentication. This setting is ignored by network framework due to our
                       * implementation of the verification block below but we set it in case anything else checks this
                       * value and/or in case we decide to remove the verify block in the future. */
                      sec_protocol_options_set_peer_authentication_required(sec_options, transport_ctx->verify_peer);

                      /* We handle the verification of the remote end here. */
                      sec_protocol_options_set_verify_block(
                          sec_options,
                          ^(sec_protocol_metadata_t metadata,
                            sec_trust_t trust,
                            sec_protocol_verify_complete_t complete) {
                            (void)metadata;

                            /* Since we manually handle the verification of the peer, the value set using
                             * sec_protocol_options_set_peer_authentication_required is ignored and this block is
                             * run instead. We must manually skip the verification at this point if verify_peer is
                             * false. */
                            if (!transport_ctx->verify_peer) {
                                AWS_LOGF_DEBUG(
                                    AWS_LS_IO_TLS,
                                    "id=%p: nw_socket instructed not to verify peer. Accepting peer credentials "
                                    "without evaluation against CA.",
                                    (void *)nw_socket);
                                complete(true);
                            }

                            CFErrorRef error = NULL;
                            SecTrustRef trust_ref = sec_trust_copy_ref(trust);
                            OSStatus status;

                            /* Use root ca if provided. */
                            if (transport_ctx->ca_cert != NULL) {
                                AWS_LOGF_DEBUG(
                                    AWS_LS_IO_TLS,
                                    "id=%p: nw_socket verify block applying provided root CA for remote verification.",
                                    (void *)nw_socket);
                                // We add the ca certificate as a anchor certificate in the trust_ref
                                status = SecTrustSetAnchorCertificates(trust_ref, transport_ctx->ca_cert);
                                if (status != errSecSuccess) {
                                    AWS_LOGF_DEBUG(
                                        AWS_LS_IO_TLS,
                                        "id=%p: nw_socket verify block SecTrustSetAnchorCertificates failed with "
                                        "OSStatus: %d",
                                        (void *)nw_socket,
                                        (int)status);
                                    goto verification_done;
                                }
                            }

                            /* Add the host name to be checked against the available Certificate Authorities */
                            if (nw_socket->host_name != NULL) {
                                SecPolicyRef policy = NULL;
                                CFStringRef server_name = CFStringCreateWithBytes(
                                    transport_ctx->wrapped_allocator,
                                    nw_socket->host_name->bytes,
                                    (CFIndex)nw_socket->host_name->len,
                                    kCFStringEncodingUTF8,
                                    false);
                                policy = SecPolicyCreateSSL(true, server_name);
                                CFRelease(server_name);
                                status = SecTrustSetPolicies(trust_ref, policy);
                            }

                            SecTrustResultType trust_result;

                            bool success = SecTrustEvaluateWithError(trust_ref, &error);
                            if (success) {
                                status = SecTrustGetTrustResult(trust_ref, &trust_result);
                                if (status == errSecSuccess) {
                                    AWS_LOGF_DEBUG(
                                        AWS_LS_IO_TLS,
                                        "id=%p: nw_socket verify block trust result: %s",
                                        (void *)nw_socket,
                                        aws_sec_trust_result_type_to_string(trust_result));

                                    // Proceed based on the trust_result if necessary
                                    if (trust_result == kSecTrustResultProceed ||
                                        trust_result == kSecTrustResultUnspecified) {
                                        complete(true);
                                    } else {
                                        complete(false);
                                    }
                                } else {
                                    AWS_LOGF_DEBUG(
                                        AWS_LS_IO_TLS,
                                        "id=%p: nw_socket SecTrustGetTrustResult failed with OSStatus: %d",
                                        (void *)nw_socket,
                                        (int)status);
                                    complete(false);
                                }
                            } else {
                                AWS_LOGF_DEBUG(
                                    AWS_LS_IO_TLS,
                                    "id=%p: nw_socket SecTrustEvaluateWithError failed with error code: %ld",
                                    (void *)nw_socket,
                                    (long)CFErrorGetCode(error));
                                complete(false);
                            }

                        verification_done:
                            CFRelease(trust_ref);
                            if (error) {
                                CFRelease(error);
                            }
                          },
                          dispatch_loop->dispatch_queue);
                    },

                    // TCP options block
                    ^(nw_protocol_options_t tcp_options) {
                      s_setup_tcp_options(tcp_options, options);
                    });
            } else {
                // TLS options are not set and the TLS options block should be disabled.
                nw_socket->nw_parameters = nw_parameters_create_secure_tcp(
                    // TLS options Block disabled
                    NW_PARAMETERS_DISABLE_PROTOCOL,
                    // TCP options Block
                    ^(nw_protocol_options_t tcp_options) {
                      s_setup_tcp_options(tcp_options, options);
                    });
            }
#    else  // !AWS_USE_SECITEM
           // TLS options are not set and the TLS options block should be disabled.
            nw_socket->nw_parameters = nw_parameters_create_secure_tcp(
                // TLS options Block disabled
                NW_PARAMETERS_DISABLE_PROTOCOL,
                // TCP options Block
                ^(nw_protocol_options_t tcp_options) {
                  s_setup_tcp_options(tcp_options, options);
                });
#    endif // AWS_USE_SECITEM
        } else if (options->domain == AWS_SOCKET_LOCAL) {
            nw_socket->nw_parameters = nw_parameters_create_secure_tcp(
                NW_PARAMETERS_DISABLE_PROTOCOL,
                // TCP options Block
                ^(nw_protocol_options_t tcp_options) {
                  s_setup_tcp_options(tcp_options, options);
                });
        }
    } else if (options->type == AWS_SOCKET_DGRAM) {
        nw_socket->nw_parameters = nw_parameters_create_secure_udp(
            NW_PARAMETERS_DISABLE_PROTOCOL,
            // TCP options Block
            ^(nw_protocol_options_t tcp_options) {
              s_setup_tcp_options(tcp_options, options);
            });
    }

    if (!nw_socket->nw_parameters) {
        AWS_LOGF_ERROR(
            AWS_LS_IO_SOCKET,
            "id=%p options=%p: failed to create nw_parameters_t for nw_socket.",
            (void *)nw_socket,
            (void *)options);
        return aws_raise_error(AWS_IO_SOCKET_INVALID_OPTIONS);
    }
    /* allow a local address to be used by multiple parameters. */
    nw_parameters_set_reuse_local_address(nw_socket->nw_parameters, true);

    return AWS_OP_SUCCESS;
}

static void s_socket_cleanup_fn(struct aws_socket *socket);
static int s_socket_connect_fn(
    struct aws_socket *socket,
    const struct aws_socket_endpoint *remote_endpoint,
    struct aws_event_loop *event_loop,
    aws_socket_on_connection_result_fn *on_connection_result,
    aws_socket_retrieve_tls_options_fn *retrieve_tls_options,
    void *user_data);
static int s_socket_bind_fn(struct aws_socket *socket, const struct aws_socket_endpoint *local_endpoint);
static int s_socket_listen_fn(struct aws_socket *socket, int backlog_size);
static int s_socket_start_accept_fn(
    struct aws_socket *socket,
    struct aws_event_loop *accept_loop,
    aws_socket_on_accept_result_fn *on_accept_result,
    void *user_data);
static int s_socket_stop_accept_fn(struct aws_socket *socket);
static int s_socket_close_fn(struct aws_socket *socket);
static int s_socket_shutdown_dir_fn(struct aws_socket *socket, enum aws_channel_direction dir);
static int s_socket_set_options_fn(struct aws_socket *socket, const struct aws_socket_options *options);
static int s_socket_assign_to_event_loop_fn(struct aws_socket *socket, struct aws_event_loop *event_loop);
static int s_socket_subscribe_to_readable_events_fn(
    struct aws_socket *socket,
    aws_socket_on_readable_fn *on_readable,
    void *user_data);
static int s_socket_read_fn(struct aws_socket *socket, struct aws_byte_buf *buffer, size_t *amount_read);
static int s_socket_write_fn(
    struct aws_socket *socket,
    const struct aws_byte_cursor *cursor,
    aws_socket_on_write_completed_fn *written_fn,
    void *user_data);
static int s_socket_get_error_fn(struct aws_socket *socket);
static bool s_socket_is_open_fn(struct aws_socket *socket);

static struct aws_socket_vtable s_vtable = {
    .socket_cleanup_fn = s_socket_cleanup_fn,
    .socket_connect_fn = s_socket_connect_fn,
    .socket_bind_fn = s_socket_bind_fn,
    .socket_listen_fn = s_socket_listen_fn,
    .socket_start_accept_fn = s_socket_start_accept_fn,
    .socket_stop_accept_fn = s_socket_stop_accept_fn,
    .socket_close_fn = s_socket_close_fn,
    .socket_shutdown_dir_fn = s_socket_shutdown_dir_fn,
    .socket_set_options_fn = s_socket_set_options_fn,
    .socket_assign_to_event_loop_fn = s_socket_assign_to_event_loop_fn,
    .socket_subscribe_to_readable_events_fn = s_socket_subscribe_to_readable_events_fn,
    .socket_read_fn = s_socket_read_fn,
    .socket_write_fn = s_socket_write_fn,
    .socket_get_error_fn = s_socket_get_error_fn,
    .socket_is_open_fn = s_socket_is_open_fn,
};

static void s_schedule_next_read(struct nw_socket *socket);

static void s_socket_cleanup_fn(struct aws_socket *socket) {
    if (!socket->impl) {
        /* protect from double clean */
        return;
    }

    if (aws_socket_is_open(socket)) {
        AWS_LOGF_DEBUG(
            AWS_LS_IO_SOCKET, "id=%p nw_socket=%p: is still open, closing...", (void *)socket, (void *)socket->impl);
        aws_socket_close(socket);
    }

    struct nw_socket *nw_socket = socket->impl;

    // The cleanup of nw_connection_t will be handled in the s_socket_impl_destroy
    nw_socket->synced_data.base_socket = NULL;
    aws_ref_count_release(&nw_socket->ref_count);
    socket->impl = NULL;
    AWS_ZERO_STRUCT(*socket);
}

struct read_queue_node {
    struct aws_allocator *allocator;
    dispatch_data_t received_data;
    struct aws_linked_list_node node;
    size_t current_offset;
};

static void s_clean_up_read_queue_node(struct read_queue_node *node) {
    /* releases reference count on dispatch_data_t that was increased during creation of read_queue_node */
    dispatch_release(node->received_data);
    aws_mem_release(node->allocator, node);
}

static void s_socket_impl_destroy(void *sock_ptr) {
    struct nw_socket *nw_socket = sock_ptr;

    /* we might have leftovers from the read queue, clean them up. */
    // When the socket is being closed from the remote endpoint, we need to insure all received data
    // already received is processed and not thrown away before fully tearing down the socket. I'm relatively
    // certain that should take place before we reach this point of nw_socket destroy.
    while (!aws_linked_list_empty(&nw_socket->read_queue)) {
        struct aws_linked_list_node *node = aws_linked_list_pop_front(&nw_socket->read_queue);
        struct read_queue_node *read_queue_node = AWS_CONTAINER_OF(node, struct read_queue_node, node);
        s_clean_up_read_queue_node(read_queue_node);
    }

    /* Network Framework cleanup */
<<<<<<< HEAD
    if (nw_socket->nw_parameters) {
        nw_release(nw_socket->nw_parameters);
        nw_socket->nw_parameters = NULL;
=======
    if (nw_socket->socket_options_to_params) {
        nw_release(nw_socket->socket_options_to_params);
        nw_socket->socket_options_to_params = NULL;
>>>>>>> e89119a2
    }

    if (nw_socket->nw_connection) {
        nw_release(nw_socket->nw_connection);
        nw_socket->nw_connection = NULL;
    }

    if (nw_socket->host_name) {
        aws_string_destroy(nw_socket->host_name);
    }

    if (nw_socket->tls_ctx) {
        aws_tls_ctx_release(nw_socket->tls_ctx);
        nw_socket->tls_ctx = NULL;
    }

    if (nw_socket->nw_listener) {
        nw_release(nw_socket->nw_listener);
        nw_socket->nw_listener = NULL;
    }

    aws_mutex_clean_up(&nw_socket->synced_data.lock);
    aws_mem_release(nw_socket->allocator, nw_socket);

    nw_socket = NULL;
}

int aws_socket_init(struct aws_socket *socket, struct aws_allocator *alloc, const struct aws_socket_options *options) {
    AWS_ASSERT(options);
    AWS_ZERO_STRUCT(*socket);

    // Network Interface is not supported with Apple Network Framework yet
    size_t network_interface_length = 0;
    if (aws_secure_strlen(options->network_interface_name, AWS_NETWORK_INTERFACE_NAME_MAX, &network_interface_length)) {
        AWS_LOGF_ERROR(
            AWS_LS_IO_SOCKET,
            "id=%p fd=%d: network_interface_name max length must be %d length and NULL terminated",
            (void *)socket,
            socket->io_handle.data.fd,
            AWS_NETWORK_INTERFACE_NAME_MAX);
        return aws_raise_error(AWS_IO_SOCKET_INVALID_OPTIONS);
    }
    if (network_interface_length != 0) {
        AWS_LOGF_ERROR(
            AWS_LS_IO_SOCKET,
            "id=%p fd=%d: network_interface_name is not supported on this platform.",
            (void *)socket,
            socket->io_handle.data.fd);
        return aws_raise_error(AWS_ERROR_PLATFORM_NOT_SUPPORTED);
    }

    struct nw_socket *nw_socket = aws_mem_calloc(alloc, 1, sizeof(struct nw_socket));
    nw_socket->allocator = alloc;

    socket->allocator = alloc;
    socket->state = INIT;
    socket->options = *options;
    socket->impl = nw_socket;
    socket->vtable = &s_vtable;
    socket->event_loop_style = AWS_EVENT_LOOP_STYLE_COMPLETION_PORT_BASED;

    aws_mutex_init(&nw_socket->synced_data.lock);
    aws_mutex_lock(&nw_socket->synced_data.lock);
    nw_socket->synced_data.base_socket = socket;
    aws_mutex_unlock(&nw_socket->synced_data.lock);

    aws_ref_count_init(&nw_socket->ref_count, nw_socket, s_socket_impl_destroy);

    nw_socket->allocator = alloc;
    aws_linked_list_init(&nw_socket->read_queue);

    return AWS_OP_SUCCESS;
}

static void s_client_set_dispatch_queue(struct aws_io_handle *handle, void *queue) {
    nw_connection_set_queue(handle->data.handle, queue);
}

static void s_client_clear_dispatch_queue(struct aws_io_handle *handle) {
    /* Setting to NULL removes previously set handler from nw_connection_t */
    nw_connection_set_state_changed_handler(handle->data.handle, NULL);
}

static void s_handle_socket_timeout(struct aws_task *task, void *args, aws_task_status status) {
    (void)task;
    (void)status;

    struct nw_socket_timeout_args *timeout_args = args;
    struct nw_socket *nw_socket = timeout_args->nw_socket;

    AWS_LOGF_TRACE(AWS_LS_IO_SOCKET, "task_id=%p: timeout task triggered, evaluating timeouts.", (void *)task);

    aws_mutex_lock(&nw_socket->synced_data.lock);
    struct aws_socket *socket = nw_socket->synced_data.base_socket;
    /* successful connection will have nulled out timeout_args->socket */
    if (!timeout_args->connection_succeed && socket) {
        AWS_LOGF_ERROR(
            AWS_LS_IO_SOCKET,
            "id=%p handle=%p: timed out, shutting down.",
            (void *)socket,
            (void *)nw_socket->nw_connection);

        socket->state = TIMEDOUT;
        int error_code = AWS_IO_SOCKET_TIMEOUT;

        if (status != AWS_TASK_STATUS_RUN_READY) {
            error_code = AWS_IO_EVENT_LOOP_SHUTDOWN;
        }
        aws_raise_error(error_code);

        // Must set timeout_args to NULL to avoid double cancel. Clean up the timeout task
        aws_mem_release(nw_socket->allocator, nw_socket->timeout_args);
        nw_socket->timeout_args = NULL;
        aws_socket_close(socket);
        nw_socket->on_connection_result_fn(socket, error_code, nw_socket->connect_accept_user_data);
    } else { // else we simply clean up the timeout args
        aws_mem_release(nw_socket->allocator, nw_socket->timeout_args);
        nw_socket->timeout_args = NULL;
    }

    aws_mutex_unlock(&nw_socket->synced_data.lock);
    aws_ref_count_release(&nw_socket->ref_count);

    // No need to release task, as task lives on timeout_args here.
}

static void s_process_readable_task(struct aws_task *task, void *arg, enum aws_task_status status) {

    (void)status;
    struct nw_socket_scheduled_task_args *readable_args = arg;
    struct nw_socket *nw_socket = readable_args->nw_socket;

    if (status != AWS_TASK_STATUS_CANCELED) {
        aws_mutex_lock(&nw_socket->synced_data.lock);
        struct aws_socket *socket = nw_socket->synced_data.base_socket;

        if (socket && nw_socket->on_readable) {
            if (readable_args->error_code == AWS_IO_SOCKET_CLOSED) {
                aws_socket_close(socket);
            }
            // If data is valid, push it in read_queue. The read_queue should be only accessed in event loop, as the
            // task is scheduled in event loop, it is fine to directly access it.
            if (readable_args->data) {
                struct read_queue_node *node = aws_mem_calloc(nw_socket->allocator, 1, sizeof(struct read_queue_node));
                node->allocator = nw_socket->allocator;
                node->received_data = readable_args->data;
                aws_linked_list_push_back(&nw_socket->read_queue, &node->node);
            }
            nw_socket->on_readable(socket, readable_args->error_code, nw_socket->on_readable_user_data);
        }
        aws_mutex_unlock(&nw_socket->synced_data.lock);
    }

    aws_ref_count_release(&nw_socket->ref_count);
    aws_mem_release(readable_args->allocator, task);
    aws_mem_release(readable_args->allocator, readable_args);
}

static void s_schedule_on_readable(struct nw_socket *nw_socket, int error_code, dispatch_data_t data) {

    aws_mutex_lock(&nw_socket->synced_data.lock);
    struct aws_socket *socket = nw_socket->synced_data.base_socket;
    if (socket && nw_socket->synced_data.event_loop) {
        struct aws_task *task = aws_mem_calloc(socket->allocator, 1, sizeof(struct aws_task));

        struct nw_socket_scheduled_task_args *args =
            aws_mem_calloc(socket->allocator, 1, sizeof(struct nw_socket_scheduled_task_args));

        args->nw_socket = nw_socket;
        args->allocator = nw_socket->allocator;
        args->error_code = error_code;

        if (data) {
            dispatch_retain(data);
            args->data = data;
        }
        aws_ref_count_acquire(&nw_socket->ref_count);

        aws_task_init(task, s_process_readable_task, args, "readableTask");

        aws_event_loop_schedule_task_now(nw_socket->synced_data.event_loop, task);
    }
    aws_mutex_unlock(&nw_socket->synced_data.lock);
}

static void s_process_connection_success_task(struct aws_task *task, void *arg, enum aws_task_status status) {
    (void)status;

    struct nw_socket_scheduled_task_args *task_args = arg;
    struct nw_socket *nw_socket = task_args->nw_socket;

    if (status != AWS_TASK_STATUS_CANCELED) {
        aws_mutex_lock(&nw_socket->synced_data.lock);
        struct aws_socket *socket = nw_socket->synced_data.base_socket;
        if (socket && nw_socket->on_connection_result_fn)
            nw_socket->on_connection_result_fn(socket, task_args->error_code, nw_socket->connect_accept_user_data);
        aws_mutex_unlock(&nw_socket->synced_data.lock);
    }

    aws_ref_count_release(&nw_socket->ref_count);
    aws_mem_release(task_args->allocator, task);
    aws_mem_release(task_args->allocator, task_args);
}

static void s_schedule_on_connection_success(struct nw_socket *nw_socket, int error_code) {

    aws_mutex_lock(&nw_socket->synced_data.lock);
    struct aws_socket *socket = nw_socket->synced_data.base_socket;
    if (socket && nw_socket->synced_data.event_loop) {
        struct aws_task *task = aws_mem_calloc(socket->allocator, 1, sizeof(struct aws_task));

        struct nw_socket_scheduled_task_args *args =
            aws_mem_calloc(socket->allocator, 1, sizeof(struct nw_socket_scheduled_task_args));

        args->nw_socket = nw_socket;
        args->allocator = socket->allocator;
        args->error_code = error_code;
        aws_ref_count_acquire(&nw_socket->ref_count);
        aws_task_init(task, s_process_connection_success_task, args, "connectionSuccessTask");
        aws_event_loop_schedule_task_now(nw_socket->synced_data.event_loop, task);
    }

    aws_mutex_unlock(&nw_socket->synced_data.lock);
}

static void s_process_listener_success_task(struct aws_task *task, void *args, enum aws_task_status status) {
    (void)status;
    struct nw_listener_connection_args *task_args = args;
    struct aws_allocator *allocator = task_args->allocator;
    struct nw_socket *listener_nw_socket = task_args->nw_socket;

    if (status == AWS_TASK_STATUS_RUN_READY) {

        if (listener_nw_socket) {
            aws_mutex_lock(&listener_nw_socket->synced_data.lock);
            struct aws_socket *listener = listener_nw_socket->synced_data.base_socket;

            struct aws_socket *new_socket = aws_mem_calloc(allocator, 1, sizeof(struct aws_socket));
            struct aws_socket_options options = listener->options;
            int error = aws_socket_init(new_socket, allocator, &options);
            if (error) {
                aws_mem_release(allocator, new_socket);
                nw_release(task_args->new_connection);
                if (listener->accept_result_fn) {
                    listener->accept_result_fn(listener, task_args->error_code, NULL, task_args->user_data);
                }
            } else {
                new_socket->io_handle.data.handle = task_args->new_connection;

                new_socket->io_handle.set_queue = s_client_set_dispatch_queue;
                new_socket->io_handle.clear_queue = s_client_clear_dispatch_queue;

                nw_endpoint_t endpoint = nw_connection_copy_endpoint(task_args->new_connection);
                const char *hostname = nw_endpoint_get_hostname(endpoint);
                uint16_t port = nw_endpoint_get_port(endpoint);

                if (hostname != NULL) {
                    size_t hostname_len = strlen(hostname);
                    size_t buffer_size = AWS_ARRAY_SIZE(new_socket->remote_endpoint.address);
                    size_t to_copy = aws_min_size(hostname_len, buffer_size);
                    memcpy(new_socket->remote_endpoint.address, hostname, to_copy);
                    new_socket->remote_endpoint.port = port;
                }
                nw_release(endpoint);

                // Setup socket state to start read/write operations.
                new_socket->state = CONNECTED_READ | CONNECTED_WRITE;
                struct nw_socket *new_nw_socket = new_socket->impl;
                new_nw_socket->nw_connection = task_args->new_connection;
                new_nw_socket->setup_run = true;
                new_nw_socket->currently_connected = true;

                AWS_LOGF_DEBUG(
                    AWS_LS_IO_SOCKET,
                    "id=%p handle=%p: incoming connection",
                    (void *)listener,
                    listener->io_handle.data.handle);

                AWS_LOGF_INFO(
                    AWS_LS_IO_SOCKET,
                    "id=%p handle=%p: connected to %s:%d, incoming handle %p",
                    (void *)listener,
                    listener->io_handle.data.handle,
                    new_socket->remote_endpoint.address,
                    new_socket->remote_endpoint.port,
                    new_socket->io_handle.data.handle);

                if (listener->accept_result_fn) {
                    listener->accept_result_fn(listener, task_args->error_code, new_socket, task_args->user_data);
                } else // The connection is not sent to user, clean it up. The nw_connection should be released in
                       // socket clean up.
                {
                    aws_socket_clean_up(new_socket);
                }
            }
            aws_mutex_unlock(&listener_nw_socket->synced_data.lock);
        }
    } else {
        // If the task is not scheduled, release the connection.
        nw_release(task_args->new_connection);
    }

    aws_ref_count_release(&listener_nw_socket->ref_count);
    aws_mem_release(task_args->allocator, task);
    aws_mem_release(task_args->allocator, task_args);
}

static void s_schedule_on_listener_success(
    struct nw_socket *nw_socket,
    int error_code,
    nw_connection_t new_connection,
    void *user_data) {

    aws_mutex_lock(&nw_socket->synced_data.lock);
    if (nw_socket->synced_data.base_socket && nw_socket->synced_data.event_loop) {
        struct aws_task *task = aws_mem_calloc(nw_socket->allocator, 1, sizeof(struct aws_task));

        struct nw_listener_connection_args *args =
            aws_mem_calloc(nw_socket->allocator, 1, sizeof(struct nw_listener_connection_args));

        args->nw_socket = nw_socket;
        args->allocator = nw_socket->allocator;
        args->error_code = error_code;
        args->new_connection = new_connection;
        args->user_data = user_data;

        aws_ref_count_acquire(&nw_socket->ref_count);
        nw_retain(new_connection);

        aws_task_init(task, s_process_listener_success_task, args, "listenerSuccessTask");
        aws_event_loop_schedule_task_now(nw_socket->synced_data.event_loop, task);
    }
    aws_mutex_unlock(&nw_socket->synced_data.lock);
}

static void s_process_cancel_task(struct aws_task *task, void *arg, enum aws_task_status status) {

    (void)status;
    struct nw_socket_cancel_task_args *cancel_args = arg;
    struct nw_socket *nw_socket = cancel_args->nw_socket;

    // The task is proceed in socket event loop. The event loop had to be avaliable.
    AWS_ASSERT(nw_socket->synced_data.event_loop);

    if (status == AWS_TASK_STATUS_RUN_READY) {
        aws_event_loop_cancel_task(nw_socket->synced_data.event_loop, cancel_args->task_to_cancel);
    }

    aws_ref_count_release(&nw_socket->ref_count);
    aws_mem_release(cancel_args->allocator, task);
    aws_mem_release(cancel_args->allocator, cancel_args);
}

// As cancel task has to run on the same thread & we dont have control on dispatch queue thread,
// we always schedule the cancel task on event loop
static void s_schedule_cancel_task(struct nw_socket *nw_socket, struct aws_task *task_to_cancel) {

    aws_mutex_lock(&nw_socket->synced_data.lock);
    if (nw_socket->synced_data.event_loop) {
        struct aws_task *task = aws_mem_calloc(nw_socket->allocator, 1, sizeof(struct aws_task));
        struct nw_socket_cancel_task_args *args =
            aws_mem_calloc(nw_socket->allocator, 1, sizeof(struct nw_socket_cancel_task_args));
        args->nw_socket = nw_socket;
        args->allocator = nw_socket->allocator;
        args->task_to_cancel = task_to_cancel;
        aws_ref_count_acquire(&nw_socket->ref_count);
        aws_task_init(task, s_process_cancel_task, args, "cancelTaskTask");
        AWS_LOGF_TRACE(AWS_LS_IO_SOCKET, "id=%p: Schedule cancel %s task", (void *)task_to_cancel, task->type_tag);
        aws_event_loop_schedule_task_now(nw_socket->synced_data.event_loop, task);
    }

    aws_mutex_unlock(&nw_socket->synced_data.lock);
}

static void s_process_write_task(struct aws_task *task, void *args, enum aws_task_status status) {

    struct nw_socket_written_args *task_args = args;
    struct aws_allocator *allocator = task_args->allocator;
    struct nw_socket *nw_socket = task_args->nw_socket;

    if (status != AWS_TASK_STATUS_CANCELED) {
        aws_mutex_lock(&nw_socket->synced_data.lock);
        struct aws_socket *socket = nw_socket->synced_data.base_socket;
        if (task_args->written_fn) {
            task_args->written_fn(socket, task_args->error_code, task_args->bytes_written, task_args->user_data);
        }
        aws_mutex_unlock(&nw_socket->synced_data.lock);
    }

    aws_ref_count_release(&nw_socket->ref_count);
    aws_mem_release(allocator, task);
    aws_mem_release(allocator, task_args);
}

static void s_schedule_write_fn(
    struct nw_socket *nw_socket,
    int error_code,
    size_t bytes_written,
    void *user_data,
    aws_socket_on_write_completed_fn *written_fn) {

    struct aws_task *task = aws_mem_calloc(nw_socket->allocator, 1, sizeof(struct aws_task));

    struct nw_socket_written_args *args =
        aws_mem_calloc(nw_socket->allocator, 1, sizeof(struct nw_socket_written_args));

    args->nw_socket = nw_socket;
    args->allocator = nw_socket->allocator;
    args->error_code = error_code;
    args->written_fn = written_fn;
    args->user_data = user_data;
    args->bytes_written = bytes_written;
    aws_ref_count_acquire(&nw_socket->ref_count);
    aws_task_init(task, s_process_write_task, args, "writtenTask");
    aws_mutex_lock(&nw_socket->synced_data.lock);
    if (nw_socket->synced_data.event_loop) {
        aws_event_loop_schedule_task_now(nw_socket->synced_data.event_loop, task);
    }

    aws_mutex_unlock(&nw_socket->synced_data.lock);
}

static int s_socket_connect_fn(
    struct aws_socket *socket,
    const struct aws_socket_endpoint *remote_endpoint,
    struct aws_event_loop *event_loop,
    aws_socket_on_connection_result_fn *on_connection_result,
    aws_socket_retrieve_tls_options_fn *retrieve_tls_options,
    void *user_data) {
    struct nw_socket *nw_socket = socket->impl;

    AWS_ASSERT(event_loop);
    AWS_ASSERT(!socket->event_loop);

    if (socket->event_loop) {
        return aws_raise_error(AWS_IO_EVENT_LOOP_ALREADY_ASSIGNED);
    }

    struct aws_tls_connection_options *tls_connection_options = NULL;
    if (retrieve_tls_options != NULL) {
        retrieve_tls_options(&tls_connection_options, user_data);
        if (tls_connection_options->server_name) {
            if (nw_socket->host_name != NULL) {
                aws_string_destroy(nw_socket->host_name);
                nw_socket->host_name = NULL;
            }
            nw_socket->host_name = aws_string_new_from_string(
                tls_connection_options->server_name->allocator, tls_connection_options->server_name);
            if (nw_socket->host_name == NULL) {
                return AWS_OP_ERR;
            }
        }

        if (tls_connection_options->ctx) {
            if (nw_socket->tls_ctx) {
                aws_tls_ctx_release(nw_socket->tls_ctx);
                nw_socket->tls_ctx = NULL;
            }
            nw_socket->tls_ctx = tls_connection_options->ctx;
            aws_tls_ctx_acquire(nw_socket->tls_ctx);
        }
    }

    aws_mutex_lock(&nw_socket->synced_data.lock);
    nw_socket->synced_data.event_loop = event_loop;
    aws_mutex_unlock(&nw_socket->synced_data.lock);

    if (s_setup_socket_params(nw_socket, &socket->options)) {
        return AWS_OP_ERR;
    }

    AWS_LOGF_DEBUG(
        AWS_LS_IO_SOCKET, "id=%p handle=%p: beginning connect.", (void *)socket, socket->io_handle.data.handle);

    if (socket->event_loop) {
        return aws_raise_error(AWS_IO_EVENT_LOOP_ALREADY_ASSIGNED);
    }

    if (socket->options.type != AWS_SOCKET_DGRAM) {
        AWS_ASSERT(on_connection_result);
        if (socket->state != INIT) {
            return aws_raise_error(AWS_IO_SOCKET_ILLEGAL_OPERATION_FOR_STATE);
        }
    } else { /* UDP socket */
        // Though UDP is a connection-less transport, but the network framework uses a connection based abstraction on
        // top of the UDP layer. We should always do an "connect" action for Apple Network Framework.
        if (socket->state != CONNECTED_READ && socket->state != INIT) {
            return aws_raise_error(AWS_IO_SOCKET_ILLEGAL_OPERATION_FOR_STATE);
        }
    }

    /* fill in posix sock addr, and then let Network framework sort it out. */
    size_t address_strlen;
    if (aws_secure_strlen(remote_endpoint->address, AWS_ADDRESS_MAX_LEN, &address_strlen)) {
        return AWS_OP_ERR;
    }

    struct socket_address address;
    AWS_ZERO_STRUCT(address);
    int pton_err = 1;
    if (socket->options.domain == AWS_SOCKET_IPV4) {
        pton_err = inet_pton(AF_INET, remote_endpoint->address, &address.sock_addr_types.addr_in.sin_addr);
        address.sock_addr_types.addr_in.sin_port = htons((uint16_t)remote_endpoint->port);
        address.sock_addr_types.addr_in.sin_family = AF_INET;
        address.sock_addr_types.addr_in.sin_len = sizeof(struct sockaddr_in);
    } else if (socket->options.domain == AWS_SOCKET_IPV6) {
        pton_err = inet_pton(AF_INET6, remote_endpoint->address, &address.sock_addr_types.addr_in6.sin6_addr);
        address.sock_addr_types.addr_in6.sin6_port = htons((uint16_t)remote_endpoint->port);
        address.sock_addr_types.addr_in6.sin6_family = AF_INET6;
        address.sock_addr_types.addr_in6.sin6_len = sizeof(struct sockaddr_in6);
    } else if (socket->options.domain == AWS_SOCKET_LOCAL) {
        address.sock_addr_types.un_addr.sun_family = AF_UNIX;
        strncpy(address.sock_addr_types.un_addr.sun_path, remote_endpoint->address, AWS_ADDRESS_MAX_LEN);
        address.sock_addr_types.un_addr.sun_len = sizeof(struct sockaddr_un);

    } else {
        AWS_ASSERT(0);
        return aws_raise_error(AWS_IO_SOCKET_UNSUPPORTED_ADDRESS_FAMILY);
    }

    if (pton_err != 1) {
        AWS_LOGF_ERROR(
            AWS_LS_IO_SOCKET,
            "id=%p handle=%p: failed to parse address %s:%d.",
            (void *)socket,
            socket->io_handle.data.handle,
            remote_endpoint->address,
            (int)remote_endpoint->port);
        return aws_raise_error(s_convert_pton_error(pton_err));
    }

    AWS_LOGF_DEBUG(
        AWS_LS_IO_SOCKET,
        "id=%p handle=%p: connecting to endpoint %s:%d.",
        (void *)socket,
        socket->io_handle.data.handle,
        remote_endpoint->address,
        (int)remote_endpoint->port);

    socket->state = CONNECTING;
    socket->remote_endpoint = *remote_endpoint;
    socket->connect_accept_user_data = user_data;
    socket->connection_result_fn = on_connection_result;

    nw_endpoint_t endpoint = nw_endpoint_create_address((struct sockaddr *)&address.sock_addr_types);

    if (!endpoint) {
        AWS_LOGF_ERROR(
            AWS_LS_IO_SOCKET,
            "id=%p handle=%p: failed to create remote address %s:%d.",
            (void *)socket,
            socket->io_handle.data.handle,
            remote_endpoint->address,
            (int)remote_endpoint->port);
        return aws_raise_error(AWS_IO_SOCKET_INVALID_ADDRESS);
    }

    socket->io_handle.data.handle = nw_connection_create(endpoint, nw_socket->nw_parameters);
    nw_socket->nw_connection = socket->io_handle.data.handle;
    nw_release(endpoint);

    if (!socket->io_handle.data.handle) {
        AWS_LOGF_ERROR(
            AWS_LS_IO_SOCKET,
            "id=%p handle=%p: connection creation failed, presumably due to a bad network path.",
            (void *)socket,
            socket->io_handle.data.handle);
        return aws_raise_error(AWS_ERROR_INVALID_ARGUMENT);
    }

    socket->io_handle.set_queue = s_client_set_dispatch_queue;
    socket->io_handle.clear_queue = s_client_clear_dispatch_queue;

    aws_event_loop_connect_handle_to_completion_port(event_loop, &socket->io_handle);
    socket->event_loop = event_loop;

    nw_socket->on_connection_result_fn = on_connection_result;
    nw_socket->connect_accept_user_data = user_data;

    AWS_ASSERT(socket->options.connect_timeout_ms);
    nw_socket->timeout_args = aws_mem_calloc(socket->allocator, 1, sizeof(struct nw_socket_timeout_args));

    nw_socket->timeout_args->nw_socket = nw_socket;
    nw_socket->timeout_args->allocator = socket->allocator;

    aws_task_init(
        &nw_socket->timeout_args->task,
        s_handle_socket_timeout,
        nw_socket->timeout_args,
        "NWSocketConnectionTimeoutTask");

    /* set a handler for socket state changes. This is where we find out if the connection timed out, was successful,
     * was disconnected etc .... */
    nw_connection_set_state_changed_handler(
        socket->io_handle.data.handle, ^(nw_connection_state_t state, nw_error_t error) {
          /* we're connected! */
          if (state == nw_connection_state_ready) {
              AWS_LOGF_INFO(
                  AWS_LS_IO_SOCKET,
                  "id=%p handle=%p: connection success",
                  (void *)socket,
                  socket->io_handle.data.handle);
              nw_socket->currently_connected = true;
              nw_path_t path = nw_connection_copy_current_path(socket->io_handle.data.handle);
              nw_endpoint_t local_endpoint = nw_path_copy_effective_local_endpoint(path);
              nw_release(path);
              const char *hostname = nw_endpoint_get_hostname(local_endpoint);
              uint16_t port = nw_endpoint_get_port(local_endpoint);

              if (hostname != NULL) {
                  size_t hostname_len = strlen(hostname);
                  size_t buffer_size = AWS_ARRAY_SIZE(socket->local_endpoint.address);
                  size_t to_copy = aws_min_size(hostname_len, buffer_size);
                  memcpy(socket->local_endpoint.address, hostname, to_copy);
                  socket->local_endpoint.port = port;
              }
              nw_release(local_endpoint);

              AWS_LOGF_DEBUG(
                  AWS_LS_IO_SOCKET,
                  "id=%p handle=%p: local endpoint %s:%d",
                  (void *)socket,
                  socket->io_handle.data.handle,
                  socket->local_endpoint.address,
                  port);
              // Cancel the connection timeout task
              if (nw_socket->timeout_args) {
                  nw_socket->timeout_args->connection_succeed = true;
                  s_schedule_cancel_task(nw_socket, &nw_socket->timeout_args->task);
              }
              socket->state = CONNECTED_WRITE | CONNECTED_READ;
              nw_socket->setup_run = true;
              aws_ref_count_acquire(&nw_socket->ref_count);
              s_schedule_on_connection_success(nw_socket, AWS_OP_SUCCESS);
              s_schedule_next_read(nw_socket);
              aws_ref_count_release(&nw_socket->ref_count);

          } else if (error) {
              /* any error, including if closed remotely in error */
              int error_code = nw_error_get_error_code(error);
              AWS_LOGF_ERROR(
                  AWS_LS_IO_SOCKET,
                  "id=%p handle=%p: connection error %d",
                  (void *)socket,
                  socket->io_handle.data.handle,
                  error_code);
              // Cancel the connection timeout task
              if (nw_socket->timeout_args) {
                  nw_socket->timeout_args->connection_succeed = true;
                  s_schedule_cancel_task(nw_socket, &nw_socket->timeout_args->task);
              }
              error_code = s_determine_socket_error(error_code);
              nw_socket->last_error = error_code;
              aws_raise_error(error_code);
              socket->state = ERROR;
              if (!nw_socket->setup_run) {
                  s_schedule_on_connection_success(nw_socket, error_code);
                  nw_socket->setup_run = true;
              } else if (socket->readable_fn) {
                  s_schedule_on_readable(nw_socket, nw_socket->last_error, NULL);
              }
          } else if (state == nw_connection_state_cancelled || state == nw_connection_state_failed) {
              /* this should only hit when the socket was closed by not us. Note,
               * we uninstall this handler right before calling close on the socket so this shouldn't
               * get hit unless it was triggered remotely */
              // Cancel the connection timeout task
              if (nw_socket->timeout_args) {
                  nw_socket->timeout_args->connection_succeed = true;
                  s_schedule_cancel_task(nw_socket, &nw_socket->timeout_args->task);
              }
              AWS_LOGF_DEBUG(
                  AWS_LS_IO_SOCKET,
                  "id=%p handle=%p: socket closed remotely.",
                  (void *)socket,
                  socket->io_handle.data.handle);
              socket->state = CLOSED;
              aws_raise_error(AWS_IO_SOCKET_CLOSED);
              if (!nw_socket->setup_run) {
                  s_schedule_on_connection_success(nw_socket, AWS_IO_SOCKET_CLOSED);
                  nw_socket->setup_run = true;
              } else if (socket->readable_fn) {
                  s_schedule_on_readable(nw_socket, AWS_IO_SOCKET_CLOSED, NULL);
              }
          } else if (state == nw_connection_state_waiting) {
              AWS_LOGF_DEBUG(
                  AWS_LS_IO_SOCKET,
                  "id=%p handle=%p: socket connection is waiting for a usable network before re-attempting.",
                  (void *)socket,
                  socket->io_handle.data.handle);
          } else if (state == nw_connection_state_preparing) {
              AWS_LOGF_DEBUG(
                  AWS_LS_IO_SOCKET,
                  "id=%p handle=%p: socket connection is in the process of establishing.",
                  (void *)socket,
                  socket->io_handle.data.handle);
          }
        });

    nw_connection_start(socket->io_handle.data.handle);
    nw_retain(socket->io_handle.data.handle);

    /* schedule a task to run at the connect timeout interval, if this task runs before the connect
     * happens, we consider that a timeout. */

    uint64_t timeout = 0;
    aws_event_loop_current_clock_time(event_loop, &timeout);
    AWS_LOGF_DEBUG(
        AWS_LS_IO_SOCKET,
        "id=%p handle=%p: start connection at %llu.",
        (void *)socket,
        socket->io_handle.data.handle,
        (unsigned long long)timeout);
    timeout +=
        aws_timestamp_convert(socket->options.connect_timeout_ms, AWS_TIMESTAMP_MILLIS, AWS_TIMESTAMP_NANOS, NULL);
    AWS_LOGF_DEBUG(
        AWS_LS_IO_SOCKET,
        "id=%p hanlde=%p: scheduling timeout task for %llu.",
        (void *)socket,
        socket->io_handle.data.handle,
        (unsigned long long)timeout);
    nw_socket->timeout_args->task.timestamp = timeout;
    // Acquire a nwsocket for the timeout task
    aws_ref_count_acquire(&nw_socket->ref_count);
    aws_event_loop_schedule_task_future(event_loop, &nw_socket->timeout_args->task, timeout);

    return AWS_OP_SUCCESS;
}

static int s_socket_bind_fn(struct aws_socket *socket, const struct aws_socket_endpoint *local_endpoint) {
    struct nw_socket *nw_socket = socket->impl;

    if (socket->state != INIT) {
        AWS_LOGF_ERROR(AWS_LS_IO_SOCKET, "id=%p: invalid state for bind operation.", (void *)socket);
        return aws_raise_error(AWS_IO_SOCKET_ILLEGAL_OPERATION_FOR_STATE);
    }

    socket->local_endpoint = *local_endpoint;
    AWS_LOGF_INFO(
        AWS_LS_IO_SOCKET,
        "id=%p: binding to %s:%d.",
        (void *)socket,
        local_endpoint->address,
        (int)local_endpoint->port);

    if (nw_socket->nw_parameters == NULL) {
        s_setup_socket_params(nw_socket, &socket->options);
    }

    struct socket_address address;
    AWS_ZERO_STRUCT(address);
    int pton_err = 1;
    if (socket->options.domain == AWS_SOCKET_IPV4) {
        pton_err = inet_pton(AF_INET, local_endpoint->address, &address.sock_addr_types.addr_in.sin_addr);
        address.sock_addr_types.addr_in.sin_port = htons((uint16_t)local_endpoint->port);
        address.sock_addr_types.addr_in.sin_family = AF_INET;
        address.sock_addr_types.addr_in.sin_len = sizeof(struct sockaddr_in);
    } else if (socket->options.domain == AWS_SOCKET_IPV6) {
        pton_err = inet_pton(AF_INET6, local_endpoint->address, &address.sock_addr_types.addr_in6.sin6_addr);
        address.sock_addr_types.addr_in6.sin6_port = htons((uint16_t)local_endpoint->port);
        address.sock_addr_types.addr_in6.sin6_family = AF_INET6;
        address.sock_addr_types.addr_in6.sin6_len = sizeof(struct sockaddr_in6);
    } else if (socket->options.domain == AWS_SOCKET_LOCAL) {
        address.sock_addr_types.un_addr.sun_family = AF_UNIX;
        address.sock_addr_types.un_addr.sun_len = sizeof(struct sockaddr_un);

        strncpy(address.sock_addr_types.un_addr.sun_path, local_endpoint->address, AWS_ADDRESS_MAX_LEN);
    } else {
        AWS_ASSERT(0);
        return aws_raise_error(AWS_IO_SOCKET_UNSUPPORTED_ADDRESS_FAMILY);
    }

    if (pton_err != 1) {
        AWS_LOGF_ERROR(
            AWS_LS_IO_SOCKET,
            "id=%p: failed to parse address %s:%d.",
            (void *)socket,
            local_endpoint->address,
            (int)local_endpoint->port);
        return aws_raise_error(s_convert_pton_error(pton_err));
    }

    nw_endpoint_t endpoint = nw_endpoint_create_address((struct sockaddr *)&address.sock_addr_types);

    if (!endpoint) {
        return aws_raise_error(AWS_IO_SOCKET_INVALID_ADDRESS);
    }

    nw_parameters_set_local_endpoint(nw_socket->nw_parameters, endpoint);
    nw_release(endpoint);

    // Apple network framework requires connection besides bind.
    socket->state = BOUND;

    AWS_LOGF_DEBUG(AWS_LS_IO_SOCKET, "id=%p: successfully bound", (void *)socket);

    return AWS_OP_SUCCESS;
}

static void s_listener_set_dispatch_queue(struct aws_io_handle *handle, void *queue) {
    nw_listener_set_queue(handle->data.handle, queue);
}

static void s_listener_clear_dispatch_queue(struct aws_io_handle *handle) {
    /* we can't actually clear the queue out, but we can cancel the handlers which is effectively what we want */
    nw_listener_set_state_changed_handler(handle->data.handle, NULL);
    nw_listener_set_new_connection_handler(handle->data.handle, NULL);
}

static int s_socket_listen_fn(struct aws_socket *socket, int backlog_size) {
    (void)backlog_size;

    struct nw_socket *nw_socket = socket->impl;

    if (socket->state != BOUND) {
        AWS_LOGF_ERROR(
            AWS_LS_IO_SOCKET, "id=%p: invalid state for listen operation. You must call bind first.", (void *)socket);
        return aws_raise_error(AWS_IO_SOCKET_ILLEGAL_OPERATION_FOR_STATE);
    }

    if (nw_socket->nw_parameters == NULL) {
        AWS_LOGF_ERROR(
            AWS_LS_IO_SOCKET,
            "id=%p: socket nw_parameters needs to be set before creating a listener from socket.",
            (void *)socket);
        return aws_raise_error(AWS_IO_SOCKET_INVALID_OPTIONS);
    }

    socket->io_handle.data.handle = nw_listener_create(nw_socket->nw_parameters);
    if (!socket->io_handle.data.handle) {
        AWS_LOGF_ERROR(
            AWS_LS_IO_SOCKET, "id=%p: listener creation failed with error code %d", (void *)socket, aws_last_error());
        socket->state = ERROR;
        return aws_raise_error(AWS_ERROR_INVALID_ARGUMENT);
    }

    nw_socket->nw_listener = socket->io_handle.data.handle;
    nw_retain(socket->io_handle.data.handle);
    nw_socket->is_listener = true;

    socket->io_handle.set_queue = s_listener_set_dispatch_queue;
    socket->io_handle.clear_queue = s_listener_clear_dispatch_queue;

    AWS_LOGF_INFO(
        AWS_LS_IO_SOCKET, "id=%p handle=%p: successfully listening", (void *)socket, socket->io_handle.data.handle);
    socket->state = LISTENING;
    return AWS_OP_SUCCESS;
}

static void s_process_set_listener_endpoint_task(struct aws_task *task, void *arg, enum aws_task_status status) {
    struct nw_socket_scheduled_task_args *readable_args = arg;
    struct nw_socket *nw_socket = readable_args->nw_socket;

    aws_mutex_lock(&nw_socket->synced_data.lock);
    struct aws_socket *aws_socket = nw_socket->synced_data.base_socket;
    if (aws_socket && status == AWS_TASK_STATUS_RUN_READY) {
        if (nw_socket->is_listener) {
            aws_socket->local_endpoint.port = nw_listener_get_port(nw_socket->nw_listener);
        }
    }
    aws_mutex_unlock(&nw_socket->synced_data.lock);

    aws_ref_count_release(&nw_socket->ref_count);
    aws_mem_release(readable_args->allocator, task);
    aws_mem_release(readable_args->allocator, arg);
}

static int s_socket_start_accept_fn(
    struct aws_socket *socket,
    struct aws_event_loop *accept_loop,
    aws_socket_on_accept_result_fn *on_accept_result,
    void *user_data) {
    AWS_ASSERT(on_accept_result);
    AWS_ASSERT(accept_loop);

    if (socket->event_loop) {
        AWS_LOGF_ERROR(
            AWS_LS_IO_SOCKET,
            "id=%p handle=%p: is already assigned to event-loop %p.",
            (void *)socket,
            socket->io_handle.data.handle,
            (void *)socket->event_loop);
        return aws_raise_error(AWS_IO_EVENT_LOOP_ALREADY_ASSIGNED);
    }

    if (socket->state != LISTENING) {
        AWS_LOGF_ERROR(
            AWS_LS_IO_SOCKET,
            "id=%p handle=%p: invalid state for start_accept operation. You must call listen first.",
            (void *)socket,
            socket->io_handle.data.handle);
        return aws_raise_error(AWS_IO_SOCKET_ILLEGAL_OPERATION_FOR_STATE);
    }

    aws_event_loop_connect_handle_to_completion_port(accept_loop, &socket->io_handle);
    socket->event_loop = accept_loop;
    socket->accept_result_fn = on_accept_result;
    socket->connect_accept_user_data = user_data;

    struct nw_socket *nw_socket = socket->impl;
    aws_mutex_lock(&nw_socket->synced_data.lock);
    nw_socket->synced_data.event_loop = accept_loop;
    aws_mutex_unlock(&nw_socket->synced_data.lock);

    nw_listener_set_state_changed_handler(
        socket->io_handle.data.handle, ^(nw_listener_state_t state, nw_error_t error) {
          errno = error ? nw_error_get_error_code(error) : 0;
          if (state == nw_listener_state_waiting) {
              AWS_LOGF_DEBUG(
                  AWS_LS_IO_SOCKET,
                  "id=%p handle=%p: lisnter on port waiting ",
                  (void *)socket,
                  socket->io_handle.data.handle);

          } else if (state == nw_listener_state_failed) {
              AWS_LOGF_DEBUG(
                  AWS_LS_IO_SOCKET,
                  "id=%p handle=%p: listener on port failed ",
                  (void *)socket,
                  socket->io_handle.data.handle);
              /* any error, including if closed remotely in error */
              int error_code = nw_error_get_error_code(error);
              AWS_LOGF_ERROR(
                  AWS_LS_IO_SOCKET,
                  "id=%p handle=%p: connection error %d",
                  (void *)socket,
                  socket->io_handle.data.handle,
                  error_code);
          } else if (state == nw_listener_state_ready) {
              AWS_LOGF_DEBUG(
                  AWS_LS_IO_SOCKET,
                  "id=%p handle=%p: lisnter on port ready ",
                  (void *)socket,
                  (void *)nw_socket->nw_connection);

              struct aws_task *task = aws_mem_calloc(socket->allocator, 1, sizeof(struct aws_task));

              struct nw_socket_scheduled_task_args *args =
                  aws_mem_calloc(socket->allocator, 1, sizeof(struct nw_socket_scheduled_task_args));

              args->nw_socket = nw_socket;
              args->allocator = nw_socket->allocator;
              // acquire ref count for the task
              aws_ref_count_acquire(&nw_socket->ref_count);

              aws_task_init(task, s_process_set_listener_endpoint_task, args, "listenerSuccessTask");
              aws_event_loop_schedule_task_now(socket->event_loop, task);

          } else if (state == nw_listener_state_cancelled) {
              AWS_LOGF_DEBUG(
                  AWS_LS_IO_SOCKET,
                  "id=%p handle=%p: lisnter on port cancelled ",
                  (void *)socket,
                  socket->io_handle.data.handle);
          }
        });

    nw_listener_set_new_connection_handler(socket->io_handle.data.handle, ^(nw_connection_t connection) {
      s_schedule_on_listener_success(nw_socket, AWS_OP_SUCCESS, connection, user_data);
    });
    nw_listener_start(socket->io_handle.data.handle);
    return AWS_OP_SUCCESS;
}

static int s_socket_stop_accept_fn(struct aws_socket *socket) {
    if (socket->state != LISTENING) {
        AWS_LOGF_ERROR(
            AWS_LS_IO_SOCKET,
            "id=%p handle=%p: is not in a listening state, can't stop_accept.",
            (void *)socket,
            socket->io_handle.data.handle);
        return aws_raise_error(AWS_IO_SOCKET_ILLEGAL_OPERATION_FOR_STATE);
    }

    AWS_LOGF_INFO(
        AWS_LS_IO_SOCKET,
        "id=%p handle=%p: stopping accepting new connections",
        (void *)socket,
        socket->io_handle.data.handle);
    nw_listener_cancel(socket->io_handle.data.handle);
    aws_event_loop_unsubscribe_from_io_events(socket->event_loop, &socket->io_handle);
    socket->state = CLOSED;
    return AWS_OP_SUCCESS;
}

static int s_socket_close_fn(struct aws_socket *socket) {
    struct nw_socket *nw_socket = socket->impl;
    AWS_LOGF_DEBUG(AWS_LS_IO_SOCKET, "id=%p handle=%p: closing", (void *)socket, socket->io_handle.data.handle);

    // The timeout_args only setup for connected client connections.
    if (!nw_socket->is_listener && nw_socket->timeout_args && nw_socket->currently_connected) {
        // if the timeout args is not triggered, cancel it and clean up
        nw_socket->timeout_args->connection_succeed = true;
        s_schedule_cancel_task(nw_socket, &nw_socket->timeout_args->task);
    }

    /* disable the handlers. We already know it closed and don't need pointless use-after-free event/async hell*/
    if (nw_socket->is_listener) {
        nw_listener_set_state_changed_handler(socket->io_handle.data.handle, NULL);
        nw_listener_cancel(socket->io_handle.data.handle);
    } else {
        /* Setting to NULL removes previously set handler from nw_connection_t */
        nw_connection_set_state_changed_handler(socket->io_handle.data.handle, NULL);
        nw_connection_cancel(socket->io_handle.data.handle);
    }
    nw_socket->currently_connected = false;
    socket->state = CLOSED;

    return AWS_OP_SUCCESS;
}

static int s_socket_shutdown_dir_fn(struct aws_socket *socket, enum aws_channel_direction dir) {
    (void)dir;
    // Invalid operation so far, current nw_socket does not support both dir connection
    AWS_ASSERT(true);
    AWS_LOGF_ERROR(
        AWS_LS_IO_SOCKET, "id=%p: shutdown by direction is not support for Apple network framework.", (void *)socket);
    return aws_raise_error(AWS_IO_SOCKET_INVALID_OPERATION_FOR_TYPE);
}

static int s_socket_set_options_fn(struct aws_socket *socket, const struct aws_socket_options *options) {
    if (socket->options.domain != options->domain || socket->options.type != options->type) {
        aws_raise_error(AWS_IO_SOCKET_INVALID_OPTIONS);
        return AWS_OP_ERR;
    }

    AWS_LOGF_DEBUG(
        AWS_LS_IO_SOCKET,
        "id=%p handle=%p: setting socket options to: keep-alive %d, keep idle %d, keep-alive interval %d, keep-alive "
        "probe "
        "count %d.",
        (void *)socket,
        socket->io_handle.data.handle,
        (int)options->keepalive,
        (int)options->keep_alive_timeout_sec,
        (int)options->keep_alive_interval_sec,
        (int)options->keep_alive_max_failed_probes);

    socket->options = *options;

    return AWS_OP_SUCCESS;
}

static int s_socket_assign_to_event_loop_fn(struct aws_socket *socket, struct aws_event_loop *event_loop) {
    if (!socket->event_loop) {
        AWS_LOGF_DEBUG(
            AWS_LS_IO_SOCKET,
            "id=%p handle=%p: assigning to event loop %p",
            (void *)socket,
            socket->io_handle.data.handle,
            (void *)event_loop);
        socket->event_loop = event_loop;

        struct nw_socket *nw_socket = socket->impl;
        // aws_mutex_lock(&nw_socket->synced_data.lock);
        nw_socket->synced_data.event_loop = event_loop;

        if (!aws_event_loop_connect_handle_to_completion_port(event_loop, &socket->io_handle)) {
            nw_connection_start(socket->io_handle.data.handle);
            aws_mutex_unlock(&nw_socket->synced_data.lock);
            return AWS_OP_SUCCESS;
        }
        // aws_mutex_unlock(&nw_socket->synced_data.lock);
        return AWS_OP_ERR;
    }

    return AWS_OP_SUCCESS;
}

/* sockets need to emulate edge-triggering. When we find that we've read all of our buffers or we preemptively know
 * we're going to want more notifications, we schedule a read. That read, upon occuring gets queued into an internal
 * buffer to then be vended upon a call to aws_socket_read() */
static void s_schedule_next_read(struct nw_socket *nw_socket) {

    struct aws_socket *socket = nw_socket->synced_data.base_socket;
    if (!(socket->state & CONNECTED_READ)) {
        AWS_LOGF_ERROR(
            AWS_LS_IO_SOCKET,
            "id=%p handle=%p: cannot read to because it is not connected",
            (void *)nw_socket,
            (void *)nw_socket->nw_connection);
        aws_raise_error(AWS_IO_SOCKET_NOT_CONNECTED);
        return;
    }

    // Acquire nw_socket after we call connection receive, and released it when handler is called.
    aws_ref_count_acquire(&nw_socket->ref_count);

    /* read and let me know when you've done it. */
    nw_connection_receive(
        socket->io_handle.data.handle,
        1,
        UINT32_MAX,
        ^(dispatch_data_t data, nw_content_context_t context, bool is_complete, nw_error_t error) {
          (void)context;

          if (!nw_socket->currently_connected) {
              aws_raise_error(AWS_IO_SOCKET_CLOSED);
          } else if (!error || nw_error_get_error_code(error) == 0) {
              if (data) {
                  //   struct read_queue_node *node = aws_mem_calloc(allocator, 1, sizeof(struct read_queue_node));
                  //   node->allocator = allocator;
                  //   node->received_data = data;
                  //   aws_linked_list_push_back(list, &node->node);
                  AWS_LOGF_TRACE(
                      AWS_LS_IO_SOCKET,
                      "id=%p handle=%p: queued read buffer of size %d",
                      (void *)nw_socket,
                      (void *)nw_socket->nw_connection,
                      (int)dispatch_data_get_size(data));

                  s_schedule_on_readable(nw_socket, AWS_ERROR_SUCCESS, data);
              }
              if (!is_complete) {
                  s_schedule_next_read(nw_socket);
              } else {
                  if (socket->options.type != AWS_SOCKET_DGRAM) {
                      // the message is complete socket the socket
                      AWS_LOGF_TRACE(
                          AWS_LS_IO_SOCKET,
                          "id=%p handle=%p:complete hange up ",
                          (void *)socket,
                          socket->io_handle.data.handle);
                      aws_raise_error(AWS_IO_SOCKET_CLOSED);
                      s_schedule_on_readable(nw_socket, AWS_IO_SOCKET_CLOSED, NULL);
                  }
              }
          } else {
              int error_code = s_determine_socket_error(nw_error_get_error_code(error));
              aws_raise_error(error_code);

              AWS_LOGF_TRACE(
                  AWS_LS_IO_SOCKET,
                  "id=%p handle=%p: error in read callback %d",
                  (void *)socket,
                  socket->io_handle.data.handle,
                  error_code);
              s_schedule_on_readable(nw_socket, error_code, NULL);
          }
          aws_ref_count_release(&nw_socket->ref_count);
        });
}

static int s_socket_subscribe_to_readable_events_fn(
    struct aws_socket *socket,
    aws_socket_on_readable_fn *on_readable,
    void *user_data) {
    struct nw_socket *nw_socket = socket->impl;

    socket->readable_user_data = user_data;
    socket->readable_fn = on_readable;

    // nw_socket is ref counted. It is possible that the aws_socket object
    // is released while nw_socket is still alive an processing events.
    // Store the function on nw_socket to avoid bad access after the
    // aws_socket is released.
    nw_socket->on_readable = on_readable;
    nw_socket->on_readable_user_data = user_data;

    s_schedule_next_read(nw_socket);
    return AWS_OP_SUCCESS;
}

// WARNING: This function should never lock!!!! aws_socket_read() should always called on event loop thread,
// which means we already acquire a necessary lock there.
static int s_socket_read_fn(struct aws_socket *socket, struct aws_byte_buf *read_buffer, size_t *amount_read) {
    struct nw_socket *nw_socket = socket->impl;

    AWS_ASSERT(amount_read);

    if (!aws_event_loop_thread_is_callers_thread(socket->event_loop)) {
        AWS_LOGF_ERROR(
            AWS_LS_IO_SOCKET,
            "id=%p handle=%p: cannot read from a different thread than event loop %p",
            (void *)socket,
            socket->io_handle.data.handle,
            (void *)socket->event_loop);
        return aws_raise_error(AWS_ERROR_IO_EVENT_LOOP_THREAD_ONLY);
    }

    __block size_t max_to_read = read_buffer->capacity - read_buffer->len;

    /* if empty, schedule a read and return WOULD_BLOCK */
    if (aws_linked_list_empty(&nw_socket->read_queue)) {
        AWS_LOGF_TRACE(
            AWS_LS_IO_SOCKET,
            "id=%p handle=%p: read queue is empty, scheduling another read",
            (void *)socket,
            socket->io_handle.data.handle);

        if (!(socket->state & CONNECTED_READ)) {
            AWS_LOGF_ERROR(
                AWS_LS_IO_SOCKET,
                "id=%p handle=%p: socket is not connected to read.",
                (void *)socket,
                socket->io_handle.data.handle);
            return aws_raise_error(AWS_IO_SOCKET_CLOSED);
        }

        if (!nw_socket->read_queued) {
            s_schedule_next_read(nw_socket);
            nw_socket->read_queued = true;
        }
        *amount_read = 0;
        return aws_raise_error(AWS_IO_READ_WOULD_BLOCK);
    }

    nw_socket->read_queued = false;

    /* loop over the read queue, take the data and copy it over, and do so til we're either out of data
     * and need to schedule another read, or we've read entirely into the requested buffer. */
    while (!aws_linked_list_empty(&nw_socket->read_queue) && max_to_read) {
        struct aws_linked_list_node *node = aws_linked_list_front(&nw_socket->read_queue);
        struct read_queue_node *read_node = AWS_CONTAINER_OF(node, struct read_queue_node, node);

        bool read_completed = dispatch_data_apply(
            read_node->received_data,
            (dispatch_data_applier_t) ^ (dispatch_data_t region, size_t offset, const void *buffer, size_t size) {
                (void)region;
                (void)offset;
                size_t to_copy = aws_min_size(max_to_read, size - read_node->current_offset);
                aws_byte_buf_write(read_buffer, (const uint8_t *)buffer + read_node->current_offset, to_copy);
                max_to_read -= to_copy;
                *amount_read += to_copy;
                read_node->current_offset += to_copy;
                if (read_node->current_offset == size) {
                    read_node->current_offset = 0;
                    return true;
                }
                return false;
            });

        if (read_completed) {
            aws_linked_list_remove(node);
            s_clean_up_read_queue_node(read_node);
        }

        AWS_LOGF_TRACE(
            AWS_LS_IO_SOCKET,
            "id=%p handle=%p: read of %d",
            (void *)socket,
            socket->io_handle.data.handle,
            (int)*amount_read);
    }

    /* keep replacing buffers */
    s_schedule_next_read(nw_socket);
    return AWS_OP_SUCCESS;
}

static int s_socket_write_fn(
    struct aws_socket *socket,
    const struct aws_byte_cursor *cursor,
    aws_socket_on_write_completed_fn *written_fn,
    void *user_data) {
    if (!aws_event_loop_thread_is_callers_thread(socket->event_loop)) {
        return aws_raise_error(AWS_ERROR_IO_EVENT_LOOP_THREAD_ONLY);
    }

    if (!(socket->state & CONNECTED_WRITE)) {
        AWS_LOGF_ERROR(
            AWS_LS_IO_SOCKET,
            "id=%p handle=%p: cannot write to because it is not connected",
            (void *)socket,
            socket->io_handle.data.handle);
        return aws_raise_error(AWS_IO_SOCKET_NOT_CONNECTED);
    }

    struct nw_socket *nw_socket = socket->impl;

    AWS_ASSERT(written_fn);

    dispatch_data_t data = dispatch_data_create(cursor->ptr, cursor->len, NULL, DISPATCH_DATA_DESTRUCTOR_DEFAULT);
    aws_ref_count_acquire(&nw_socket->ref_count);

    nw_connection_send(
        socket->io_handle.data.handle, data, _nw_content_context_default_message, true, ^(nw_error_t error) {
          if (!nw_socket->currently_connected) {
              // As the socket is closed, we dont put the callback on event loop to schedule tasks.
              // Directly execute the written callback instead of scheduling a task. At this moment,
              // we no longer has access to socket either.

              s_schedule_write_fn(nw_socket, 0, 0, user_data, written_fn);
              goto nw_socket_release;
          }

          int error_code = !error || nw_error_get_error_code(error) == 0
                               ? AWS_OP_SUCCESS
                               : s_determine_socket_error(nw_error_get_error_code(error));

          if (error_code) {
              nw_socket->last_error = error_code;
              aws_raise_error(error_code);
              AWS_LOGF_ERROR(
                  AWS_LS_IO_SOCKET,
                  "id=%p handle=%p: error during write %d",
                  (void *)socket,
                  socket->io_handle.data.handle,
                  error_code);
          }

          size_t written_size = dispatch_data_get_size(data);
          AWS_LOGF_TRACE(
              AWS_LS_IO_SOCKET,
              "id=%p handle=%p: send written size %d",
              (void *)socket,
              socket->io_handle.data.handle,
              (int)written_size);
          s_schedule_write_fn(nw_socket, error_code, !error_code ? written_size : 0, user_data, written_fn);
      nw_socket_release:
          aws_ref_count_release(&nw_socket->ref_count);
        });

    return AWS_OP_SUCCESS;
}

static int s_socket_get_error_fn(struct aws_socket *socket) {
    struct nw_socket *nw_socket = socket->impl;

    return nw_socket->last_error;
}

static bool s_socket_is_open_fn(struct aws_socket *socket) {
    struct nw_socket *nw_socket = socket->impl;
    if (!socket->io_handle.data.handle) {
        return false;
    }

    return nw_socket->last_error == AWS_OP_SUCCESS;
}

void aws_socket_endpoint_init_local_address_for_test(struct aws_socket_endpoint *endpoint) {
    struct aws_uuid uuid;
    AWS_FATAL_ASSERT(aws_uuid_init(&uuid) == AWS_OP_SUCCESS);
    char uuid_str[AWS_UUID_STR_LEN] = {0};
    struct aws_byte_buf uuid_buf = aws_byte_buf_from_empty_array(uuid_str, sizeof(uuid_str));
    AWS_FATAL_ASSERT(aws_uuid_to_str(&uuid, &uuid_buf) == AWS_OP_SUCCESS);
    snprintf(endpoint->address, sizeof(endpoint->address), "testsock" PRInSTR ".local", AWS_BYTE_BUF_PRI(uuid_buf));
}

int aws_socket_get_bound_address(const struct aws_socket *socket, struct aws_socket_endpoint *out_address) {
    if (socket->local_endpoint.address[0] == 0) {
        AWS_LOGF_ERROR(
            AWS_LS_IO_SOCKET,
            "id=%p fd=%d: Socket has no local address. Socket must be bound first.",
            (void *)socket,
            socket->io_handle.data.fd);
        return aws_raise_error(AWS_IO_SOCKET_ILLEGAL_OPERATION_FOR_STATE);
    }
    *out_address = socket->local_endpoint;
    return AWS_OP_SUCCESS;
}
<<<<<<< HEAD

#endif /* AWS_USE_DISPATCH_QUEUE */
=======
#endif // AWS_USE_DISPATCH_QUEUE
>>>>>>> e89119a2
<|MERGE_RESOLUTION|>--- conflicted
+++ resolved
@@ -40,7 +40,6 @@
     }
 }
 
-#ifdef AWS_USE_DISPATCH_QUEUE
 static int s_determine_socket_error(int error) {
     switch (error) {
         /* POSIX Errors */
@@ -233,20 +232,6 @@
 }
 
 static int s_setup_socket_params(struct nw_socket *nw_socket, const struct aws_socket_options *options) {
-<<<<<<< HEAD
-=======
-    if (options->type == AWS_SOCKET_STREAM) {
-        /* if TCP, setup all the tcp options */
-        if (options->domain == AWS_SOCKET_IPV4 || options->domain == AWS_SOCKET_IPV6) {
-            // DEBUG WIP NW_PARAMETERS_DISABLE_PROTOCOL will need to be changed to use MTLS With SecItem
-            nw_socket->socket_options_to_params =
-                nw_parameters_create_secure_tcp(NW_PARAMETERS_DISABLE_PROTOCOL, ^(nw_protocol_options_t nw_options) {
-                  if (options->connect_timeout_ms) {
-                      /* this value gets set in seconds. */
-                      nw_tcp_options_set_connection_timeout(
-                          nw_options, options->connect_timeout_ms / AWS_TIMESTAMP_MILLIS);
-                  }
->>>>>>> e89119a2
 
     /* If we already have parameters set, release them before re-establishing new parameters */
     if (nw_socket->nw_parameters != NULL) {
@@ -576,15 +561,9 @@
     }
 
     /* Network Framework cleanup */
-<<<<<<< HEAD
     if (nw_socket->nw_parameters) {
         nw_release(nw_socket->nw_parameters);
         nw_socket->nw_parameters = NULL;
-=======
-    if (nw_socket->socket_options_to_params) {
-        nw_release(nw_socket->socket_options_to_params);
-        nw_socket->socket_options_to_params = NULL;
->>>>>>> e89119a2
     }
 
     if (nw_socket->nw_connection) {
@@ -1936,9 +1915,5 @@
     *out_address = socket->local_endpoint;
     return AWS_OP_SUCCESS;
 }
-<<<<<<< HEAD
-
-#endif /* AWS_USE_DISPATCH_QUEUE */
-=======
-#endif // AWS_USE_DISPATCH_QUEUE
->>>>>>> e89119a2
+
+#endif /* AWS_USE_DISPATCH_QUEUE */