--- conflicted
+++ resolved
@@ -90,7 +90,6 @@
     int last_error;
     aws_socket_on_readable_fn *on_readable;
     struct io_operation_data *read_io_data;
-    struct aws_allocator *allocator;
     void *on_readable_user_data;
     bool setup_run;
     bool read_queued;
@@ -148,8 +147,8 @@
                     }
                 });
         } else if (options->domain == AWS_SOCKET_LOCAL) {
-            nw_socket->socket_options_to_params =
-                nw_parameters_create_custom_ip(AF_LOCAL, NW_PARAMETERS_DEFAULT_CONFIGURATION);
+//            nw_socket->socket_options_to_params =
+//                nw_parameters_create_custom_ip(AF_LOCAL, NW_PARAMETERS_DEFAULT_CONFIGURATION);
         }
     } else if (options->type == AWS_SOCKET_DGRAM) {
         nw_socket->socket_options_to_params =
@@ -270,48 +269,10 @@
 }
 
 static void s_socket_impl_destroy(void *sock_ptr) {
-<<<<<<< HEAD
     struct nw_socket *nw_socket = sock_ptr;
-
-=======
-    // TODO, figure out if this point can ever be reached in a way where the parent aws_socket has not had
-    // aws_socket_close(socket) called on it yet. This can be tracked by where the the ref on nw_socket is released.
-
-    // DEBUG WIP trying setting nw_socket itself as the sock_ptr instead of the mem released aws_socket
-    // struct aws_socket *socket = sock_ptr;
-    // struct nw_socket *nw_socket = socket->impl;
-    struct nw_socket *nw_socket = sock_ptr;
-
-    // printf("s_socket_impl_destroy() destroying nw_socket from refCount 0\naws_socket=%p (nw_socket)impl=%p vtable=%pn\n",
-    //     (void *)socket,
-    //     (void *)socket->impl,
-    //     (void *)socket->vtable);
-    printf("s_socket_impl_destroy() destroying nw_socket from refCount nw_socket=%p\n",
-        (void *)nw_socket);
-
-    // Socket will have had aws_socket_close called on it at this point.
-    // if (aws_socket_is_open(socket)) {
-    //     printf("aws_socket_is_open is true. calling aws_socket_close(socket)");
-    //     AWS_LOGF_DEBUG(
-    //         AWS_LS_IO_SOCKET,
-    //         "id=%p handle=%p: is still open, closing...",
-    //         (void *)socket,
-    //         socket->io_handle.data.handle);
-    //     aws_socket_close(socket);
-    // }
-
-    // socket->io_handle.data.handle should be the nw_connection_t and is released prior to decref
-    // of nw_socket in the s_socket_cleanup_fn()
-    // printf("checking if socket->io_handle.data.handle=%p is null and releasing\n",
-    //     (void *)socket->io_handle.data.handle);
-    // if (socket->io_handle.data.handle) {
-    //     nw_release(socket->io_handle.data.handle);
-    //     socket->io_handle.data.handle = NULL;
-    // }
 
     printf("checking if nw_socket->socket_options_to_params=%p is null and releasing\n",
         (void *)nw_socket->socket_options_to_params);
->>>>>>> 8a794de0
     if (nw_socket->socket_options_to_params) {
         printf("nw_release(nw_socket->socket_options_to_params) called\n",
             (void *)nw_socket->socket_options_to_params);
@@ -328,13 +289,7 @@
     }
 
     aws_mem_release(nw_socket->allocator, nw_socket);
-<<<<<<< HEAD
-
-=======
-    nw_socket = NULL;
-    // aws_mem_release(socket->allocator, nw_socket);
-    // socket->impl = NULL;
->>>>>>> 8a794de0
+
 }
 
 int aws_socket_init_completion_port_based(
@@ -350,13 +305,7 @@
         }
     }
 
-<<<<<<< HEAD
     aws_ref_count_init(&nw_socket->ref_count, nw_socket, s_socket_impl_destroy);
-=======
-    // DEBUG WIP trying feeding the nw_socket itself as the refcount object
-    aws_ref_count_init(&nw_socket->ref_count, nw_socket, s_socket_impl_destroy);
-    // aws_ref_count_init(&nw_socket->ref_count, socket, s_socket_impl_destroy);
->>>>>>> 8a794de0
 
     if (!nw_socket->read_io_data) {
         nw_socket->read_io_data = aws_mem_calloc(alloc, 1, sizeof(struct io_operation_data_nw));
@@ -520,96 +469,6 @@
      * was disconnected etc .... */
     nw_connection_set_state_changed_handler(
         socket->io_handle.data.handle, ^(nw_connection_state_t state, nw_error_t error) {
-<<<<<<< HEAD
-          /* we're connected! */
-          if (state == nw_connection_state_ready) {
-              socket->state = CONNECTED_WRITE | CONNECTED_READ;
-              AWS_LOGF_INFO(
-                  AWS_LS_IO_SOCKET,
-                  "id=%p handle=%p: connection success",
-                  (void *)socket,
-                  socket->io_handle.data.handle);
-
-              nw_path_t path = nw_connection_copy_current_path(socket->io_handle.data.handle);
-              nw_endpoint_t local_endpoint = nw_path_copy_effective_local_endpoint(path);
-              nw_release(path);
-              const char *hostname = nw_endpoint_get_hostname(local_endpoint);
-              uint16_t port = nw_endpoint_get_port(local_endpoint);
-
-              size_t hostname_len = strlen(hostname);
-              size_t buffer_size = AWS_ARRAY_SIZE(socket->local_endpoint.address);
-              size_t to_copy = aws_min_size(hostname_len, buffer_size);
-              memcpy(socket->local_endpoint.address, hostname, to_copy);
-              socket->local_endpoint.port = port;
-              nw_release(local_endpoint);
-
-              AWS_LOGF_DEBUG(
-                  AWS_LS_IO_SOCKET,
-                  "id=%p handle=%p: local endpoint %s:%d",
-                  (void *)socket,
-                  socket->io_handle.data.handle,
-                  socket->local_endpoint.address,
-                  port);
-
-              socket->state = CONNECTED_WRITE | CONNECTED_READ;
-              aws_ref_count_acquire(&nw_socket->ref_count);
-              // It is possible that the socket is closed in the connection callback
-                //    on_connection_result(socket, AWS_OP_SUCCESS, user_data);
-                //    nw_socket->setup_run = true;
-
-             if (event_loop)
-             {
-                 nw_socket->read_io_data->socket = socket;
-                 nw_socket->read_io_data->sequential_task_storage.fn = s_connection_success_task;
-                 nw_socket->read_io_data->sequential_task_storage.arg = nw_socket->read_io_data;
-                 nw_socket->read_io_data->user_data = user_data;
-                 aws_event_loop_schedule_task_now(event_loop, &nw_socket->read_io_data->sequential_task_storage);
-             }
-
-              aws_ref_count_release(&nw_socket->ref_count);
-          } else if (error) {
-              /* any error, including if closed remotely in error */
-              int error_code = nw_error_get_error_code(error);
-
-              AWS_LOGF_ERROR(
-                  AWS_LS_IO_SOCKET,
-                  "id=%p handle=%p: connection error %d",
-                  (void *)socket,
-                  socket->io_handle.data.handle,
-                  error_code);
-
-              /* we don't let this thing do DNS or TLS. Everything had better be a posix error. */
-              AWS_ASSERT(nw_error_get_error_domain(error) == nw_error_domain_posix);
-              error_code = s_determine_socket_error(error_code);
-              nw_socket->last_error = error_code;
-              aws_raise_error(error_code);
-              socket->state = ERROR;
-              aws_ref_count_acquire(&nw_socket->ref_count);
-              if (!nw_socket->setup_run) {
-                  on_connection_result(socket, error_code, user_data);
-                  nw_socket->setup_run = true;
-              } else if (socket->readable_fn) {
-                  socket->readable_fn(socket, nw_socket->last_error, socket->readable_user_data);
-              }
-              aws_ref_count_release(&nw_socket->ref_count);
-          } else if (state == nw_connection_state_cancelled) {
-              /* this should only hit when the socket was closed by not us. Note,
-               * we uninstall this handler right before calling close on the socket so this shouldn't
-               * get hit unless it was triggered remotely */
-              AWS_LOGF_DEBUG(
-                  AWS_LS_IO_SOCKET, "id=%p handle=%p: socket closed", (void *)socket, socket->io_handle.data.handle);
-              socket->state = CLOSED;
-              aws_ref_count_acquire(&nw_socket->ref_count);
-              aws_raise_error(AWS_IO_SOCKET_CLOSED);
-              if (!nw_socket->setup_run) {
-                  on_connection_result(socket, AWS_IO_SOCKET_CLOSED, user_data);
-                  nw_socket->setup_run = true;
-              } else if (socket->readable_fn) {
-                  socket->readable_fn(socket, AWS_IO_SOCKET_CLOSED, socket->readable_user_data);
-              }
-              aws_ref_count_release(&nw_socket->ref_count);
-          }
-=======
             /* we're connected! */
             if (state == nw_connection_state_ready) {
                 printf("======================= nw_socket.c s_socket_connect_fn() nw_connection_set_state_changed_handler()\nnw_connection_state_ready in socket->io_handle.data.handle aws_socket=%p (nw_socket)impl=%p (nw_connection)handle=%p:\n\n",
@@ -643,24 +502,32 @@
                     socket->local_endpoint.address,
                     port);
 
-                socket->state = CONNECTED_WRITE | CONNECTED_READ;
-                aws_ref_count_acquire(&nw_socket->ref_count);
-                on_connection_result(socket, AWS_OP_SUCCESS, user_data);
-                aws_ref_count_release(&nw_socket->ref_count);
-                nw_socket->setup_run = true;
-            } else if (error) {
-                printf("======================= nw_socket.c s_socket_connect_fn() nw_connection_set_state_changed_handler()\nerror occurred in socket->io_handle.data.handle aws_socket=%p (nw_socket)impl=%p (nw_connection)handle=%p:\n\n",
-                    (void *)socket,
-                    (void *)socket->impl,
-                    socket->io_handle.data.handle);
-                /* any error, including if closed remotely in error */
-                int error_code = nw_error_get_error_code(error);
-                AWS_LOGF_ERROR(
-                    AWS_LS_IO_SOCKET,
-                    "id=%p handle=%p: connection error %d",
-                    (void *)socket,
-                    socket->io_handle.data.handle,
-                    error_code);
+              socket->state = CONNECTED_WRITE | CONNECTED_READ;
+              aws_ref_count_acquire(&nw_socket->ref_count);
+              // It is possible that the socket is closed in the connection callback
+                //    on_connection_result(socket, AWS_OP_SUCCESS, user_data);
+                //    nw_socket->setup_run = true;
+
+             if (event_loop)
+             {
+                 nw_socket->read_io_data->socket = socket;
+                 nw_socket->read_io_data->sequential_task_storage.fn = s_connection_success_task;
+                 nw_socket->read_io_data->sequential_task_storage.arg = nw_socket->read_io_data;
+                 nw_socket->read_io_data->user_data = user_data;
+                 aws_event_loop_schedule_task_now(event_loop, &nw_socket->read_io_data->sequential_task_storage);
+             }
+
+              aws_ref_count_release(&nw_socket->ref_count);
+          } else if (error) {
+              /* any error, including if closed remotely in error */
+              int error_code = nw_error_get_error_code(error);
+
+              AWS_LOGF_ERROR(
+                  AWS_LS_IO_SOCKET,
+                  "id=%p handle=%p: connection error %d",
+                  (void *)socket,
+                  socket->io_handle.data.handle,
+                  error_code);
 
                 /* we don't let this thing do DNS or TLS. Everything had better be a posix error. */
                 AWS_ASSERT(nw_error_get_error_domain(error) == nw_error_domain_posix);
@@ -725,7 +592,6 @@
                         socket->io_handle.data.handle);
                 }
             }
->>>>>>> 8a794de0
         });
 
     printf("======================= nw_socket.c s_socket_connect_fn() cont\ncalling nw_connection_start() with (nw_connection_t=%p)socket->io_handle.data.handle\n\n",
@@ -968,11 +834,8 @@
 
     /* disable the handlers. We already know it closed and don't need pointless use-after-free event/async hell*/
     if (nw_socket->is_listener) {
-<<<<<<< HEAD
-=======
         printf("nw_listener_set_state_changed_handler(nw_connection, NULL) and nw_listener_cancel()\n\n");
         nw_listener_set_state_changed_handler(socket->io_handle.data.handle, NULL);
->>>>>>> 8a794de0
         nw_listener_cancel(socket->io_handle.data.handle);
         nw_listener_set_state_changed_handler(socket->io_handle.data.handle, NULL);
 
