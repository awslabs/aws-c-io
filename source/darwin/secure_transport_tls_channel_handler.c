--- conflicted
+++ resolved
@@ -1080,8 +1080,6 @@
     return s_tls_ctx_new(alloc, options);
 }
 
-<<<<<<< HEAD
-=======
 void aws_tls_ctx_destroy(struct aws_tls_ctx *ctx) {
 
     if (ctx == NULL) {
@@ -1106,5 +1104,4 @@
     aws_mem_release(secure_transport_ctx->ctx.alloc, secure_transport_ctx);
 }
 
->>>>>>> 372f4fba
 #pragma clang diagnostic pop