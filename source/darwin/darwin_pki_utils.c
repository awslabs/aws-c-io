--- conflicted
+++ resolved
@@ -46,10 +46,7 @@
         AWS_LOGF_ERROR(AWS_LS_IO_PKI, "static: Failed to decode PEM private key to DER format.");
         goto ecc_import_cleanup;
     }
-<<<<<<< HEAD
-=======
     AWS_ASSERT(aws_array_list_is_valid(&decoded_key_buffer_list));
->>>>>>> d5920305
 
     // A PEM file could contains multiple PEM data section. Try importing each PEM section until find the first
     // succeed key.
