#ifndef AWS_IO_DARWIN_DISPATCH_QUEUE_H
#define AWS_IO_DARWIN_DISPATCH_QUEUE_H
/**
 * Copyright Amazon.com, Inc. or its affiliates. All Rights Reserved.
 * SPDX-License-Identifier: Apache-2.0.
 */

#include <Security/Security.h>
#include <aws/common/mutex.h>
#include <aws/common/thread.h>
#include <aws/io/tls_channel_handler.h>
#include <dispatch/dispatch.h>

struct secure_transport_ctx {
    struct aws_tls_ctx ctx;
    CFAllocatorRef wrapped_allocator;
    CFArrayRef certs;
    SecIdentityRef secitem_identity;
    CFArrayRef ca_cert;
    enum aws_tls_versions minimum_version;
    struct aws_string *alpn_list;
    bool verify_peer;
};

struct dispatch_scheduling_state {
    /**
     * Let's us skip processing an iteration task if one is already in the middle of executing
     */
    bool will_schedule;

    /**
     * List<scheduled_service_entry> in sorted order by timestamp
     *
     * When we go to schedule a new iteration, we check here first to see
     * if our scheduling attempt is redundant
     */
    struct aws_linked_list scheduled_services;
};

struct dispatch_loop;
struct dispatch_loop_context;

struct dispatch_loop {
    struct aws_allocator *allocator;
    dispatch_queue_t dispatch_queue;
    struct aws_task_scheduler scheduler;
    struct aws_linked_list local_cross_thread_tasks;
    struct aws_event_loop *base_loop;

    /* Apple dispatch queue uses the id string to identify the dispatch queue */
    struct aws_string *dispatch_queue_id;

    /* Synced data handle cross thread tasks and events, and event loop operations*/
    struct {
        struct aws_linked_list cross_thread_tasks;
        struct dispatch_loop_context *context;
        bool suspended;
<<<<<<< HEAD
    } synced_data;
=======
    } synced_task_data;
>>>>>>> bc602131

    /* Synced thread data handles the thread related info. `is_executing` flag and `current_thread_id` together are used
     * to identify the executing thread id for dispatch queue. See `static bool s_is_on_callers_thread(struct
     * aws_event_loop *event_loop)` for details.
     */
    struct {

        struct aws_mutex thread_data_lock;
        bool is_executing;
        aws_thread_id_t current_thread_id;
    } synced_thread_data;

    bool is_destroying;
};

#endif /* #ifndef AWS_IO_DARWIN_DISPATCH_QUEUE_H */<|MERGE_RESOLUTION|>--- conflicted
+++ resolved
@@ -55,11 +55,7 @@
         struct aws_linked_list cross_thread_tasks;
         struct dispatch_loop_context *context;
         bool suspended;
-<<<<<<< HEAD
-    } synced_data;
-=======
     } synced_task_data;
->>>>>>> bc602131
 
     /* Synced thread data handles the thread related info. `is_executing` flag and `current_thread_id` together are used
      * to identify the executing thread id for dispatch queue. See `static bool s_is_on_callers_thread(struct
