/**
 * Copyright Amazon.com, Inc. or its affiliates. All Rights Reserved.
 * SPDX-License-Identifier: Apache-2.0.
 */

#include <aws/io/event_loop.h>

#include <aws/common/shutdown_types.h>
#include <aws/io/logging.h>
#include <aws/io/private/event_loop_impl.h>

#include <aws/common/clock.h>
#include <aws/common/device_random.h>
#include <aws/common/platform.h>
#include <aws/common/system_info.h>
#include <aws/common/thread.h>

#ifdef AWS_USE_APPLE_NETWORK_FRAMEWORK
static enum aws_event_loop_type s_default_event_loop_type_override = AWS_EVENT_LOOP_DISPATCH_QUEUE;
#else
static enum aws_event_loop_type s_default_event_loop_type_override = AWS_EVENT_LOOP_PLATFORM_DEFAULT;
#endif

struct aws_event_loop *aws_event_loop_new_default(struct aws_allocator *alloc, aws_io_clock_fn *clock) {
    struct aws_event_loop_options options = {
        .thread_options = NULL,
        .clock = clock,
        .type = AWS_EVENT_LOOP_PLATFORM_DEFAULT,
    };

    return aws_event_loop_new(alloc, &options);
}

#ifndef AWS_ENABLE_DISPATCH_QUEUE
struct aws_event_loop *aws_event_loop_new_with_dispatch_queue(
    struct aws_allocator *alloc,
    const struct aws_event_loop_options *options) {
    (void)alloc;
    (void)options;

    AWS_LOGF_DEBUG(AWS_LS_IO_EVENT_LOOP, "Dispatch Queue is not supported on the platform");
    aws_raise_error(AWS_ERROR_PLATFORM_NOT_SUPPORTED);
    return NULL;
}
#endif // AWS_ENABLE_DISPATCH_QUEUE

#ifndef AWS_ENABLE_IO_COMPLETION_PORTS
struct aws_event_loop *aws_event_loop_new_with_iocp(
    struct aws_allocator *alloc,
    const struct aws_event_loop_options *options) {
    (void)alloc;
    (void)options;

    AWS_LOGF_DEBUG(AWS_LS_IO_EVENT_LOOP, "IOCP is not supported on the platform");
    aws_raise_error(AWS_ERROR_PLATFORM_NOT_SUPPORTED);
    return NULL;
}
#endif // AWS_ENABLE_IO_COMPLETION_PORTS

#ifndef AWS_ENABLE_KQUEUE
struct aws_event_loop *aws_event_loop_new_with_kqueue(
    struct aws_allocator *alloc,
    const struct aws_event_loop_options *options) {
    (void)alloc;
    (void)options;

    AWS_LOGF_DEBUG(AWS_LS_IO_EVENT_LOOP, "Kqueue is not supported on the platform");
    aws_raise_error(AWS_ERROR_PLATFORM_NOT_SUPPORTED);
    return NULL;
}
#endif // AWS_ENABLE_EPOLL

#ifndef AWS_ENABLE_EPOLL
struct aws_event_loop *aws_event_loop_new_with_epoll(
    struct aws_allocator *alloc,
    const struct aws_event_loop_options *options) {
    (void)alloc;
    (void)options;

    AWS_LOGF_DEBUG(AWS_LS_IO_EVENT_LOOP, "Epoll is not supported on the platform");
    return NULL;
}
#endif // AWS_ENABLE_KQUEUE

/**
 * Return the default event loop type. If the return value is `AWS_EVENT_LOOP_PLATFORM_DEFAULT`, the function failed to
 * retrieve the default type value.
 * If `aws_event_loop_override_default_type` has been called, return the override default type.
 */
enum aws_event_loop_type aws_event_loop_get_default_type(void) {
    if (s_default_event_loop_type_override != AWS_EVENT_LOOP_PLATFORM_DEFAULT) {
        return s_default_event_loop_type_override;
    }
/**
 * Ideally we should use the platform definition (e.x.: AWS_OS_APPLE) here, however the platform
 * definition was declared in aws-c-common. We probably do not want to introduce extra dependency here.
 */
#ifdef AWS_ENABLE_KQUEUE
    return AWS_EVENT_LOOP_KQUEUE;
#elif defined(AWS_ENABLE_DISPATCH_QUEUE)
    return AWS_EVENT_LOOP_DISPATCH_QUEUE;
#elif defined(AWS_ENABLE_EPOLL)
    return AWS_EVENT_LOOP_EPOLL;
#elif defined(AWS_OS_WINDOWS)
    return AWS_EVENT_LOOP_IOCP;
#else
<<<<<<< HEAD
    AWS_LOGF_ERROR(
        AWS_LS_IO_EVENT_LOOP,
        "Failed to get default event loop type. The library is not built correctly on the platform.");
    return AWS_EVENT_LOOP_PLATFORM_DEFAULT;
=======
#    error                                                                                                             \
        "Default event loop type required. Failed to get default event loop type. The library is not built correctly on the platform. "
>>>>>>> 5e1e7283
#endif
}

static int aws_event_loop_type_validate_platform(enum aws_event_loop_type type) {
    switch (type) {
        case AWS_EVENT_LOOP_EPOLL:
#ifndef AWS_ENABLE_EPOLL
            AWS_LOGF_ERROR(AWS_LS_IO_EVENT_LOOP, "Event loop type EPOLL is not supported on the platform.");
            return aws_raise_error(AWS_ERROR_PLATFORM_NOT_SUPPORTED);
#endif // AWS_ENABLE_EPOLL
            break;
        case AWS_EVENT_LOOP_IOCP:
#ifndef AWS_ENABLE_IO_COMPLETION_PORTS
            AWS_LOGF_ERROR(AWS_LS_IO_EVENT_LOOP, "Event loop type IOCP is not supported on the platform.");
            return aws_raise_error(AWS_ERROR_PLATFORM_NOT_SUPPORTED);
#endif // AWS_ENABLE_IO_COMPLETION_PORTS
            break;
        case AWS_EVENT_LOOP_KQUEUE:
#ifndef AWS_ENABLE_KQUEUE
            AWS_LOGF_ERROR(AWS_LS_IO_EVENT_LOOP, "Event loop type KQUEUE is not supported on the platform.");
            return aws_raise_error(AWS_ERROR_PLATFORM_NOT_SUPPORTED);
#endif // AWS_ENABLE_KQUEUE
            break;
        case AWS_EVENT_LOOP_DISPATCH_QUEUE:
#ifndef AWS_ENABLE_DISPATCH_QUEUE
            AWS_LOGF_ERROR(AWS_LS_IO_EVENT_LOOP, "Event loop type Dispatch Queue is not supported on the platform.");
            return aws_raise_error(AWS_ERROR_PLATFORM_NOT_SUPPORTED);
#endif // AWS_ENABLE_DISPATCH_QUEUE
            break;
        default:
            AWS_LOGF_ERROR(AWS_LS_IO_EVENT_LOOP, "Invalid event loop type.");
            return aws_raise_error(AWS_ERROR_UNSUPPORTED_OPERATION);
            break;
    }
    return AWS_OP_SUCCESS;
}

struct aws_event_loop *aws_event_loop_new(struct aws_allocator *alloc, const struct aws_event_loop_options *options) {

    enum aws_event_loop_type type = options->type;
    if (type == AWS_EVENT_LOOP_PLATFORM_DEFAULT) {
        type = aws_event_loop_get_default_type();
    }

    if (aws_event_loop_type_validate_platform(type)) {
        AWS_LOGF_DEBUG(AWS_LS_IO_EVENT_LOOP, "Invalid event loop type on the platform.");
        return NULL;
    }

    switch (type) {
        case AWS_EVENT_LOOP_EPOLL:
            return aws_event_loop_new_with_epoll(alloc, options);
        case AWS_EVENT_LOOP_IOCP:
            return aws_event_loop_new_with_iocp(alloc, options);
        case AWS_EVENT_LOOP_KQUEUE:
            return aws_event_loop_new_with_kqueue(alloc, options);
        case AWS_EVENT_LOOP_DISPATCH_QUEUE:
            return aws_event_loop_new_with_dispatch_queue(alloc, options);
        default:
            AWS_LOGF_DEBUG(AWS_LS_IO_EVENT_LOOP, "Invalid event loop type on the platform.");
            aws_raise_error(AWS_ERROR_PLATFORM_NOT_SUPPORTED);
            return NULL;
    }
}

static void s_event_loop_group_thread_exit(void *user_data) {
    struct aws_event_loop_group *el_group = user_data;

    aws_simple_completion_callback *completion_callback = el_group->shutdown_options.shutdown_callback_fn;
    void *completion_user_data = el_group->shutdown_options.shutdown_callback_user_data;

    aws_mem_release(el_group->allocator, el_group);

    if (completion_callback != NULL) {
        completion_callback(completion_user_data);
    }
}

static void s_aws_event_loop_group_shutdown_sync(struct aws_event_loop_group *el_group) {
    while (aws_array_list_length(&el_group->event_loops) > 0) {
        struct aws_event_loop *loop = NULL;

        if (!aws_array_list_back(&el_group->event_loops, &loop)) {
            aws_event_loop_destroy(loop);
        }

        aws_array_list_pop_back(&el_group->event_loops);
    }

    aws_array_list_clean_up(&el_group->event_loops);
}

static void s_event_loop_destroy_async_thread_fn(void *thread_data) {
    struct aws_event_loop_group *el_group = thread_data;

    s_aws_event_loop_group_shutdown_sync(el_group);

    aws_thread_current_at_exit(s_event_loop_group_thread_exit, el_group);
}

static void s_aws_event_loop_group_shutdown_async(struct aws_event_loop_group *el_group) {

    /* It's possible that the last refcount was released on an event-loop thread,
     * so we would deadlock if we waited here for all the event-loop threads to shut down.
     * Therefore, we spawn a NEW thread and have it wait for all the event-loop threads to shut down
     */
    struct aws_thread cleanup_thread;
    AWS_ZERO_STRUCT(cleanup_thread);

    aws_thread_init(&cleanup_thread, el_group->allocator);

    struct aws_thread_options thread_options = *aws_default_thread_options();
    thread_options.join_strategy = AWS_TJS_MANAGED;
    thread_options.name = aws_byte_cursor_from_c_str("EvntLoopCleanup"); /* 15 characters is max for Linux */

    aws_thread_launch(&cleanup_thread, s_event_loop_destroy_async_thread_fn, el_group, &thread_options);
}

struct aws_event_loop_group *aws_event_loop_group_new_internal(
    struct aws_allocator *allocator,
    const struct aws_event_loop_group_options *options,
    aws_new_event_loop_fn *new_loop_fn,
    void *new_loop_user_data) {
    AWS_FATAL_ASSERT(new_loop_fn);

    aws_io_clock_fn *clock = options->clock_override;
    if (!clock) {
        clock = aws_high_res_clock_get_ticks;
    }

    size_t group_cpu_count = 0;
    struct aws_cpu_info *usable_cpus = NULL;

    bool pin_threads = options->cpu_group != NULL;
    if (pin_threads) {
        uint16_t cpu_group = *options->cpu_group;
        group_cpu_count = aws_get_cpu_count_for_group(cpu_group);
        if (!group_cpu_count) {
            // LOG THIS
            aws_raise_error(AWS_ERROR_INVALID_ARGUMENT);
            return NULL;
        }

        usable_cpus = aws_mem_calloc(allocator, group_cpu_count, sizeof(struct aws_cpu_info));
        if (usable_cpus == NULL) {
            return NULL;
        }

        aws_get_cpu_ids_for_group(cpu_group, usable_cpus, group_cpu_count);
    }

    struct aws_event_loop_group *el_group = aws_mem_calloc(allocator, 1, sizeof(struct aws_event_loop_group));
    if (el_group == NULL) {
        return NULL;
    }

    el_group->allocator = allocator;
    aws_ref_count_init(
        &el_group->ref_count, el_group, (aws_simple_completion_callback *)s_aws_event_loop_group_shutdown_async);

    uint16_t el_count = options->loop_count;
    if (el_count == 0) {
        uint16_t processor_count = (uint16_t)aws_system_info_processor_count();
        /* cut them in half to avoid using hyper threads for the IO work. */
        el_count = processor_count > 1 ? processor_count / 2 : processor_count;
    }

    if (aws_array_list_init_dynamic(&el_group->event_loops, allocator, el_count, sizeof(struct aws_event_loop *))) {
        goto on_error;
    }

    for (uint16_t i = 0; i < el_count; ++i) {
        /* Don't pin to hyper-threads if a user cared enough to specify a NUMA node */
        if (!pin_threads || (i < group_cpu_count && !usable_cpus[i].suspected_hyper_thread)) {
            struct aws_thread_options thread_options = *aws_default_thread_options();

            struct aws_event_loop_options el_options = {
                .clock = clock,
                .thread_options = &thread_options,
                .type = options->type,
            };

            if (pin_threads) {
                thread_options.cpu_id = usable_cpus[i].cpu_id;
            }

            /* Thread name should be <= 15 characters */
            char thread_name[32] = {0};
            int thread_name_len = snprintf(thread_name, sizeof(thread_name), "AwsEventLoop %d", (int)i + 1);
            if (thread_name_len > AWS_THREAD_NAME_RECOMMENDED_STRLEN) {
                snprintf(thread_name, sizeof(thread_name), "AwsEventLoop");
            }
            thread_options.name = aws_byte_cursor_from_c_str(thread_name);

            struct aws_event_loop *loop = new_loop_fn(allocator, &el_options, new_loop_user_data);
            if (!loop) {
                goto on_error;
            }

            if (aws_array_list_push_back(&el_group->event_loops, (const void *)&loop)) {
                aws_event_loop_destroy(loop);
                goto on_error;
            }

            if (aws_event_loop_run(loop)) {
                goto on_error;
            }
        }
    }

    if (options->shutdown_options != NULL) {
        el_group->shutdown_options = *options->shutdown_options;
    }

    if (pin_threads) {
        aws_mem_release(allocator, usable_cpus);
    }

    return el_group;

on_error:;
    /* cache the error code to prevent any potential side effects */
    int cached_error_code = aws_last_error();

    aws_mem_release(allocator, usable_cpus);
    s_aws_event_loop_group_shutdown_sync(el_group);
    s_event_loop_group_thread_exit(el_group);

    /* raise the cached error code */
    aws_raise_error(cached_error_code);
    return NULL;
}

static struct aws_event_loop *s_default_new_event_loop(
    struct aws_allocator *allocator,
    const struct aws_event_loop_options *options,
    void *user_data) {

    (void)user_data;
    return aws_event_loop_new(allocator, options);
}

struct aws_event_loop_group *aws_event_loop_group_new(
    struct aws_allocator *allocator,
    const struct aws_event_loop_group_options *options) {

    return aws_event_loop_group_new_internal(allocator, options, s_default_new_event_loop, NULL);
}

struct aws_event_loop_group *aws_event_loop_group_acquire(struct aws_event_loop_group *el_group) {
    if (el_group != NULL) {
        aws_ref_count_acquire(&el_group->ref_count);
    }

    return el_group;
}

void aws_event_loop_group_release(struct aws_event_loop_group *el_group) {
    if (el_group != NULL) {
        aws_ref_count_release(&el_group->ref_count);
    }
}

size_t aws_event_loop_group_get_loop_count(const struct aws_event_loop_group *el_group) {
    return aws_array_list_length(&el_group->event_loops);
}

struct aws_event_loop *aws_event_loop_group_get_loop_at(struct aws_event_loop_group *el_group, size_t index) {
    struct aws_event_loop *el = NULL;
    aws_array_list_get_at(&el_group->event_loops, &el, index);
    return el;
}

struct aws_event_loop *aws_event_loop_group_get_next_loop(struct aws_event_loop_group *el_group) {
    size_t loop_count = aws_array_list_length(&el_group->event_loops);
    AWS_ASSERT(loop_count > 0);
    if (loop_count == 0) {
        return NULL;
    }

    /* do one call to get 32 random bits because this hits an actual entropy source and it's not cheap */
    uint32_t random_32_bit_num = 0;
    aws_device_random_u32(&random_32_bit_num);

    /* use the best of two algorithm to select the loop with the lowest load.
     * If we find device random is too hard on the kernel, we can seed it and use another random
     * number generator. */

    /* it's fine and intentional, the case will throw off the top 16 bits and that's what we want. */
    uint16_t random_num_a = (uint16_t)random_32_bit_num;
    random_num_a = random_num_a % loop_count;

    uint16_t random_num_b = (uint16_t)(random_32_bit_num >> 16);
    random_num_b = random_num_b % loop_count;

    struct aws_event_loop *random_loop_a = NULL;
    struct aws_event_loop *random_loop_b = NULL;
    aws_array_list_get_at(&el_group->event_loops, &random_loop_a, random_num_a);
    aws_array_list_get_at(&el_group->event_loops, &random_loop_b, random_num_b);

    /* there's no logical reason why this should ever be possible. It's just best to die if it happens. */
    AWS_FATAL_ASSERT((random_loop_a && random_loop_b) && "random_loop_a or random_loop_b is NULL.");

    size_t load_a = aws_event_loop_get_load_factor(random_loop_a);
    size_t load_b = aws_event_loop_get_load_factor(random_loop_b);

    return load_a < load_b ? random_loop_a : random_loop_b;
}

static void s_object_removed(void *value) {
    struct aws_event_loop_local_object *object = (struct aws_event_loop_local_object *)value;
    if (object->on_object_removed) {
        object->on_object_removed(object);
    }
}

int aws_event_loop_init_base(struct aws_event_loop *event_loop, struct aws_allocator *alloc, aws_io_clock_fn *clock) {
    AWS_ZERO_STRUCT(*event_loop);

    event_loop->alloc = alloc;
    event_loop->clock = clock;
    aws_atomic_init_int(&event_loop->current_load_factor, 0u);
    aws_atomic_init_int(&event_loop->next_flush_time, 0u);

    if (aws_hash_table_init(&event_loop->local_data, alloc, 20, aws_hash_ptr, aws_ptr_eq, NULL, s_object_removed)) {
        return AWS_OP_ERR;
    }

    return AWS_OP_SUCCESS;
}

void aws_event_loop_clean_up_base(struct aws_event_loop *event_loop) {
    aws_hash_table_clean_up(&event_loop->local_data);
}

void aws_event_loop_register_tick_start(struct aws_event_loop *event_loop) {
    aws_high_res_clock_get_ticks(&event_loop->latest_tick_start);
}

void aws_event_loop_register_tick_end(struct aws_event_loop *event_loop) {
    /* increment the timestamp diff counter (this should always be called from the same thread), the concurrency
     * work happens during the flush. */
    uint64_t end_tick = 0;
    aws_high_res_clock_get_ticks(&end_tick);

    size_t elapsed = (size_t)aws_min_u64(end_tick - event_loop->latest_tick_start, SIZE_MAX);
    event_loop->current_tick_latency_sum = aws_add_size_saturating(event_loop->current_tick_latency_sum, elapsed);
    event_loop->latest_tick_start = 0;

    size_t next_flush_time_secs = aws_atomic_load_int(&event_loop->next_flush_time);
    /* store as seconds because we can't make a 64-bit integer reliably atomic across platforms. */
    uint64_t end_tick_secs = aws_timestamp_convert(end_tick, AWS_TIMESTAMP_NANOS, AWS_TIMESTAMP_SECS, NULL);

    /* if a second has passed, flush the load-factor. */
    if (end_tick_secs > next_flush_time_secs) {
        aws_atomic_store_int(&event_loop->current_load_factor, event_loop->current_tick_latency_sum);
        event_loop->current_tick_latency_sum = 0;
        /* run again in a second. */
        aws_atomic_store_int(&event_loop->next_flush_time, (size_t)(end_tick_secs + 1));
    }
}

size_t aws_event_loop_get_load_factor(struct aws_event_loop *event_loop) {
    uint64_t current_time = 0;
    aws_high_res_clock_get_ticks(&current_time);

    uint64_t current_time_secs = aws_timestamp_convert(current_time, AWS_TIMESTAMP_NANOS, AWS_TIMESTAMP_SECS, NULL);
    size_t next_flush_time_secs = aws_atomic_load_int(&event_loop->next_flush_time);

    /* safety valve just in case an event-loop had heavy load and then went completely idle. If we haven't
     * had an update from the event-loop in 10 seconds, just assume idle. Also, yes this is racy, but it should
     * be good enough because an active loop will be updating its counter frequently ( more than once per 10 seconds
     * for sure ), in the case where we hit the technical race condition, we don't care anyways and returning 0
     * is the desired behavior. */
    if (current_time_secs > next_flush_time_secs + 10) {
        return 0;
    }

    return aws_atomic_load_int(&event_loop->current_load_factor);
}

void aws_event_loop_destroy(struct aws_event_loop *event_loop) {
    if (!event_loop) {
        return;
    }

    AWS_ASSERT(event_loop->vtable && event_loop->vtable->destroy);
    AWS_ASSERT(!aws_event_loop_thread_is_callers_thread(event_loop));

    event_loop->vtable->destroy(event_loop);
}

int aws_event_loop_fetch_local_object(
    struct aws_event_loop *event_loop,
    void *key,
    struct aws_event_loop_local_object *obj) {

    AWS_ASSERT(aws_event_loop_thread_is_callers_thread(event_loop));

    struct aws_hash_element *object = NULL;
    if (!aws_hash_table_find(&event_loop->local_data, key, &object) && object) {
        *obj = *(struct aws_event_loop_local_object *)object->value;
        return AWS_OP_SUCCESS;
    }

    return aws_raise_error(AWS_ERROR_INVALID_ARGUMENT);
}

int aws_event_loop_put_local_object(struct aws_event_loop *event_loop, struct aws_event_loop_local_object *obj) {
    AWS_ASSERT(aws_event_loop_thread_is_callers_thread(event_loop));

    struct aws_hash_element *object = NULL;
    int was_created = 0;

    if (!aws_hash_table_create(&event_loop->local_data, obj->key, &object, &was_created)) {
        object->key = obj->key;
        object->value = obj;
        return AWS_OP_SUCCESS;
    }

    return AWS_OP_ERR;
}

int aws_event_loop_remove_local_object(
    struct aws_event_loop *event_loop,
    void *key,
    struct aws_event_loop_local_object *removed_obj) {

    AWS_ASSERT(aws_event_loop_thread_is_callers_thread(event_loop));

    struct aws_hash_element existing_object;
    AWS_ZERO_STRUCT(existing_object);

    int was_present = 0;

    struct aws_hash_element *remove_candidate = removed_obj ? &existing_object : NULL;

    if (!aws_hash_table_remove(&event_loop->local_data, key, remove_candidate, &was_present)) {
        if (remove_candidate && was_present) {
            *removed_obj = *(struct aws_event_loop_local_object *)existing_object.value;
        }

        return AWS_OP_SUCCESS;
    }

    return AWS_OP_ERR;
}

int aws_event_loop_run(struct aws_event_loop *event_loop) {
    AWS_ASSERT(event_loop->vtable && event_loop->vtable->run);
    return event_loop->vtable->run(event_loop);
}

int aws_event_loop_stop(struct aws_event_loop *event_loop) {
    AWS_ASSERT(event_loop->vtable && event_loop->vtable->stop);
    return event_loop->vtable->stop(event_loop);
}

int aws_event_loop_wait_for_stop_completion(struct aws_event_loop *event_loop) {
    AWS_ASSERT(!aws_event_loop_thread_is_callers_thread(event_loop));
    AWS_ASSERT(event_loop->vtable && event_loop->vtable->wait_for_stop_completion);
    return event_loop->vtable->wait_for_stop_completion(event_loop);
}

void aws_event_loop_schedule_task_now(struct aws_event_loop *event_loop, struct aws_task *task) {
    AWS_ASSERT(event_loop->vtable && event_loop->vtable->schedule_task_now);
    AWS_ASSERT(task);
    event_loop->vtable->schedule_task_now(event_loop, task);
}

void aws_event_loop_schedule_task_future(
    struct aws_event_loop *event_loop,
    struct aws_task *task,
    uint64_t run_at_nanos) {

    AWS_ASSERT(event_loop->vtable && event_loop->vtable->schedule_task_future);
    AWS_ASSERT(task);
    event_loop->vtable->schedule_task_future(event_loop, task, run_at_nanos);
}

void aws_event_loop_cancel_task(struct aws_event_loop *event_loop, struct aws_task *task) {
    AWS_ASSERT(event_loop->vtable && event_loop->vtable->cancel_task);
    AWS_ASSERT(aws_event_loop_thread_is_callers_thread(event_loop));
    AWS_ASSERT(task);
    event_loop->vtable->cancel_task(event_loop, task);
}

int aws_event_loop_connect_handle_to_io_completion_port(
    struct aws_event_loop *event_loop,
    struct aws_io_handle *handle) {

    AWS_ASSERT(event_loop->vtable && event_loop->vtable->cancel_task);
    return event_loop->vtable->connect_to_io_completion_port(event_loop, handle);
    
    return aws_raise_error(AWS_ERROR_UNSUPPORTED_OPERATION);
}

int aws_event_loop_subscribe_to_io_events(
    struct aws_event_loop *event_loop,
    struct aws_io_handle *handle,
    int events,
    aws_event_loop_on_event_fn *on_event,
    void *user_data) {

    AWS_ASSERT(event_loop && event_loop->vtable->free_io_event_resources);
    return event_loop->vtable->subscribe_to_io_events(event_loop, handle, events, on_event, user_data);
    return aws_raise_error(AWS_ERROR_UNSUPPORTED_OPERATION);
}

int aws_event_loop_unsubscribe_from_io_events(struct aws_event_loop *event_loop, struct aws_io_handle *handle) {
    AWS_ASSERT(aws_event_loop_thread_is_callers_thread(event_loop));
    AWS_ASSERT(event_loop->vtable && event_loop->vtable->unsubscribe_from_io_events);
    return event_loop->vtable->unsubscribe_from_io_events(event_loop, handle);
}

void aws_event_loop_free_io_event_resources(struct aws_event_loop *event_loop, struct aws_io_handle *handle) {
    AWS_ASSERT(event_loop && event_loop->vtable->free_io_event_resources);
    event_loop->vtable->free_io_event_resources(handle->additional_data);
}

bool aws_event_loop_thread_is_callers_thread(struct aws_event_loop *event_loop) {
    AWS_ASSERT(event_loop->vtable && event_loop->vtable->is_on_callers_thread);
    return event_loop->vtable->is_on_callers_thread(event_loop);
}

int aws_event_loop_current_clock_time(const struct aws_event_loop *event_loop, uint64_t *time_nanos) {
    AWS_ASSERT(event_loop->clock);
    return event_loop->clock(time_nanos);
}

struct aws_event_loop_group *aws_event_loop_group_new_default(
    struct aws_allocator *alloc,
    uint16_t max_threads,
    const struct aws_shutdown_callback_options *shutdown_options) {

    struct aws_event_loop_group_options elg_options = {
        .loop_count = max_threads,
        .shutdown_options = shutdown_options,
    };

    return aws_event_loop_group_new(alloc, &elg_options);
}

struct aws_event_loop_group *aws_event_loop_group_new_default_pinned_to_cpu_group(
    struct aws_allocator *alloc,
    uint16_t max_threads,
    uint16_t cpu_group,
    const struct aws_shutdown_callback_options *shutdown_options) {

    struct aws_event_loop_group_options elg_options = {
        .loop_count = max_threads,
        .shutdown_options = shutdown_options,
        .cpu_group = &cpu_group,
    };

    return aws_event_loop_group_new(alloc, &elg_options);
}

void *aws_event_loop_get_impl(struct aws_event_loop *event_loop) {
    return event_loop->impl_data;
}

struct aws_event_loop *aws_event_loop_new_base(
    struct aws_allocator *allocator,
    aws_io_clock_fn *clock,
    struct aws_event_loop_vtable *vtable,
    void *impl) {
    struct aws_event_loop *event_loop = aws_mem_acquire(allocator, sizeof(struct aws_event_loop));
    aws_event_loop_init_base(event_loop, allocator, clock);
    event_loop->impl_data = impl;
    event_loop->vtable = vtable;

    return event_loop;
}

/**
 * Override default event loop type. Only used internally in tests.
 *
 * If the defined type is not supported on the current platform, the event loop type would reset to
 * AWS_EVENT_LOOP_PLATFORM_DEFAULT.
 */
void aws_event_loop_override_default_type(enum aws_event_loop_type default_type_override) {
    if (aws_event_loop_type_validate_platform(default_type_override) == AWS_OP_SUCCESS) {
        s_default_event_loop_type_override = default_type_override;
    } else {
        s_default_event_loop_type_override = AWS_EVENT_LOOP_PLATFORM_DEFAULT;
    }
}<|MERGE_RESOLUTION|>--- conflicted
+++ resolved
@@ -104,15 +104,8 @@
 #elif defined(AWS_OS_WINDOWS)
     return AWS_EVENT_LOOP_IOCP;
 #else
-<<<<<<< HEAD
-    AWS_LOGF_ERROR(
-        AWS_LS_IO_EVENT_LOOP,
-        "Failed to get default event loop type. The library is not built correctly on the platform.");
-    return AWS_EVENT_LOOP_PLATFORM_DEFAULT;
-=======
 #    error                                                                                                             \
         "Default event loop type required. Failed to get default event loop type. The library is not built correctly on the platform. "
->>>>>>> 5e1e7283
 #endif
 }
 
