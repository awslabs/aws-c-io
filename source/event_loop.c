/**
 * Copyright Amazon.com, Inc. or its affiliates. All Rights Reserved.
 * SPDX-License-Identifier: Apache-2.0.
 */

#include <aws/io/event_loop.h>

#include <aws/io/logging.h>
#include <aws/io/private/event_loop_impl.h>

#include <aws/common/clock.h>
#include <aws/common/device_random.h>
#include <aws/common/platform.h>
#include <aws/common/system_info.h>
#include <aws/common/thread.h>

struct aws_event_loop *aws_event_loop_new_default(struct aws_allocator *alloc, aws_io_clock_fn *clock) {
    struct aws_event_loop_options options = {
        .thread_options = NULL,
        .clock = clock,
        .type = AWS_ELT_PLATFORM_DEFAULT,
    };

    return aws_event_loop_new_with_options(alloc, &options);
}

struct aws_event_loop *aws_event_loop_new_default_with_options(
    struct aws_allocator *alloc,
    const struct aws_event_loop_options *options) {
    struct aws_event_loop_options local_options = {
        .thread_options = options->thread_options,
        .clock = options->clock,
        .type = AWS_ELT_PLATFORM_DEFAULT,
    };

    return aws_event_loop_new_with_options(alloc, &local_options);
}

static enum aws_event_loop_type aws_event_loop_get_default_type(void);
static int aws_event_loop_validate_platform(enum aws_event_loop_type type);
struct aws_event_loop *aws_event_loop_new_with_options(
    struct aws_allocator *alloc,
    const struct aws_event_loop_options *options) {

    enum aws_event_loop_type type = options->type;
    if (type == AWS_ELT_PLATFORM_DEFAULT) {
        type = aws_event_loop_get_default_type();
    }

    if (aws_event_loop_validate_platform(type)) {
        AWS_LOGF_DEBUG(AWS_LS_IO_EVENT_LOOP, "Invalid event loop type on the platform.");
        return NULL;
    }

    switch (type) {
        case AWS_ELT_EPOLL:
            return aws_event_loop_new_epoll_with_options(alloc, options);
            break;
        case AWS_ELT_IOCP:
            return aws_event_loop_new_iocp_with_options(alloc, options);
            break;
        case AWS_ELT_KQUEUE:
            return aws_event_loop_new_kqueue_with_options(alloc, options);
            break;
        case AWS_ELT_DISPATCH_QUEUE:
            return aws_event_loop_new_dispatch_queue_with_options(alloc, options);
            break;
        default:
            AWS_LOGF_DEBUG(AWS_LS_IO_EVENT_LOOP, "Invalid event loop type on the platform.");
            aws_raise_error(AWS_ERROR_UNSUPPORTED_OPERATION);
            break;
    }

    return NULL;
}

static void s_event_loop_group_thread_exit(void *user_data) {
    struct aws_event_loop_group *el_group = user_data;

    aws_simple_completion_callback *completion_callback = el_group->shutdown_options.shutdown_callback_fn;
    void *completion_user_data = el_group->shutdown_options.shutdown_callback_user_data;

    aws_mem_release(el_group->allocator, el_group);

    if (completion_callback != NULL) {
        completion_callback(completion_user_data);
    }
}

static void s_aws_event_loop_group_shutdown_sync(struct aws_event_loop_group *el_group) {
    while (aws_array_list_length(&el_group->event_loops) > 0) {
        struct aws_event_loop *loop = NULL;

        if (!aws_array_list_back(&el_group->event_loops, &loop)) {
            aws_event_loop_destroy(loop);
        }

        aws_array_list_pop_back(&el_group->event_loops);
    }

    aws_array_list_clean_up(&el_group->event_loops);
}

static void s_event_loop_destroy_async_thread_fn(void *thread_data) {
    struct aws_event_loop_group *el_group = thread_data;

    s_aws_event_loop_group_shutdown_sync(el_group);

    aws_thread_current_at_exit(s_event_loop_group_thread_exit, el_group);
}

static void s_aws_event_loop_group_shutdown_async(struct aws_event_loop_group *el_group) {

    /* It's possible that the last refcount was released on an event-loop thread,
     * so we would deadlock if we waited here for all the event-loop threads to shut down.
     * Therefore, we spawn a NEW thread and have it wait for all the event-loop threads to shut down
     */
    struct aws_thread cleanup_thread;
    AWS_ZERO_STRUCT(cleanup_thread);

    aws_thread_init(&cleanup_thread, el_group->allocator);

    struct aws_thread_options thread_options = *aws_default_thread_options();
    thread_options.join_strategy = AWS_TJS_MANAGED;
    thread_options.name = aws_byte_cursor_from_c_str("EvntLoopCleanup"); /* 15 characters is max for Linux */

    aws_thread_launch(&cleanup_thread, s_event_loop_destroy_async_thread_fn, el_group, &thread_options);
}

struct aws_event_loop_group *aws_event_loop_group_new_internal(
    struct aws_allocator *allocator,
    const struct aws_event_loop_group_options *options,
    aws_new_event_loop_fn *new_loop_fn,
    void *new_loop_user_data) {
    AWS_FATAL_ASSERT(new_loop_fn);

    aws_io_clock_fn *clock = options->clock_override;
    if (!clock) {
        clock = aws_high_res_clock_get_ticks;
    }

    size_t group_cpu_count = 0;
    struct aws_cpu_info *usable_cpus = NULL;

    bool pin_threads = options->cpu_group != NULL;
    if (pin_threads) {
        uint16_t cpu_group = *options->cpu_group;
        group_cpu_count = aws_get_cpu_count_for_group(cpu_group);
        if (!group_cpu_count) {
            // LOG THIS
            aws_raise_error(AWS_ERROR_INVALID_ARGUMENT);
            return NULL;
        }

        usable_cpus = aws_mem_calloc(allocator, group_cpu_count, sizeof(struct aws_cpu_info));
        if (usable_cpus == NULL) {
            return NULL;
        }

        aws_get_cpu_ids_for_group(cpu_group, usable_cpus, group_cpu_count);
    }

    struct aws_event_loop_group *el_group = aws_mem_calloc(allocator, 1, sizeof(struct aws_event_loop_group));
    if (el_group == NULL) {
        return NULL;
    }

    el_group->allocator = allocator;
    aws_ref_count_init(
        &el_group->ref_count, el_group, (aws_simple_completion_callback *)s_aws_event_loop_group_shutdown_async);

    uint16_t el_count = options->loop_count;
    if (el_count == 0) {
        uint16_t processor_count = (uint16_t)aws_system_info_processor_count();
        /* cut them in half to avoid using hyper threads for the IO work. */
        el_count = processor_count > 1 ? processor_count / 2 : processor_count;
    }

    if (aws_array_list_init_dynamic(&el_group->event_loops, allocator, el_count, sizeof(struct aws_event_loop *))) {
        goto on_error;
    }

    for (uint16_t i = 0; i < el_count; ++i) {
        /* Don't pin to hyper-threads if a user cared enough to specify a NUMA node */
        if (!pin_threads || (i < group_cpu_count && !usable_cpus[i].suspected_hyper_thread)) {
            struct aws_thread_options thread_options = *aws_default_thread_options();

            struct aws_event_loop_options el_options = {
                .clock = clock, .thread_options = &thread_options, .type = options->type};

            if (pin_threads) {
                thread_options.cpu_id = usable_cpus[i].cpu_id;
            }

            /* Thread name should be <= 15 characters */
            char thread_name[32] = {0};
            int thread_name_len = snprintf(thread_name, sizeof(thread_name), "AwsEventLoop %d", (int)i + 1);
            if (thread_name_len > AWS_THREAD_NAME_RECOMMENDED_STRLEN) {
                snprintf(thread_name, sizeof(thread_name), "AwsEventLoop");
            }
            thread_options.name = aws_byte_cursor_from_c_str(thread_name);

            struct aws_event_loop *loop = new_loop_fn(allocator, &el_options, new_loop_user_data);
            if (!loop) {
                goto on_error;
            }

            if (aws_array_list_push_back(&el_group->event_loops, (const void *)&loop)) {
                aws_event_loop_destroy(loop);
                goto on_error;
            }

            if (aws_event_loop_run(loop)) {
                goto on_error;
            }
        }
    }

    if (options->shutdown_options != NULL) {
        el_group->shutdown_options = *options->shutdown_options;
    }

    if (pin_threads) {
        aws_mem_release(allocator, usable_cpus);
    }

    return el_group;

on_error:;
    /* cache the error code to prevent any potential side effects */
    int cached_error_code = aws_last_error();

    aws_mem_release(allocator, usable_cpus);
    s_aws_event_loop_group_shutdown_sync(el_group);
    s_event_loop_group_thread_exit(el_group);

    /* raise the cached error code */
    aws_raise_error(cached_error_code);
    return NULL;
}

static struct aws_event_loop *s_default_new_event_loop(
    struct aws_allocator *allocator,
    const struct aws_event_loop_options *options,
    void *user_data) {

    (void)user_data;
    return aws_event_loop_new_default_with_options(allocator, options);
}

struct aws_event_loop_group *aws_event_loop_group_new(
    struct aws_allocator *allocator,
    const struct aws_event_loop_group_options *options) {

    return aws_event_loop_group_new_internal(allocator, options, s_default_new_event_loop, NULL);
}

struct aws_event_loop_group *aws_event_loop_group_acquire(struct aws_event_loop_group *el_group) {
    if (el_group != NULL) {
        aws_ref_count_acquire(&el_group->ref_count);
    }

    return el_group;
}

void aws_event_loop_group_release(struct aws_event_loop_group *el_group) {
    if (el_group != NULL) {
        aws_ref_count_release(&el_group->ref_count);
    }
}

size_t aws_event_loop_group_get_loop_count(struct aws_event_loop_group *el_group) {
    return aws_array_list_length(&el_group->event_loops);
}

struct aws_event_loop *aws_event_loop_group_get_loop_at(struct aws_event_loop_group *el_group, size_t index) {
    struct aws_event_loop *el = NULL;
    aws_array_list_get_at(&el_group->event_loops, &el, index);
    return el;
}

struct aws_event_loop *aws_event_loop_group_get_next_loop(struct aws_event_loop_group *el_group) {
    size_t loop_count = aws_array_list_length(&el_group->event_loops);
    AWS_ASSERT(loop_count > 0);
    if (loop_count == 0) {
        return NULL;
    }

    /* do one call to get 32 random bits because this hits an actual entropy source and it's not cheap */
    uint32_t random_32_bit_num = 0;
    aws_device_random_u32(&random_32_bit_num);

    /* use the best of two algorithm to select the loop with the lowest load.
     * If we find device random is too hard on the kernel, we can seed it and use another random
     * number generator. */

    /* it's fine and intentional, the case will throw off the top 16 bits and that's what we want. */
    uint16_t random_num_a = (uint16_t)random_32_bit_num;
    random_num_a = random_num_a % loop_count;

    uint16_t random_num_b = (uint16_t)(random_32_bit_num >> 16);
    random_num_b = random_num_b % loop_count;

    struct aws_event_loop *random_loop_a = NULL;
    struct aws_event_loop *random_loop_b = NULL;
    aws_array_list_get_at(&el_group->event_loops, &random_loop_a, random_num_a);
    aws_array_list_get_at(&el_group->event_loops, &random_loop_b, random_num_b);

    /* there's no logical reason why this should ever be possible. It's just best to die if it happens. */
    AWS_FATAL_ASSERT((random_loop_a && random_loop_b) && "random_loop_a or random_loop_b is NULL.");

    size_t load_a = aws_event_loop_get_load_factor(random_loop_a);
    size_t load_b = aws_event_loop_get_load_factor(random_loop_b);

    return load_a < load_b ? random_loop_a : random_loop_b;
}

static void s_object_removed(void *value) {
    struct aws_event_loop_local_object *object = (struct aws_event_loop_local_object *)value;
    if (object->on_object_removed) {
        object->on_object_removed(object);
    }
}

int aws_event_loop_init_base(struct aws_event_loop *event_loop, struct aws_allocator *alloc, aws_io_clock_fn *clock) {
    AWS_ZERO_STRUCT(*event_loop);

    event_loop->alloc = alloc;
    event_loop->clock = clock;
    aws_atomic_init_int(&event_loop->current_load_factor, 0u);
    aws_atomic_init_int(&event_loop->next_flush_time, 0u);

    if (aws_hash_table_init(&event_loop->local_data, alloc, 20, aws_hash_ptr, aws_ptr_eq, NULL, s_object_removed)) {
        return AWS_OP_ERR;
    }

    return AWS_OP_SUCCESS;
}

void aws_event_loop_clean_up_base(struct aws_event_loop *event_loop) {
    aws_hash_table_clean_up(&event_loop->local_data);
}

void aws_event_loop_register_tick_start(struct aws_event_loop *event_loop) {
    aws_high_res_clock_get_ticks(&event_loop->latest_tick_start);
}

void aws_event_loop_register_tick_end(struct aws_event_loop *event_loop) {
    /* increment the timestamp diff counter (this should always be called from the same thread), the concurrency
     * work happens during the flush. */
    uint64_t end_tick = 0;
    aws_high_res_clock_get_ticks(&end_tick);

    size_t elapsed = (size_t)aws_min_u64(end_tick - event_loop->latest_tick_start, SIZE_MAX);
    event_loop->current_tick_latency_sum = aws_add_size_saturating(event_loop->current_tick_latency_sum, elapsed);
    event_loop->latest_tick_start = 0;

    size_t next_flush_time_secs = aws_atomic_load_int(&event_loop->next_flush_time);
    /* store as seconds because we can't make a 64-bit integer reliably atomic across platforms. */
    uint64_t end_tick_secs = aws_timestamp_convert(end_tick, AWS_TIMESTAMP_NANOS, AWS_TIMESTAMP_SECS, NULL);

    /* if a second has passed, flush the load-factor. */
    if (end_tick_secs > next_flush_time_secs) {
        aws_atomic_store_int(&event_loop->current_load_factor, event_loop->current_tick_latency_sum);
        event_loop->current_tick_latency_sum = 0;
        /* run again in a second. */
        aws_atomic_store_int(&event_loop->next_flush_time, (size_t)(end_tick_secs + 1));
    }
}

size_t aws_event_loop_get_load_factor(struct aws_event_loop *event_loop) {
    uint64_t current_time = 0;
    aws_high_res_clock_get_ticks(&current_time);

    uint64_t current_time_secs = aws_timestamp_convert(current_time, AWS_TIMESTAMP_NANOS, AWS_TIMESTAMP_SECS, NULL);
    size_t next_flush_time_secs = aws_atomic_load_int(&event_loop->next_flush_time);

    /* safety valve just in case an event-loop had heavy load and then went completely idle. If we haven't
     * had an update from the event-loop in 10 seconds, just assume idle. Also, yes this is racy, but it should
     * be good enough because an active loop will be updating its counter frequently ( more than once per 10 seconds
     * for sure ), in the case where we hit the technical race condition, we don't care anyways and returning 0
     * is the desired behavior. */
    if (current_time_secs > next_flush_time_secs + 10) {
        return 0;
    }

    return aws_atomic_load_int(&event_loop->current_load_factor);
}

void aws_event_loop_destroy(struct aws_event_loop *event_loop) {
    if (!event_loop) {
        return;
    }

    AWS_ASSERT(event_loop->vtable && event_loop->vtable->destroy);
    AWS_ASSERT(!aws_event_loop_thread_is_callers_thread(event_loop));

    event_loop->vtable->destroy(event_loop);
}

int aws_event_loop_fetch_local_object(
    struct aws_event_loop *event_loop,
    void *key,
    struct aws_event_loop_local_object *obj) {

    AWS_ASSERT(aws_event_loop_thread_is_callers_thread(event_loop));

    struct aws_hash_element *object = NULL;
    if (!aws_hash_table_find(&event_loop->local_data, key, &object) && object) {
        *obj = *(struct aws_event_loop_local_object *)object->value;
        return AWS_OP_SUCCESS;
    }

    return aws_raise_error(AWS_ERROR_INVALID_ARGUMENT);
}

int aws_event_loop_put_local_object(struct aws_event_loop *event_loop, struct aws_event_loop_local_object *obj) {
    AWS_ASSERT(aws_event_loop_thread_is_callers_thread(event_loop));

    struct aws_hash_element *object = NULL;
    int was_created = 0;

    if (!aws_hash_table_create(&event_loop->local_data, obj->key, &object, &was_created)) {
        object->key = obj->key;
        object->value = obj;
        return AWS_OP_SUCCESS;
    }

    return AWS_OP_ERR;
}

int aws_event_loop_remove_local_object(
    struct aws_event_loop *event_loop,
    void *key,
    struct aws_event_loop_local_object *removed_obj) {

    AWS_ASSERT(aws_event_loop_thread_is_callers_thread(event_loop));

    struct aws_hash_element existing_object;
    AWS_ZERO_STRUCT(existing_object);

    int was_present = 0;

    struct aws_hash_element *remove_candidate = removed_obj ? &existing_object : NULL;

    if (!aws_hash_table_remove(&event_loop->local_data, key, remove_candidate, &was_present)) {
        if (remove_candidate && was_present) {
            *removed_obj = *(struct aws_event_loop_local_object *)existing_object.value;
        }

        return AWS_OP_SUCCESS;
    }

    return AWS_OP_ERR;
}

int aws_event_loop_run(struct aws_event_loop *event_loop) {
    AWS_ASSERT(event_loop->vtable && event_loop->vtable->run);
    return event_loop->vtable->run(event_loop);
}

int aws_event_loop_stop(struct aws_event_loop *event_loop) {
    AWS_ASSERT(event_loop->vtable && event_loop->vtable->stop);
    return event_loop->vtable->stop(event_loop);
}

int aws_event_loop_wait_for_stop_completion(struct aws_event_loop *event_loop) {
    AWS_ASSERT(!aws_event_loop_thread_is_callers_thread(event_loop));
    AWS_ASSERT(event_loop->vtable && event_loop->vtable->wait_for_stop_completion);
    return event_loop->vtable->wait_for_stop_completion(event_loop);
}

void aws_event_loop_schedule_task_now(struct aws_event_loop *event_loop, struct aws_task *task) {
    AWS_ASSERT(event_loop->vtable && event_loop->vtable->schedule_task_now);
    AWS_ASSERT(task);
    event_loop->vtable->schedule_task_now(event_loop, task);
}

void aws_event_loop_schedule_task_future(
    struct aws_event_loop *event_loop,
    struct aws_task *task,
    uint64_t run_at_nanos) {

    AWS_ASSERT(event_loop->vtable && event_loop->vtable->schedule_task_future);
    AWS_ASSERT(task);
    event_loop->vtable->schedule_task_future(event_loop, task, run_at_nanos);
}

void aws_event_loop_cancel_task(struct aws_event_loop *event_loop, struct aws_task *task) {
    AWS_ASSERT(event_loop->vtable && event_loop->vtable->cancel_task);
    AWS_ASSERT(aws_event_loop_thread_is_callers_thread(event_loop));
    AWS_ASSERT(task);
    event_loop->vtable->cancel_task(event_loop, task);
}

int aws_event_loop_connect_handle_to_io_completion_port(
    struct aws_event_loop *event_loop,
    struct aws_io_handle *handle) {

    if (event_loop->vtable && event_loop->vtable->connect_to_io_completion_port) {
        return event_loop->vtable->connect_to_io_completion_port(event_loop, handle);
    }

    return aws_raise_error(AWS_ERROR_UNSUPPORTED_OPERATION);
}

int aws_event_loop_subscribe_to_io_events(
    struct aws_event_loop *event_loop,
    struct aws_io_handle *handle,
    int events,
    aws_event_loop_on_event_fn *on_event,
    void *user_data) {

    if (event_loop->vtable && event_loop->vtable->subscribe_to_io_events) {
        return event_loop->vtable->subscribe_to_io_events(event_loop, handle, events, on_event, user_data);
    }
    return aws_raise_error(AWS_ERROR_UNSUPPORTED_OPERATION);
}

int aws_event_loop_unsubscribe_from_io_events(struct aws_event_loop *event_loop, struct aws_io_handle *handle) {
    AWS_ASSERT(aws_event_loop_thread_is_callers_thread(event_loop));
    AWS_ASSERT(event_loop->vtable && event_loop->vtable->unsubscribe_from_io_events);
    return event_loop->vtable->unsubscribe_from_io_events(event_loop, handle);
}

void aws_event_loop_free_io_event_resources(struct aws_event_loop *event_loop, struct aws_io_handle *handle) {
    AWS_ASSERT(event_loop && event_loop->vtable->free_io_event_resources);
    event_loop->vtable->free_io_event_resources(handle->additional_data);
}

bool aws_event_loop_thread_is_callers_thread(struct aws_event_loop *event_loop) {
    AWS_ASSERT(event_loop->vtable && event_loop->vtable->is_on_callers_thread);
    return event_loop->vtable->is_on_callers_thread(event_loop);
}

int aws_event_loop_current_clock_time(struct aws_event_loop *event_loop, uint64_t *time_nanos) {
    AWS_ASSERT(event_loop->clock);
    return event_loop->clock(time_nanos);
}

<<<<<<< HEAD
static enum aws_event_loop_type aws_event_loop_get_default_type(void) {
/**
 * Ideally we should use the platform definition (e.x.: AWS_OS_APPLE) here, however the platform
 * definition was declared in aws-c-common. We probably do not want to introduce extra dependency here.
 */
#ifdef AWS_OS_WINDOWS
    return AWS_ELT_IOCP;
#endif
#ifdef AWS_ENABLE_KQUEUE
    return AWS_ELT_KQUEUE;
#endif
#ifdef AWS_ENABLE_DISPATCH_QUEUE
    return AWS_ELT_DISPATCH_QUEUE;
#endif
#ifdef AWS_ENABLE_EPOLL
    return AWS_ELT_EPOLL;
#endif
}

static int aws_event_loop_validate_platform(enum aws_event_loop_type type) {
    switch (type) {
        case AWS_ELT_EPOLL:
#ifndef AWS_ENABLE_EPOLL
            AWS_LOGF_DEBUG(AWS_LS_IO_EVENT_LOOP, "Event loop type EPOLL is not supported on the platform.");
            return aws_raise_error(AWS_ERROR_UNSUPPORTED_OPERATION);
#endif // AWS_ENABLE_EPOLL
            break;
        case AWS_ELT_IOCP:
#ifndef AWS_ENABLE_IO_COMPLETION_PORTS
            AWS_LOGF_DEBUG(AWS_LS_IO_EVENT_LOOP, "Event loop type IOCP is not supported on the platform.");
            return aws_raise_error(AWS_ERROR_UNSUPPORTED_OPERATION);
#endif // AWS_ENABLE_IO_COMPLETION_PORTS
            break;
        case AWS_ELT_KQUEUE:
#ifndef AWS_ENABLE_KQUEUE
            AWS_LOGF_DEBUG(AWS_LS_IO_EVENT_LOOP, "Event loop type KQUEUE is not supported on the platform.");
            return aws_raise_error(AWS_ERROR_UNSUPPORTED_OPERATION);
#endif // AWS_ENABLE_KQUEUE
            break;
        case AWS_ELT_DISPATCH_QUEUE:
#ifndef AWS_ENABLE_DISPATCH_QUEUE
            AWS_LOGF_DEBUG(AWS_LS_IO_EVENT_LOOP, "Event loop type Dispatch Queue is not supported on the platform.");
            return aws_raise_error(AWS_ERROR_UNSUPPORTED_OPERATION);
#endif // AWS_ENABLE_DISPATCH_QUEUE
            break;
        default:
            AWS_LOGF_DEBUG(AWS_LS_IO_EVENT_LOOP, "Invalid event loop type.");
            return aws_raise_error(AWS_ERROR_UNSUPPORTED_OPERATION);
            break;
    }
    return AWS_OP_SUCCESS;
}

#ifndef AWS_ENABLE_DISPATCH_QUEUE
struct aws_event_loop *aws_event_loop_new_dispatch_queue_with_options(
    struct aws_allocator *alloc,
    const struct aws_event_loop_options *options) {
    (void)alloc;
    (void)options;
    AWS_ASSERT(0);
    
    AWS_LOGF_DEBUG(AWS_LS_IO_EVENT_LOOP, "Dispatch Queue is not supported on the platform");
    return NULL;
}
#endif // AWS_ENABLE_DISPATCH_QUEUE

#ifndef AWS_ENABLE_IO_COMPLETION_PORTS
struct aws_event_loop *aws_event_loop_new_iocp_with_options(
    struct aws_allocator *alloc,
    const struct aws_event_loop_options *options) {
    (void)alloc;
    (void)options;
    AWS_ASSERT(0);

    AWS_LOGF_DEBUG(AWS_LS_IO_EVENT_LOOP, "IOCP is not supported on the platform");
    return NULL;
}
#endif // AWS_ENABLE_IO_COMPLETION_PORTS

#ifndef AWS_ENABLE_KQUEUE
struct aws_event_loop *aws_event_loop_new_kqueue_with_options(
    struct aws_allocator *alloc,
    const struct aws_event_loop_options *options) {
    (void)alloc;
    (void)options;
    AWS_ASSERT(0);

    AWS_LOGF_DEBUG(AWS_LS_IO_EVENT_LOOP, "Kqueue is not supported on the platform");
    return NULL;
}
#endif // AWS_ENABLE_EPOLL

#ifndef AWS_ENABLE_EPOLL
struct aws_event_loop *aws_event_loop_new_epoll_with_options(
    struct aws_allocator *alloc,
    const struct aws_event_loop_options *options) {
    (void)alloc;
    (void)options;
    AWS_ASSERT(0);

    AWS_LOGF_DEBUG(AWS_LS_IO_EVENT_LOOP, "Epoll is not supported on the platform");
    return NULL;
}
#endif // AWS_ENABLE_KQUEUE
=======
struct aws_event_loop_group *aws_event_loop_group_new_default(
    struct aws_allocator *alloc,
    uint16_t max_threads,
    const struct aws_shutdown_callback_options *shutdown_options) {

    struct aws_event_loop_group_options elg_options = {
        .loop_count = max_threads,
        .shutdown_options = shutdown_options,
    };

    return aws_event_loop_group_new(alloc, &elg_options);
}

struct aws_event_loop_group *aws_event_loop_group_new_default_pinned_to_cpu_group(
    struct aws_allocator *alloc,
    uint16_t max_threads,
    uint16_t cpu_group,
    const struct aws_shutdown_callback_options *shutdown_options) {

    struct aws_event_loop_group_options elg_options = {
        .loop_count = max_threads,
        .shutdown_options = shutdown_options,
        .cpu_group = &cpu_group,
    };

    return aws_event_loop_group_new(alloc, &elg_options);
}
>>>>>>> 9e6d5749
<|MERGE_RESOLUTION|>--- conflicted
+++ resolved
@@ -538,7 +538,6 @@
     return event_loop->clock(time_nanos);
 }
 
-<<<<<<< HEAD
 static enum aws_event_loop_type aws_event_loop_get_default_type(void) {
 /**
  * Ideally we should use the platform definition (e.x.: AWS_OS_APPLE) here, however the platform
@@ -643,7 +642,7 @@
     return NULL;
 }
 #endif // AWS_ENABLE_KQUEUE
-=======
+
 struct aws_event_loop_group *aws_event_loop_group_new_default(
     struct aws_allocator *alloc,
     uint16_t max_threads,
@@ -670,5 +669,4 @@
     };
 
     return aws_event_loop_group_new(alloc, &elg_options);
-}
->>>>>>> 9e6d5749
+}