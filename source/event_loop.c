/**
 * Copyright Amazon.com, Inc. or its affiliates. All Rights Reserved.
 * SPDX-License-Identifier: Apache-2.0.
 */

#include <aws/io/event_loop.h>

#include <aws/common/shutdown_types.h>
#include <aws/io/logging.h>
#include <aws/io/private/event_loop_impl.h>

#include <aws/common/clock.h>
#include <aws/common/device_random.h>
#include <aws/common/platform.h>
#include <aws/common/system_info.h>
#include <aws/common/thread.h>

#ifdef AWS_USE_APPLE_NETWORK_FRAMEWORK
static enum aws_event_loop_type s_default_event_loop_type_override = AWS_EVENT_LOOP_DISPATCH_QUEUE;
#else
static enum aws_event_loop_type s_default_event_loop_type_override = AWS_EVENT_LOOP_PLATFORM_DEFAULT;
#endif

struct aws_event_loop *aws_event_loop_new_default(struct aws_allocator *alloc, aws_io_clock_fn *clock) {
    struct aws_event_loop_options options = {
        .thread_options = NULL,
        .clock = clock,
        .type = AWS_EVENT_LOOP_PLATFORM_DEFAULT,
    };

    return aws_event_loop_new(alloc, &options);
}

static int aws_event_loop_type_validate_platform(enum aws_event_loop_type type);
struct aws_event_loop *aws_event_loop_new(struct aws_allocator *alloc, const struct aws_event_loop_options *options) {

    enum aws_event_loop_type type = options->type;
    if (type == AWS_EVENT_LOOP_PLATFORM_DEFAULT) {
        type = aws_event_loop_get_default_type();
    }

    if (aws_event_loop_type_validate_platform(type)) {
        AWS_LOGF_DEBUG(AWS_LS_IO_EVENT_LOOP, "Invalid event loop type on the platform.");
        return NULL;
    }

    switch (type) {
        case AWS_EVENT_LOOP_EPOLL:
            return aws_event_loop_new_epoll_with_options(alloc, options);
        case AWS_EVENT_LOOP_IOCP:
            return aws_event_loop_new_iocp_with_options(alloc, options);
        case AWS_EVENT_LOOP_KQUEUE:
            return aws_event_loop_new_kqueue_with_options(alloc, options);
        case AWS_EVENT_LOOP_DISPATCH_QUEUE:
            return aws_event_loop_new_dispatch_queue_with_options(alloc, options);
        default:
            AWS_LOGF_DEBUG(AWS_LS_IO_EVENT_LOOP, "Invalid event loop type on the platform.");
            aws_raise_error(AWS_ERROR_PLATFORM_NOT_SUPPORTED);
            return NULL;
    }
}

static void s_event_loop_group_thread_exit(void *user_data) {
    struct aws_event_loop_group *el_group = user_data;

    aws_simple_completion_callback *completion_callback = el_group->shutdown_options.shutdown_callback_fn;
    void *completion_user_data = el_group->shutdown_options.shutdown_callback_user_data;

    aws_mem_release(el_group->allocator, el_group);

    if (completion_callback != NULL) {
        completion_callback(completion_user_data);
    }
}

static void s_aws_event_loop_group_shutdown_sync(struct aws_event_loop_group *el_group) {
    while (aws_array_list_length(&el_group->event_loops) > 0) {
        struct aws_event_loop *loop = NULL;

        if (!aws_array_list_back(&el_group->event_loops, &loop)) {
            aws_event_loop_destroy(loop);
        }

        aws_array_list_pop_back(&el_group->event_loops);
    }

    aws_array_list_clean_up(&el_group->event_loops);
}

static void s_event_loop_destroy_async_thread_fn(void *thread_data) {
    struct aws_event_loop_group *el_group = thread_data;

    s_aws_event_loop_group_shutdown_sync(el_group);

    aws_thread_current_at_exit(s_event_loop_group_thread_exit, el_group);
}

static void s_aws_event_loop_group_shutdown_async(struct aws_event_loop_group *el_group) {

    /* It's possible that the last refcount was released on an event-loop thread,
     * so we would deadlock if we waited here for all the event-loop threads to shut down.
     * Therefore, we spawn a NEW thread and have it wait for all the event-loop threads to shut down
     */
    struct aws_thread cleanup_thread;
    AWS_ZERO_STRUCT(cleanup_thread);

    aws_thread_init(&cleanup_thread, el_group->allocator);

    struct aws_thread_options thread_options = *aws_default_thread_options();
    thread_options.join_strategy = AWS_TJS_MANAGED;
    thread_options.name = aws_byte_cursor_from_c_str("EvntLoopCleanup"); /* 15 characters is max for Linux */

    aws_thread_launch(&cleanup_thread, s_event_loop_destroy_async_thread_fn, el_group, &thread_options);
}

struct aws_event_loop_group *aws_event_loop_group_new_internal(
    struct aws_allocator *allocator,
    const struct aws_event_loop_group_options *options,
    aws_new_event_loop_fn *new_loop_fn,
    void *new_loop_user_data) {
    AWS_FATAL_ASSERT(new_loop_fn);

    aws_io_clock_fn *clock = options->clock_override;
    if (!clock) {
        clock = aws_high_res_clock_get_ticks;
    }

    size_t group_cpu_count = 0;
    struct aws_cpu_info *usable_cpus = NULL;

    bool pin_threads = options->cpu_group != NULL;
    if (pin_threads) {
        uint16_t cpu_group = *options->cpu_group;
        group_cpu_count = aws_get_cpu_count_for_group(cpu_group);
        if (!group_cpu_count) {
            // LOG THIS
            aws_raise_error(AWS_ERROR_INVALID_ARGUMENT);
            return NULL;
        }

        usable_cpus = aws_mem_calloc(allocator, group_cpu_count, sizeof(struct aws_cpu_info));
        if (usable_cpus == NULL) {
            return NULL;
        }

        aws_get_cpu_ids_for_group(cpu_group, usable_cpus, group_cpu_count);
    }

    struct aws_event_loop_group *el_group = aws_mem_calloc(allocator, 1, sizeof(struct aws_event_loop_group));
    if (el_group == NULL) {
        return NULL;
    }

    el_group->allocator = allocator;
    aws_ref_count_init(
        &el_group->ref_count, el_group, (aws_simple_completion_callback *)s_aws_event_loop_group_shutdown_async);

    uint16_t el_count = options->loop_count;
    if (el_count == 0) {
        uint16_t processor_count = (uint16_t)aws_system_info_processor_count();
        /* cut them in half to avoid using hyper threads for the IO work. */
        el_count = processor_count > 1 ? processor_count / 2 : processor_count;
    }

    if (aws_array_list_init_dynamic(&el_group->event_loops, allocator, el_count, sizeof(struct aws_event_loop *))) {
        goto on_error;
    }

    for (uint16_t i = 0; i < el_count; ++i) {
        /* Don't pin to hyper-threads if a user cared enough to specify a NUMA node */
        if (!pin_threads || (i < group_cpu_count && !usable_cpus[i].suspected_hyper_thread)) {
            struct aws_thread_options thread_options = *aws_default_thread_options();

            struct aws_event_loop_options el_options = {
                .clock = clock, .thread_options = &thread_options, .type = options->type};

            if (pin_threads) {
                thread_options.cpu_id = usable_cpus[i].cpu_id;
            }

            /* Thread name should be <= 15 characters */
            char thread_name[32] = {0};
            int thread_name_len = snprintf(thread_name, sizeof(thread_name), "AwsEventLoop %d", (int)i + 1);
            if (thread_name_len > AWS_THREAD_NAME_RECOMMENDED_STRLEN) {
                snprintf(thread_name, sizeof(thread_name), "AwsEventLoop");
            }
            thread_options.name = aws_byte_cursor_from_c_str(thread_name);

            struct aws_event_loop *loop = new_loop_fn(allocator, &el_options, new_loop_user_data);
            if (!loop) {
                goto on_error;
            }

            if (aws_array_list_push_back(&el_group->event_loops, (const void *)&loop)) {
                aws_event_loop_destroy(loop);
                goto on_error;
            }

            if (aws_event_loop_run(loop)) {
                goto on_error;
            }
        }
    }

    if (options->shutdown_options != NULL) {
        el_group->shutdown_options = *options->shutdown_options;
    }

    if (pin_threads) {
        aws_mem_release(allocator, usable_cpus);
    }

    return el_group;

on_error:;
    /* cache the error code to prevent any potential side effects */
    int cached_error_code = aws_last_error();

    aws_mem_release(allocator, usable_cpus);
    s_aws_event_loop_group_shutdown_sync(el_group);
    s_event_loop_group_thread_exit(el_group);

    /* raise the cached error code */
    aws_raise_error(cached_error_code);
    return NULL;
}

static struct aws_event_loop *s_default_new_event_loop(
    struct aws_allocator *allocator,
    const struct aws_event_loop_options *options,
    void *user_data) {

    (void)user_data;
    return aws_event_loop_new(allocator, options);
}

struct aws_event_loop_group *aws_event_loop_group_new(
    struct aws_allocator *allocator,
    const struct aws_event_loop_group_options *options) {

    return aws_event_loop_group_new_internal(allocator, options, s_default_new_event_loop, NULL);
}

struct aws_event_loop_group *aws_event_loop_group_acquire(struct aws_event_loop_group *el_group) {
    if (el_group != NULL) {
        aws_ref_count_acquire(&el_group->ref_count);
    }

    return el_group;
}

void aws_event_loop_group_release(struct aws_event_loop_group *el_group) {
    if (el_group != NULL) {
        aws_ref_count_release(&el_group->ref_count);
    }
}

size_t aws_event_loop_group_get_loop_count(const struct aws_event_loop_group *el_group) {
    return aws_array_list_length(&el_group->event_loops);
}

struct aws_event_loop *aws_event_loop_group_get_loop_at(struct aws_event_loop_group *el_group, size_t index) {
    struct aws_event_loop *el = NULL;
    aws_array_list_get_at(&el_group->event_loops, &el, index);
    return el;
}

struct aws_event_loop *aws_event_loop_group_get_next_loop(struct aws_event_loop_group *el_group) {
    size_t loop_count = aws_array_list_length(&el_group->event_loops);
    AWS_ASSERT(loop_count > 0);
    if (loop_count == 0) {
        return NULL;
    }

    /* do one call to get 32 random bits because this hits an actual entropy source and it's not cheap */
    uint32_t random_32_bit_num = 0;
    aws_device_random_u32(&random_32_bit_num);

    /* use the best of two algorithm to select the loop with the lowest load.
     * If we find device random is too hard on the kernel, we can seed it and use another random
     * number generator. */

    /* it's fine and intentional, the case will throw off the top 16 bits and that's what we want. */
    uint16_t random_num_a = (uint16_t)random_32_bit_num;
    random_num_a = random_num_a % loop_count;

    uint16_t random_num_b = (uint16_t)(random_32_bit_num >> 16);
    random_num_b = random_num_b % loop_count;

    struct aws_event_loop *random_loop_a = NULL;
    struct aws_event_loop *random_loop_b = NULL;
    aws_array_list_get_at(&el_group->event_loops, &random_loop_a, random_num_a);
    aws_array_list_get_at(&el_group->event_loops, &random_loop_b, random_num_b);

    /* there's no logical reason why this should ever be possible. It's just best to die if it happens. */
    AWS_FATAL_ASSERT((random_loop_a && random_loop_b) && "random_loop_a or random_loop_b is NULL.");

    size_t load_a = aws_event_loop_get_load_factor(random_loop_a);
    size_t load_b = aws_event_loop_get_load_factor(random_loop_b);

    return load_a < load_b ? random_loop_a : random_loop_b;
}

static void s_object_removed(void *value) {
    struct aws_event_loop_local_object *object = (struct aws_event_loop_local_object *)value;
    if (object->on_object_removed) {
        object->on_object_removed(object);
    }
}

int aws_event_loop_init_base(struct aws_event_loop *event_loop, struct aws_allocator *alloc, aws_io_clock_fn *clock) {
    AWS_ZERO_STRUCT(*event_loop);

    event_loop->alloc = alloc;
    event_loop->clock = clock;
    aws_atomic_init_int(&event_loop->current_load_factor, 0u);
    aws_atomic_init_int(&event_loop->next_flush_time, 0u);

    if (aws_hash_table_init(&event_loop->local_data, alloc, 20, aws_hash_ptr, aws_ptr_eq, NULL, s_object_removed)) {
        return AWS_OP_ERR;
    }

    return AWS_OP_SUCCESS;
}

void aws_event_loop_clean_up_base(struct aws_event_loop *event_loop) {
    aws_hash_table_clean_up(&event_loop->local_data);
}

void aws_event_loop_register_tick_start(struct aws_event_loop *event_loop) {
    aws_high_res_clock_get_ticks(&event_loop->latest_tick_start);
}

void aws_event_loop_register_tick_end(struct aws_event_loop *event_loop) {
    /* increment the timestamp diff counter (this should always be called from the same thread), the concurrency
     * work happens during the flush. */
    uint64_t end_tick = 0;
    aws_high_res_clock_get_ticks(&end_tick);

    size_t elapsed = (size_t)aws_min_u64(end_tick - event_loop->latest_tick_start, SIZE_MAX);
    event_loop->current_tick_latency_sum = aws_add_size_saturating(event_loop->current_tick_latency_sum, elapsed);
    event_loop->latest_tick_start = 0;

    size_t next_flush_time_secs = aws_atomic_load_int(&event_loop->next_flush_time);
    /* store as seconds because we can't make a 64-bit integer reliably atomic across platforms. */
    uint64_t end_tick_secs = aws_timestamp_convert(end_tick, AWS_TIMESTAMP_NANOS, AWS_TIMESTAMP_SECS, NULL);

    /* if a second has passed, flush the load-factor. */
    if (end_tick_secs > next_flush_time_secs) {
        aws_atomic_store_int(&event_loop->current_load_factor, event_loop->current_tick_latency_sum);
        event_loop->current_tick_latency_sum = 0;
        /* run again in a second. */
        aws_atomic_store_int(&event_loop->next_flush_time, (size_t)(end_tick_secs + 1));
    }
}

size_t aws_event_loop_get_load_factor(struct aws_event_loop *event_loop) {
    uint64_t current_time = 0;
    aws_high_res_clock_get_ticks(&current_time);

    uint64_t current_time_secs = aws_timestamp_convert(current_time, AWS_TIMESTAMP_NANOS, AWS_TIMESTAMP_SECS, NULL);
    size_t next_flush_time_secs = aws_atomic_load_int(&event_loop->next_flush_time);

    /* safety valve just in case an event-loop had heavy load and then went completely idle. If we haven't
     * had an update from the event-loop in 10 seconds, just assume idle. Also, yes this is racy, but it should
     * be good enough because an active loop will be updating its counter frequently ( more than once per 10 seconds
     * for sure ), in the case where we hit the technical race condition, we don't care anyways and returning 0
     * is the desired behavior. */
    if (current_time_secs > next_flush_time_secs + 10) {
        return 0;
    }

    return aws_atomic_load_int(&event_loop->current_load_factor);
}

void aws_event_loop_destroy(struct aws_event_loop *event_loop) {
    if (!event_loop) {
        return;
    }

    AWS_ASSERT(event_loop->vtable && event_loop->vtable->destroy);
    AWS_ASSERT(!aws_event_loop_thread_is_callers_thread(event_loop));

    event_loop->vtable->destroy(event_loop);
}

int aws_event_loop_fetch_local_object(
    struct aws_event_loop *event_loop,
    void *key,
    struct aws_event_loop_local_object *obj) {

    AWS_ASSERT(aws_event_loop_thread_is_callers_thread(event_loop));

    struct aws_hash_element *object = NULL;
    if (!aws_hash_table_find(&event_loop->local_data, key, &object) && object) {
        *obj = *(struct aws_event_loop_local_object *)object->value;
        return AWS_OP_SUCCESS;
    }

    return aws_raise_error(AWS_ERROR_INVALID_ARGUMENT);
}

int aws_event_loop_put_local_object(struct aws_event_loop *event_loop, struct aws_event_loop_local_object *obj) {
    AWS_ASSERT(aws_event_loop_thread_is_callers_thread(event_loop));

    struct aws_hash_element *object = NULL;
    int was_created = 0;

    if (!aws_hash_table_create(&event_loop->local_data, obj->key, &object, &was_created)) {
        object->key = obj->key;
        object->value = obj;
        return AWS_OP_SUCCESS;
    }

    return AWS_OP_ERR;
}

int aws_event_loop_remove_local_object(
    struct aws_event_loop *event_loop,
    void *key,
    struct aws_event_loop_local_object *removed_obj) {

    AWS_ASSERT(aws_event_loop_thread_is_callers_thread(event_loop));

    struct aws_hash_element existing_object;
    AWS_ZERO_STRUCT(existing_object);

    int was_present = 0;

    struct aws_hash_element *remove_candidate = removed_obj ? &existing_object : NULL;

    if (!aws_hash_table_remove(&event_loop->local_data, key, remove_candidate, &was_present)) {
        if (remove_candidate && was_present) {
            *removed_obj = *(struct aws_event_loop_local_object *)existing_object.value;
        }

        return AWS_OP_SUCCESS;
    }

    return AWS_OP_ERR;
}

int aws_event_loop_run(struct aws_event_loop *event_loop) {
    AWS_ASSERT(event_loop->vtable && event_loop->vtable->run);
    return event_loop->vtable->run(event_loop);
}

int aws_event_loop_stop(struct aws_event_loop *event_loop) {
    AWS_ASSERT(event_loop->vtable && event_loop->vtable->stop);
    return event_loop->vtable->stop(event_loop);
}

int aws_event_loop_wait_for_stop_completion(struct aws_event_loop *event_loop) {
    AWS_ASSERT(!aws_event_loop_thread_is_callers_thread(event_loop));
    AWS_ASSERT(event_loop->vtable && event_loop->vtable->wait_for_stop_completion);
    return event_loop->vtable->wait_for_stop_completion(event_loop);
}

void aws_event_loop_schedule_task_now(struct aws_event_loop *event_loop, struct aws_task *task) {
    AWS_ASSERT(event_loop->vtable && event_loop->vtable->schedule_task_now);
    AWS_ASSERT(task);
    event_loop->vtable->schedule_task_now(event_loop, task);
}

void aws_event_loop_schedule_task_future(
    struct aws_event_loop *event_loop,
    struct aws_task *task,
    uint64_t run_at_nanos) {

    AWS_ASSERT(event_loop->vtable && event_loop->vtable->schedule_task_future);
    AWS_ASSERT(task);
    event_loop->vtable->schedule_task_future(event_loop, task, run_at_nanos);
}

void aws_event_loop_cancel_task(struct aws_event_loop *event_loop, struct aws_task *task) {
    AWS_ASSERT(event_loop->vtable && event_loop->vtable->cancel_task);
    AWS_ASSERT(aws_event_loop_thread_is_callers_thread(event_loop));
    AWS_ASSERT(task);
    event_loop->vtable->cancel_task(event_loop, task);
}

int aws_event_loop_connect_handle_to_io_completion_port(
    struct aws_event_loop *event_loop,
    struct aws_io_handle *handle) {

    if (event_loop->vtable && event_loop->vtable->connect_to_io_completion_port) {
        return event_loop->vtable->connect_to_io_completion_port(event_loop, handle);
    }

    return aws_raise_error(AWS_ERROR_UNSUPPORTED_OPERATION);
}

int aws_event_loop_subscribe_to_io_events(
    struct aws_event_loop *event_loop,
    struct aws_io_handle *handle,
    int events,
    aws_event_loop_on_event_fn *on_event,
    void *user_data) {

    if (event_loop->vtable && event_loop->vtable->subscribe_to_io_events) {
        return event_loop->vtable->subscribe_to_io_events(event_loop, handle, events, on_event, user_data);
    }
    return aws_raise_error(AWS_ERROR_UNSUPPORTED_OPERATION);
}

int aws_event_loop_unsubscribe_from_io_events(struct aws_event_loop *event_loop, struct aws_io_handle *handle) {
    AWS_ASSERT(aws_event_loop_thread_is_callers_thread(event_loop));
    AWS_ASSERT(event_loop->vtable && event_loop->vtable->unsubscribe_from_io_events);
    return event_loop->vtable->unsubscribe_from_io_events(event_loop, handle);
}

void aws_event_loop_free_io_event_resources(struct aws_event_loop *event_loop, struct aws_io_handle *handle) {
    AWS_ASSERT(event_loop && event_loop->vtable->free_io_event_resources);
    event_loop->vtable->free_io_event_resources(handle->additional_data);
}

bool aws_event_loop_thread_is_callers_thread(struct aws_event_loop *event_loop) {
    AWS_ASSERT(event_loop->vtable && event_loop->vtable->is_on_callers_thread);
    return event_loop->vtable->is_on_callers_thread(event_loop);
}

int aws_event_loop_current_clock_time(const struct aws_event_loop *event_loop, uint64_t *time_nanos) {
    AWS_ASSERT(event_loop->clock);
    return event_loop->clock(time_nanos);
}

struct aws_event_loop_group *aws_event_loop_group_new_default(
    struct aws_allocator *alloc,
    uint16_t max_threads,
    const struct aws_shutdown_callback_options *shutdown_options) {

    struct aws_event_loop_group_options elg_options = {
        .loop_count = max_threads,
        .shutdown_options = shutdown_options,
    };

    return aws_event_loop_group_new(alloc, &elg_options);
}

struct aws_event_loop_group *aws_event_loop_group_new_default_pinned_to_cpu_group(
    struct aws_allocator *alloc,
    uint16_t max_threads,
    uint16_t cpu_group,
    const struct aws_shutdown_callback_options *shutdown_options) {

    struct aws_event_loop_group_options elg_options = {
        .loop_count = max_threads,
        .shutdown_options = shutdown_options,
        .cpu_group = &cpu_group,
    };

    return aws_event_loop_group_new(alloc, &elg_options);
}

void *aws_event_loop_get_impl(struct aws_event_loop *event_loop) {
    return event_loop->impl_data;
}

struct aws_event_loop *aws_event_loop_new_base(
    struct aws_allocator *allocator,
    aws_io_clock_fn *clock,
    struct aws_event_loop_vtable *vtable,
    void *impl) {
    struct aws_event_loop *event_loop = aws_mem_acquire(allocator, sizeof(struct aws_event_loop));
    aws_event_loop_init_base(event_loop, allocator, clock);
    event_loop->impl_data = impl;
    event_loop->vtable = vtable;

    return event_loop;
}

/**
 * Override default event loop type. Only used internally in tests.
 *
 * If the defined type is not supported on the current platform, the event loop type would reset to
 * AWS_EVENT_LOOP_PLATFORM_DEFAULT.
 */
void aws_event_loop_override_default_type(enum aws_event_loop_type default_type_override) {
    if (aws_event_loop_type_validate_platform(default_type_override) == AWS_OP_SUCCESS) {
        s_default_event_loop_type_override = default_type_override;
    } else {
        s_default_event_loop_type_override = AWS_EVENT_LOOP_PLATFORM_DEFAULT;
    }
}

/**
 * Return the default event loop type. If the return value is `AWS_EVENT_LOOP_PLATFORM_DEFAULT`, the function failed to
 * retrieve the default type value.
 * If `aws_event_loop_override_default_type` has been called, return the override default type.
 */
<<<<<<< HEAD
enum aws_event_loop_type aws_event_loop_get_default_type(void) {
#ifdef AWS_USE_APPLE_NETWORK_FRAMEWORK
    aws_event_loop_override_default_type(AWS_ELT_DISPATCH_QUEUE);
#endif // AWS_USE_APPLE_NETWORK_FRAMEWORK
    if (s_default_event_loop_type_override != AWS_ELT_PLATFORM_DEFAULT) {
=======
static enum aws_event_loop_type aws_event_loop_get_default_type(void) {
    if (s_default_event_loop_type_override != AWS_EVENT_LOOP_PLATFORM_DEFAULT) {
>>>>>>> 8be6cd2b
        return s_default_event_loop_type_override;
    }
/**
 * Ideally we should use the platform definition (e.x.: AWS_OS_APPLE) here, however the platform
 * definition was declared in aws-c-common. We probably do not want to introduce extra dependency here.
 */
#ifdef AWS_ENABLE_KQUEUE
    return AWS_EVENT_LOOP_KQUEUE;
#endif
#ifdef AWS_ENABLE_DISPATCH_QUEUE
    return AWS_EVENT_LOOP_DISPATCH_QUEUE;
#endif
#ifdef AWS_ENABLE_EPOLL
    return AWS_EVENT_LOOP_EPOLL;
#endif
#ifdef AWS_OS_WINDOWS
<<<<<<< HEAD
    return AWS_ELT_IOCP;
#else
    return AWS_ELT_PLATFORM_DEFAULT;
=======
    return AWS_EVENT_LOOP_IOCP;
>>>>>>> 8be6cd2b
#endif
}

static int aws_event_loop_type_validate_platform(enum aws_event_loop_type type) {
    switch (type) {
        case AWS_EVENT_LOOP_EPOLL:
#ifndef AWS_ENABLE_EPOLL
            AWS_LOGF_DEBUG(AWS_LS_IO_EVENT_LOOP, "Event loop type EPOLL is not supported on the platform.");
            return aws_raise_error(AWS_ERROR_PLATFORM_NOT_SUPPORTED);
#endif // AWS_ENABLE_EPOLL
            break;
        case AWS_EVENT_LOOP_IOCP:
#ifndef AWS_ENABLE_IO_COMPLETION_PORTS
            AWS_LOGF_DEBUG(AWS_LS_IO_EVENT_LOOP, "Event loop type IOCP is not supported on the platform.");
            return aws_raise_error(AWS_ERROR_PLATFORM_NOT_SUPPORTED);
#endif // AWS_ENABLE_IO_COMPLETION_PORTS
            break;
        case AWS_EVENT_LOOP_KQUEUE:
#ifndef AWS_ENABLE_KQUEUE
            AWS_LOGF_DEBUG(AWS_LS_IO_EVENT_LOOP, "Event loop type KQUEUE is not supported on the platform.");
            return aws_raise_error(AWS_ERROR_PLATFORM_NOT_SUPPORTED);
#endif // AWS_ENABLE_KQUEUE
            break;
        case AWS_EVENT_LOOP_DISPATCH_QUEUE:
#ifndef AWS_ENABLE_DISPATCH_QUEUE
            AWS_LOGF_DEBUG(AWS_LS_IO_EVENT_LOOP, "Event loop type Dispatch Queue is not supported on the platform.");
            return aws_raise_error(AWS_ERROR_PLATFORM_NOT_SUPPORTED);
#endif // AWS_ENABLE_DISPATCH_QUEUE
            break;
        default:
            AWS_LOGF_DEBUG(AWS_LS_IO_EVENT_LOOP, "Invalid event loop type.");
            return aws_raise_error(AWS_ERROR_UNSUPPORTED_OPERATION);
            break;
    }
    return AWS_OP_SUCCESS;
}

#ifndef AWS_ENABLE_DISPATCH_QUEUE
struct aws_event_loop *aws_event_loop_new_dispatch_queue_with_options(
    struct aws_allocator *alloc,
    const struct aws_event_loop_options *options) {
    (void)alloc;
    (void)options;
    AWS_ASSERT(0);

    AWS_LOGF_DEBUG(AWS_LS_IO_EVENT_LOOP, "Dispatch Queue is not supported on the platform");
    aws_raise_error(AWS_ERROR_PLATFORM_NOT_SUPPORTED);
    return NULL;
}
#endif // AWS_ENABLE_DISPATCH_QUEUE

#ifndef AWS_ENABLE_IO_COMPLETION_PORTS
struct aws_event_loop *aws_event_loop_new_iocp_with_options(
    struct aws_allocator *alloc,
    const struct aws_event_loop_options *options) {
    (void)alloc;
    (void)options;
    AWS_ASSERT(0);

    AWS_LOGF_DEBUG(AWS_LS_IO_EVENT_LOOP, "IOCP is not supported on the platform");
    aws_raise_error(AWS_ERROR_PLATFORM_NOT_SUPPORTED);
    return NULL;
}
#endif // AWS_ENABLE_IO_COMPLETION_PORTS

#ifndef AWS_ENABLE_KQUEUE
struct aws_event_loop *aws_event_loop_new_kqueue_with_options(
    struct aws_allocator *alloc,
    const struct aws_event_loop_options *options) {
    (void)alloc;
    (void)options;
    AWS_ASSERT(0);

    AWS_LOGF_DEBUG(AWS_LS_IO_EVENT_LOOP, "Kqueue is not supported on the platform");
    aws_raise_error(AWS_ERROR_PLATFORM_NOT_SUPPORTED);
    return NULL;
}
#endif // AWS_ENABLE_EPOLL

#ifndef AWS_ENABLE_EPOLL
struct aws_event_loop *aws_event_loop_new_epoll_with_options(
    struct aws_allocator *alloc,
    const struct aws_event_loop_options *options) {
    (void)alloc;
    (void)options;
    AWS_ASSERT(0);

    AWS_LOGF_DEBUG(AWS_LS_IO_EVENT_LOOP, "Epoll is not supported on the platform");
    return NULL;
}
#endif // AWS_ENABLE_KQUEUE<|MERGE_RESOLUTION|>--- conflicted
+++ resolved
@@ -588,16 +588,8 @@
  * retrieve the default type value.
  * If `aws_event_loop_override_default_type` has been called, return the override default type.
  */
-<<<<<<< HEAD
-enum aws_event_loop_type aws_event_loop_get_default_type(void) {
-#ifdef AWS_USE_APPLE_NETWORK_FRAMEWORK
-    aws_event_loop_override_default_type(AWS_ELT_DISPATCH_QUEUE);
-#endif // AWS_USE_APPLE_NETWORK_FRAMEWORK
-    if (s_default_event_loop_type_override != AWS_ELT_PLATFORM_DEFAULT) {
-=======
 static enum aws_event_loop_type aws_event_loop_get_default_type(void) {
     if (s_default_event_loop_type_override != AWS_EVENT_LOOP_PLATFORM_DEFAULT) {
->>>>>>> 8be6cd2b
         return s_default_event_loop_type_override;
     }
 /**
@@ -614,13 +606,7 @@
     return AWS_EVENT_LOOP_EPOLL;
 #endif
 #ifdef AWS_OS_WINDOWS
-<<<<<<< HEAD
-    return AWS_ELT_IOCP;
-#else
-    return AWS_ELT_PLATFORM_DEFAULT;
-=======
     return AWS_EVENT_LOOP_IOCP;
->>>>>>> 8be6cd2b
 #endif
 }
 
