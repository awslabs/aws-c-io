--- conflicted
+++ resolved
@@ -5,11 +5,8 @@
 
 #include <aws/io/event_loop.h>
 
-<<<<<<< HEAD
+#include <aws/common/shutdown_types.h>
 #include <aws/io/logging.h>
-=======
-#include <aws/common/shutdown_types.h>
->>>>>>> b6bff6f5
 #include <aws/io/private/event_loop_impl.h>
 
 #include <aws/common/clock.h>
@@ -190,13 +187,7 @@
             struct aws_thread_options thread_options = *aws_default_thread_options();
 
             struct aws_event_loop_options el_options = {
-<<<<<<< HEAD
                 .clock = clock, .thread_options = &thread_options, .type = options->type};
-=======
-                .clock = clock,
-                .thread_options = &thread_options,
-            };
->>>>>>> b6bff6f5
 
             if (pin_threads) {
                 thread_options.cpu_id = usable_cpus[i].cpu_id;
@@ -548,7 +539,51 @@
     return event_loop->clock(time_nanos);
 }
 
-<<<<<<< HEAD
+struct aws_event_loop_group *aws_event_loop_group_new_default(
+    struct aws_allocator *alloc,
+    uint16_t max_threads,
+    const struct aws_shutdown_callback_options *shutdown_options) {
+
+    struct aws_event_loop_group_options elg_options = {
+        .loop_count = max_threads,
+        .shutdown_options = shutdown_options,
+    };
+
+    return aws_event_loop_group_new(alloc, &elg_options);
+}
+
+struct aws_event_loop_group *aws_event_loop_group_new_default_pinned_to_cpu_group(
+    struct aws_allocator *alloc,
+    uint16_t max_threads,
+    uint16_t cpu_group,
+    const struct aws_shutdown_callback_options *shutdown_options) {
+
+    struct aws_event_loop_group_options elg_options = {
+        .loop_count = max_threads,
+        .shutdown_options = shutdown_options,
+        .cpu_group = &cpu_group,
+    };
+
+    return aws_event_loop_group_new(alloc, &elg_options);
+}
+
+void *aws_event_loop_get_impl(struct aws_event_loop *event_loop) {
+    return event_loop->impl_data;
+}
+
+struct aws_event_loop *aws_event_loop_new_base(
+    struct aws_allocator *allocator,
+    aws_io_clock_fn *clock,
+    struct aws_event_loop_vtable *vtable,
+    void *impl) {
+    struct aws_event_loop *event_loop = aws_mem_acquire(allocator, sizeof(struct aws_event_loop));
+    aws_event_loop_init_base(event_loop, allocator, clock);
+    event_loop->impl_data = impl;
+    event_loop->vtable = vtable;
+
+    return event_loop;
+}
+
 /**
  * Override default event loop type. Only used internally in tests.
  *
@@ -677,49 +712,3 @@
 }
 #endif // AWS_ENABLE_KQUEUE
 
-=======
->>>>>>> b6bff6f5
-struct aws_event_loop_group *aws_event_loop_group_new_default(
-    struct aws_allocator *alloc,
-    uint16_t max_threads,
-    const struct aws_shutdown_callback_options *shutdown_options) {
-
-    struct aws_event_loop_group_options elg_options = {
-        .loop_count = max_threads,
-        .shutdown_options = shutdown_options,
-    };
-
-    return aws_event_loop_group_new(alloc, &elg_options);
-}
-
-struct aws_event_loop_group *aws_event_loop_group_new_default_pinned_to_cpu_group(
-    struct aws_allocator *alloc,
-    uint16_t max_threads,
-    uint16_t cpu_group,
-    const struct aws_shutdown_callback_options *shutdown_options) {
-
-    struct aws_event_loop_group_options elg_options = {
-        .loop_count = max_threads,
-        .shutdown_options = shutdown_options,
-        .cpu_group = &cpu_group,
-    };
-
-    return aws_event_loop_group_new(alloc, &elg_options);
-}
-
-void *aws_event_loop_get_impl(struct aws_event_loop *event_loop) {
-    return event_loop->impl_data;
-}
-
-struct aws_event_loop *aws_event_loop_new_base(
-    struct aws_allocator *allocator,
-    aws_io_clock_fn *clock,
-    struct aws_event_loop_vtable *vtable,
-    void *impl) {
-    struct aws_event_loop *event_loop = aws_mem_acquire(allocator, sizeof(struct aws_event_loop));
-    aws_event_loop_init_base(event_loop, allocator, clock);
-    event_loop->impl_data = impl;
-    event_loop->vtable = vtable;
-
-    return event_loop;
-}