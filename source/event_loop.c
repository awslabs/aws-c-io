--- conflicted
+++ resolved
@@ -13,56 +13,6 @@
 #include <aws/common/platform.h>
 #include <aws/common/system_info.h>
 #include <aws/common/thread.h>
-
-#ifdef __APPLE__
-// DEBUG WIP we may need to wrap this for iOS specific
-#    include <TargetConditionals.h>
-#endif
-
-static const struct aws_event_loop_configuration s_available_configurations[] = {
-#ifdef AWS_USE_IO_COMPLETION_PORTS
-    {
-        .name = "WinNT IO Completion Ports",
-        .event_loop_new_fn = aws_event_loop_new_iocp_with_options,
-        .style = AWS_EVENT_LOOP_STYLE_COMPLETION_PORT_BASED,
-        .is_default = true,
-    },
-#endif /* AWS_USE_IO_COMPLETION_PORTS */
-#ifdef AWS_USE_DISPATCH_QUEUE
-    /* use kqueue on OSX and dispatch_queues everywhere else */
-    {
-        .name = "Apple Dispatch Queue",
-        .event_loop_new_fn = aws_event_loop_new_dispatch_queue_with_options,
-        .style = AWS_EVENT_LOOP_STYLE_COMPLETION_PORT_BASED,
-        .is_default = true,
-    },
-#endif /* AWS_USE_DISPATCH_QUEUE */
-#ifdef AWS_USE_KQUEUE
-    {
-        .name = "BSD Edge-Triggered KQueue",
-        .event_loop_new_fn = aws_event_loop_new_kqueue_with_options,
-        .style = AWS_EVENT_LOOP_STYLE_POLL_BASED,
-        .is_default = true,
-    },
-#endif /* AWS_USE_KQUEUE */
-#ifdef AWS_USE_EPOLL
-    {
-        .name = "Linux Edge-Triggered Epoll",
-        .event_loop_new_fn = aws_event_loop_new_epoll_with_options,
-        .style = AWS_EVENT_LOOP_STYLE_POLL_BASED,
-        .is_default = true,
-    },
-#endif /* AWS_USE_EPOLL */
-};
-
-static struct aws_event_loop_configuration_group s_available_configuration_group = {
-    .configuration_count = AWS_ARRAY_SIZE(s_available_configurations),
-    .configurations = s_available_configurations,
-};
-
-const struct aws_event_loop_configuration_group *aws_event_loop_get_available_configurations(void) {
-    return &s_available_configuration_group;
-}
 
 struct aws_event_loop *aws_event_loop_new_default(struct aws_allocator *alloc, aws_io_clock_fn *clock) {
     struct aws_event_loop_options options = {
@@ -121,22 +71,6 @@
             break;
     }
 
-    return NULL;
-}
-
-struct aws_event_loop *aws_event_loop_new_default_with_options(
-    struct aws_allocator *alloc,
-    const struct aws_event_loop_options *options) {
-
-    const struct aws_event_loop_configuration_group *default_configs = aws_event_loop_get_available_configurations();
-
-    for (size_t i = 0; i < default_configs->configuration_count; ++i) {
-        if (default_configs[i].configurations->is_default) {
-            return default_configs[i].configurations->event_loop_new_fn(alloc, options);
-        }
-    }
-
-    AWS_FATAL_ASSERT(!"no available configurations found!");
     return NULL;
 }
 
@@ -315,83 +249,9 @@
     return aws_event_loop_new_default_with_options(allocator, options);
 }
 
-<<<<<<< HEAD
-struct aws_event_loop_group *aws_event_loop_group_new_default(
-    struct aws_allocator *alloc,
-    uint16_t max_threads,
-    const struct aws_shutdown_callback_options *shutdown_options) {
-    if (!max_threads) {
-        uint16_t processor_count = (uint16_t)aws_system_info_processor_count();
-        /* cut them in half to avoid using hyper threads for the IO work. */
-        max_threads = processor_count > 1 ? processor_count / 2 : processor_count;
-    }
-
-    return aws_event_loop_group_new(
-        alloc, aws_high_res_clock_get_ticks, max_threads, s_default_new_event_loop, NULL, shutdown_options);
-}
-
-static struct aws_event_loop *s_default_new_config_based_event_loop(
-    struct aws_allocator *allocator,
-    const struct aws_event_loop_options *options,
-    void *user_data) {
-
-    const struct aws_event_loop_configuration *config = user_data;
-    return config->event_loop_new_fn(allocator, options);
-}
-
-struct aws_event_loop_group *aws_event_loop_group_new_from_config(
-    struct aws_allocator *allocator,
-    const struct aws_event_loop_configuration *config,
-    uint16_t max_threads,
-    const struct aws_shutdown_callback_options *shutdown_options) {
-    if (!max_threads) {
-        uint16_t processor_count = (uint16_t)aws_system_info_processor_count();
-        /* cut them in half to avoid using hyper threads for the IO work. */
-        max_threads = processor_count > 1 ? processor_count / 2 : processor_count;
-    }
-
-    return s_event_loop_group_new(
-        allocator,
-        aws_high_res_clock_get_ticks,
-        max_threads,
-        0,
-        false,
-        s_default_new_config_based_event_loop,
-        (void *)config,
-        shutdown_options);
-}
-
-struct aws_event_loop_group *aws_event_loop_group_new_pinned_to_cpu_group(
-    struct aws_allocator *alloc,
-    aws_io_clock_fn *clock,
-    uint16_t el_count,
-    uint16_t cpu_group,
-    aws_new_event_loop_fn *new_loop_fn,
-    void *new_loop_user_data,
-    const struct aws_shutdown_callback_options *shutdown_options) {
-    AWS_ASSERT(new_loop_fn);
-    AWS_ASSERT(el_count);
-
-    return s_event_loop_group_new(
-        alloc, clock, el_count, cpu_group, true, new_loop_fn, new_loop_user_data, shutdown_options);
-}
-
-struct aws_event_loop_group *aws_event_loop_group_new_default_pinned_to_cpu_group(
-    struct aws_allocator *alloc,
-    uint16_t max_threads,
-    uint16_t cpu_group,
-    const struct aws_shutdown_callback_options *shutdown_options) {
-
-    if (!max_threads) {
-        uint16_t processor_count = (uint16_t)aws_system_info_processor_count();
-        /* cut them in half to avoid using hyper threads for the IO work. */
-        max_threads = processor_count > 1 ? processor_count / 2 : processor_count;
-    }
-=======
 struct aws_event_loop_group *aws_event_loop_group_new(
     struct aws_allocator *allocator,
     const struct aws_event_loop_group_options *options) {
->>>>>>> 470164be
 
     return aws_event_loop_group_new_internal(
         allocator, options, aws_high_res_clock_get_ticks, s_default_new_event_loop, NULL);
@@ -409,13 +269,6 @@
     if (el_group != NULL) {
         aws_ref_count_release(&el_group->ref_count);
     }
-}
-
-enum aws_event_loop_style aws_event_loop_group_get_style(struct aws_event_loop_group *el_group) {
-    AWS_PRECONDITION(aws_event_loop_group_get_loop_count(el_group) > 0);
-
-    struct aws_event_loop *event_loop = aws_event_loop_group_get_loop_at(el_group, 0);
-    return event_loop->vtable->event_loop_style;
 }
 
 size_t aws_event_loop_group_get_loop_count(struct aws_event_loop_group *el_group) {
@@ -642,15 +495,6 @@
     event_loop->vtable->cancel_task(event_loop, task);
 }
 
-<<<<<<< HEAD
-int aws_event_loop_connect_handle_to_completion_port(struct aws_event_loop *event_loop, struct aws_io_handle *handle) {
-    AWS_ASSERT(
-        event_loop->vtable && event_loop->vtable->event_loop_style == AWS_EVENT_LOOP_STYLE_COMPLETION_PORT_BASED &&
-        event_loop->vtable->register_style.connect_to_completion_port);
-    return event_loop->vtable->register_style.connect_to_completion_port(event_loop, handle);
-}
-
-=======
 int aws_event_loop_connect_handle_to_io_completion_port(
     struct aws_event_loop *event_loop,
     struct aws_io_handle *handle) {
@@ -662,7 +506,6 @@
     return aws_raise_error(AWS_ERROR_UNSUPPORTED_OPERATION);
 }
 
->>>>>>> 470164be
 int aws_event_loop_subscribe_to_io_events(
     struct aws_event_loop *event_loop,
     struct aws_io_handle *handle,
@@ -670,17 +513,10 @@
     aws_event_loop_on_event_fn *on_event,
     void *user_data) {
 
-<<<<<<< HEAD
-    AWS_ASSERT(
-        event_loop->vtable && event_loop->vtable->event_loop_style == AWS_EVENT_LOOP_STYLE_POLL_BASED &&
-        event_loop->vtable->register_style.subscribe_to_io_events);
-    return event_loop->vtable->register_style.subscribe_to_io_events(event_loop, handle, events, on_event, user_data);
-=======
     if (event_loop->vtable && event_loop->vtable->subscribe_to_io_events) {
         return event_loop->vtable->subscribe_to_io_events(event_loop, handle, events, on_event, user_data);
     }
     return aws_raise_error(AWS_ERROR_UNSUPPORTED_OPERATION);
->>>>>>> 470164be
 }
 
 int aws_event_loop_unsubscribe_from_io_events(struct aws_event_loop *event_loop, struct aws_io_handle *handle) {
