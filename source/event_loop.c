/*
 * Copyright 2010-2018 Amazon.com, Inc. or its affiliates. All Rights Reserved.
 *
 * Licensed under the Apache License, Version 2.0 (the "License").
 * You may not use this file except in compliance with the License.
 * A copy of the License is located at
 *
 *  http://aws.amazon.com/apache2.0
 *
 * or in the "license" file accompanying this file. This file is distributed
 * on an "AS IS" BASIS, WITHOUT WARRANTIES OR CONDITIONS OF ANY KIND, either
 * express or implied. See the License for the specific language governing
 * permissions and limitations under the License.
 */

#include <aws/io/event_loop.h>

#include <aws/common/clock.h>
#include <aws/common/system_info.h>

#include <assert.h>

int aws_event_loop_group_init(
    struct aws_event_loop_group *el_group,
    struct aws_allocator *alloc,
    aws_io_clock_fn *clock,
    uint16_t el_count,
<<<<<<< HEAD
    aws_new_event_loop new_loop_fn,
    void *new_loop_user_data) {
=======
    aws_new_event_loop_fn *new_loop_fn,
    void *new_loop_user_data) {

>>>>>>> 45871833
    assert(new_loop_fn);

    el_group->allocator = alloc;
    el_group->current_index = 0;

    if (aws_array_list_init_dynamic(&el_group->event_loops, alloc, el_count, sizeof(struct aws_event_loop *))) {
        return AWS_OP_ERR;
    }

    for (uint16_t i = 0; i < el_count; ++i) {
        struct aws_event_loop *loop = new_loop_fn(alloc, clock, new_loop_user_data);
<<<<<<< HEAD
        if (!loop || aws_array_list_push_back(&el_group->event_loops, (const void *)&loop) ||
            aws_event_loop_run(loop)) {
            aws_event_loop_destroy(loop);
            goto cleanup_error;
        }
=======

        if (!loop) {
            goto cleanup_error;
        }

        if (aws_array_list_push_back(&el_group->event_loops, (const void *)&loop)) {
            aws_event_loop_destroy(loop);
            goto cleanup_error;
        }

        if (aws_event_loop_run(loop)) {
            goto cleanup_error;
        }
>>>>>>> 45871833
    }

    return AWS_OP_SUCCESS;

cleanup_error:
    aws_event_loop_group_clean_up(el_group);
    return AWS_OP_ERR;
}

static struct aws_event_loop *default_new_event_loop(
    struct aws_allocator *allocator,
    aws_io_clock_fn *clock,
    void *user_data) {
<<<<<<< HEAD
=======

>>>>>>> 45871833
    (void)user_data;
    return aws_event_loop_new_default(allocator, clock);
}

int aws_event_loop_group_default_init(struct aws_event_loop_group *el_group, struct aws_allocator *alloc) {
    uint16_t cpu_count = (uint16_t)aws_system_info_processor_count();

    return aws_event_loop_group_init(
        el_group, alloc, aws_high_res_clock_get_ticks, cpu_count, default_new_event_loop, NULL);
}

void aws_event_loop_group_clean_up(struct aws_event_loop_group *el_group) {
    while (aws_array_list_length(&el_group->event_loops) > 0) {
        struct aws_event_loop *loop = NULL;

        if (!aws_array_list_back(&el_group->event_loops, &loop)) {
            aws_event_loop_destroy(loop);
        }

        aws_array_list_pop_back(&el_group->event_loops);
    }

    aws_array_list_clean_up(&el_group->event_loops);
}

struct aws_event_loop *aws_event_loop_get_next_loop(struct aws_event_loop_group *el_group) {
    size_t loop_count = aws_array_list_length(&el_group->event_loops);

    /* thread safety: we don't really care. It's always incrementing and it doesn't have to be perfect, this
     * is only for load balancing across loops. Also, we don't care about the overflow. */
    size_t index = el_group->current_index % loop_count;
    el_group->current_index += 1;

    struct aws_event_loop *loop = NULL;

    /* if the fetch fails, we don't really care since loop will be NULL and error code will already be set. */
    aws_array_list_get_at(&el_group->event_loops, &loop, index);
    return loop;
}

static void s_object_removed(void *value) {
    struct aws_event_loop_local_object *object = (struct aws_event_loop_local_object *)value;
    if (object->on_object_removed) {
        object->on_object_removed(object);
    }
}

int aws_event_loop_init_base(struct aws_event_loop *event_loop, struct aws_allocator *alloc, aws_io_clock_fn *clock) {
    AWS_ZERO_STRUCT(*event_loop);

    event_loop->alloc = alloc;
    event_loop->clock = clock;

    if (aws_hash_table_init(&event_loop->local_data, alloc, 20, aws_hash_ptr, aws_ptr_eq, NULL, s_object_removed)) {
        return AWS_OP_ERR;
    }

    return AWS_OP_SUCCESS;
}

void aws_event_loop_clean_up_base(struct aws_event_loop *event_loop) {
    aws_hash_table_clean_up(&event_loop->local_data);
}

void aws_event_loop_destroy(struct aws_event_loop *event_loop) {
    assert(event_loop);
    assert(event_loop->vtable.destroy);
    assert(!aws_event_loop_thread_is_callers_thread(event_loop));

    event_loop->vtable.destroy(event_loop);
}

int aws_event_loop_fetch_local_object(
    struct aws_event_loop *event_loop,
    void *key,
    struct aws_event_loop_local_object *obj) {

    assert(aws_event_loop_thread_is_callers_thread(event_loop));

    struct aws_hash_element *object = NULL;
    if (!aws_hash_table_find(&event_loop->local_data, key, &object) && object) {
        *obj = *(struct aws_event_loop_local_object *)object->value;
        return AWS_OP_SUCCESS;
    }

    return AWS_OP_ERR;
}

int aws_event_loop_put_local_object(struct aws_event_loop *event_loop, struct aws_event_loop_local_object *obj) {
    assert(aws_event_loop_thread_is_callers_thread(event_loop));

    struct aws_hash_element *object = NULL;
    int was_created = 0;

    if (!aws_hash_table_create(&event_loop->local_data, obj->key, &object, &was_created)) {
        object->key = obj->key;
        object->value = obj;
        return AWS_OP_SUCCESS;
    }

    return AWS_OP_ERR;
}

int aws_event_loop_remove_local_object(
    struct aws_event_loop *event_loop,
    void *key,
    struct aws_event_loop_local_object *removed_obj) {

    assert(aws_event_loop_thread_is_callers_thread(event_loop));

    struct aws_hash_element existing_object = {0};
    int was_present = 0;

    struct aws_hash_element *remove_candidate = removed_obj ? &existing_object : NULL;

    if (!aws_hash_table_remove(&event_loop->local_data, key, remove_candidate, &was_present)) {
        if (remove_candidate && was_present) {
            *removed_obj = *(struct aws_event_loop_local_object *)existing_object.value;
        }

        return AWS_OP_SUCCESS;
    }

    return AWS_OP_ERR;
}

int aws_event_loop_run(struct aws_event_loop *event_loop) {
    assert(event_loop->vtable.run);
    return event_loop->vtable.run(event_loop);
}

int aws_event_loop_stop(struct aws_event_loop *event_loop) {
    assert(event_loop->vtable.stop);
    return event_loop->vtable.stop(event_loop);
}

int aws_event_loop_wait_for_stop_completion(struct aws_event_loop *event_loop) {
    assert(!aws_event_loop_thread_is_callers_thread(event_loop));
    assert(event_loop->vtable.wait_for_stop_completion);
    return event_loop->vtable.wait_for_stop_completion(event_loop);
}

int aws_event_loop_schedule_task(struct aws_event_loop *event_loop, struct aws_task *task, uint64_t run_at) {
    assert(event_loop->vtable.schedule_task);
    return event_loop->vtable.schedule_task(event_loop, task, run_at);
}

#if AWS_USE_IO_COMPLETION_PORTS

int aws_event_loop_connect_handle_to_io_completion_port(
    struct aws_event_loop *event_loop,
    struct aws_io_handle *handle) {

    assert(event_loop->vtable.connect_to_io_completion_port);
    return event_loop->vtable.connect_to_io_completion_port(event_loop, handle);
}

#else /* !AWS_USE_IO_COMPLETION_PORTS */

int aws_event_loop_subscribe_to_io_events(
    struct aws_event_loop *event_loop,
    struct aws_io_handle *handle,
    int events,
    aws_event_loop_on_event_fn *on_event,
    void *user_data) {

    assert(event_loop->vtable.subscribe_to_io_events);
    return event_loop->vtable.subscribe_to_io_events(event_loop, handle, events, on_event, user_data);
}

int aws_event_loop_unsubscribe_from_io_events(struct aws_event_loop *event_loop, struct aws_io_handle *handle) {
    assert(event_loop->vtable.unsubscribe_from_io_events);
    return event_loop->vtable.unsubscribe_from_io_events(event_loop, handle);
}

#endif /* AWS_USE_IO_COMPLETION_PORTS */

bool aws_event_loop_thread_is_callers_thread(struct aws_event_loop *event_loop) {
    assert(event_loop->vtable.is_on_callers_thread);
    return event_loop->vtable.is_on_callers_thread(event_loop);
}

int aws_event_loop_current_ticks(struct aws_event_loop *event_loop, uint64_t *ticks) {
    assert(event_loop->clock);
    return event_loop->clock(ticks);
}<|MERGE_RESOLUTION|>--- conflicted
+++ resolved
@@ -25,14 +25,9 @@
     struct aws_allocator *alloc,
     aws_io_clock_fn *clock,
     uint16_t el_count,
-<<<<<<< HEAD
-    aws_new_event_loop new_loop_fn,
-    void *new_loop_user_data) {
-=======
     aws_new_event_loop_fn *new_loop_fn,
     void *new_loop_user_data) {
 
->>>>>>> 45871833
     assert(new_loop_fn);
 
     el_group->allocator = alloc;
@@ -44,13 +39,6 @@
 
     for (uint16_t i = 0; i < el_count; ++i) {
         struct aws_event_loop *loop = new_loop_fn(alloc, clock, new_loop_user_data);
-<<<<<<< HEAD
-        if (!loop || aws_array_list_push_back(&el_group->event_loops, (const void *)&loop) ||
-            aws_event_loop_run(loop)) {
-            aws_event_loop_destroy(loop);
-            goto cleanup_error;
-        }
-=======
 
         if (!loop) {
             goto cleanup_error;
@@ -64,7 +52,6 @@
         if (aws_event_loop_run(loop)) {
             goto cleanup_error;
         }
->>>>>>> 45871833
     }
 
     return AWS_OP_SUCCESS;
@@ -78,10 +65,7 @@
     struct aws_allocator *allocator,
     aws_io_clock_fn *clock,
     void *user_data) {
-<<<<<<< HEAD
-=======
-
->>>>>>> 45871833
+
     (void)user_data;
     return aws_event_loop_new_default(allocator, clock);
 }
@@ -147,7 +131,6 @@
 }
 
 void aws_event_loop_destroy(struct aws_event_loop *event_loop) {
-    assert(event_loop);
     assert(event_loop->vtable.destroy);
     assert(!aws_event_loop_thread_is_callers_thread(event_loop));
 
@@ -192,7 +175,9 @@
 
     assert(aws_event_loop_thread_is_callers_thread(event_loop));
 
-    struct aws_hash_element existing_object = {0};
+    struct aws_hash_element existing_object;
+    AWS_ZERO_STRUCT(existing_object);
+
     int was_present = 0;
 
     struct aws_hash_element *remove_candidate = removed_obj ? &existing_object : NULL;
