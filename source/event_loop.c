--- conflicted
+++ resolved
@@ -108,596 +108,6 @@
         AWS_LS_IO_EVENT_LOOP,
         "Failed to get default event loop type. The library is not built correctly on the platform.");
 #endif
-}
-
-static int aws_event_loop_type_validate_platform(enum aws_event_loop_type type) {
-    switch (type) {
-        case AWS_EVENT_LOOP_EPOLL:
-#ifndef AWS_ENABLE_EPOLL
-            AWS_LOGF_DEBUG(AWS_LS_IO_EVENT_LOOP, "Event loop type EPOLL is not supported on the platform.");
-            return aws_raise_error(AWS_ERROR_PLATFORM_NOT_SUPPORTED);
-#endif // AWS_ENABLE_EPOLL
-            break;
-        case AWS_EVENT_LOOP_IOCP:
-#ifndef AWS_ENABLE_IO_COMPLETION_PORTS
-            AWS_LOGF_DEBUG(AWS_LS_IO_EVENT_LOOP, "Event loop type IOCP is not supported on the platform.");
-            return aws_raise_error(AWS_ERROR_PLATFORM_NOT_SUPPORTED);
-#endif // AWS_ENABLE_IO_COMPLETION_PORTS
-            break;
-        case AWS_EVENT_LOOP_KQUEUE:
-#ifndef AWS_ENABLE_KQUEUE
-            AWS_LOGF_DEBUG(AWS_LS_IO_EVENT_LOOP, "Event loop type KQUEUE is not supported on the platform.");
-            return aws_raise_error(AWS_ERROR_PLATFORM_NOT_SUPPORTED);
-#endif // AWS_ENABLE_KQUEUE
-            break;
-        case AWS_EVENT_LOOP_DISPATCH_QUEUE:
-#ifndef AWS_ENABLE_DISPATCH_QUEUE
-            AWS_LOGF_DEBUG(AWS_LS_IO_EVENT_LOOP, "Event loop type Dispatch Queue is not supported on the platform.");
-            return aws_raise_error(AWS_ERROR_PLATFORM_NOT_SUPPORTED);
-#endif // AWS_ENABLE_DISPATCH_QUEUE
-            break;
-        default:
-            AWS_LOGF_DEBUG(AWS_LS_IO_EVENT_LOOP, "Invalid event loop type.");
-            return aws_raise_error(AWS_ERROR_UNSUPPORTED_OPERATION);
-            break;
-    }
-    return AWS_OP_SUCCESS;
-}
-
-struct aws_event_loop *aws_event_loop_new(struct aws_allocator *alloc, const struct aws_event_loop_options *options) {
-
-    enum aws_event_loop_type type = options->type;
-    if (type == AWS_EVENT_LOOP_PLATFORM_DEFAULT) {
-        type = aws_event_loop_get_default_type();
-    }
-
-    if (aws_event_loop_type_validate_platform(type)) {
-        AWS_LOGF_DEBUG(AWS_LS_IO_EVENT_LOOP, "Invalid event loop type on the platform.");
-        return NULL;
-    }
-
-    switch (type) {
-        case AWS_EVENT_LOOP_EPOLL:
-            return aws_event_loop_new_with_epoll(alloc, options);
-        case AWS_EVENT_LOOP_IOCP:
-            return aws_event_loop_new_with_iocp(alloc, options);
-        case AWS_EVENT_LOOP_KQUEUE:
-            return aws_event_loop_new_with_kqueue(alloc, options);
-        case AWS_EVENT_LOOP_DISPATCH_QUEUE:
-            return aws_event_loop_new_with_dispatch_queue(alloc, options);
-        default:
-            AWS_LOGF_DEBUG(AWS_LS_IO_EVENT_LOOP, "Invalid event loop type on the platform.");
-            aws_raise_error(AWS_ERROR_PLATFORM_NOT_SUPPORTED);
-            return NULL;
-    }
-}
-
-static void s_event_loop_group_thread_exit(void *user_data) {
-    struct aws_event_loop_group *el_group = user_data;
-
-    aws_simple_completion_callback *completion_callback = el_group->shutdown_options.shutdown_callback_fn;
-    void *completion_user_data = el_group->shutdown_options.shutdown_callback_user_data;
-
-    aws_mem_release(el_group->allocator, el_group);
-
-    if (completion_callback != NULL) {
-        completion_callback(completion_user_data);
-    }
-}
-
-static void s_aws_event_loop_group_shutdown_sync(struct aws_event_loop_group *el_group) {
-    while (aws_array_list_length(&el_group->event_loops) > 0) {
-        struct aws_event_loop *loop = NULL;
-
-        if (!aws_array_list_back(&el_group->event_loops, &loop)) {
-            aws_event_loop_destroy(loop);
-        }
-
-        aws_array_list_pop_back(&el_group->event_loops);
-    }
-
-    aws_array_list_clean_up(&el_group->event_loops);
-}
-
-static void s_event_loop_destroy_async_thread_fn(void *thread_data) {
-    struct aws_event_loop_group *el_group = thread_data;
-
-    s_aws_event_loop_group_shutdown_sync(el_group);
-
-    aws_thread_current_at_exit(s_event_loop_group_thread_exit, el_group);
-}
-
-static void s_aws_event_loop_group_shutdown_async(struct aws_event_loop_group *el_group) {
-
-    /* It's possible that the last refcount was released on an event-loop thread,
-     * so we would deadlock if we waited here for all the event-loop threads to shut down.
-     * Therefore, we spawn a NEW thread and have it wait for all the event-loop threads to shut down
-     */
-    struct aws_thread cleanup_thread;
-    AWS_ZERO_STRUCT(cleanup_thread);
-
-    aws_thread_init(&cleanup_thread, el_group->allocator);
-
-    struct aws_thread_options thread_options = *aws_default_thread_options();
-    thread_options.join_strategy = AWS_TJS_MANAGED;
-    thread_options.name = aws_byte_cursor_from_c_str("EvntLoopCleanup"); /* 15 characters is max for Linux */
-
-    aws_thread_launch(&cleanup_thread, s_event_loop_destroy_async_thread_fn, el_group, &thread_options);
-}
-
-struct aws_event_loop_group *aws_event_loop_group_new_internal(
-    struct aws_allocator *allocator,
-    const struct aws_event_loop_group_options *options,
-    aws_new_event_loop_fn *new_loop_fn,
-    void *new_loop_user_data) {
-    AWS_FATAL_ASSERT(new_loop_fn);
-
-    aws_io_clock_fn *clock = options->clock_override;
-    if (!clock) {
-        clock = aws_high_res_clock_get_ticks;
-    }
-
-    size_t group_cpu_count = 0;
-    struct aws_cpu_info *usable_cpus = NULL;
-
-    bool pin_threads = options->cpu_group != NULL;
-    if (pin_threads) {
-        uint16_t cpu_group = *options->cpu_group;
-        group_cpu_count = aws_get_cpu_count_for_group(cpu_group);
-        if (!group_cpu_count) {
-            // LOG THIS
-            aws_raise_error(AWS_ERROR_INVALID_ARGUMENT);
-            return NULL;
-        }
-
-        usable_cpus = aws_mem_calloc(allocator, group_cpu_count, sizeof(struct aws_cpu_info));
-        if (usable_cpus == NULL) {
-            return NULL;
-        }
-
-        aws_get_cpu_ids_for_group(cpu_group, usable_cpus, group_cpu_count);
-    }
-
-    struct aws_event_loop_group *el_group = aws_mem_calloc(allocator, 1, sizeof(struct aws_event_loop_group));
-    if (el_group == NULL) {
-        return NULL;
-    }
-
-    el_group->allocator = allocator;
-    aws_ref_count_init(
-        &el_group->ref_count, el_group, (aws_simple_completion_callback *)s_aws_event_loop_group_shutdown_async);
-
-    uint16_t el_count = options->loop_count;
-    if (el_count == 0) {
-        uint16_t processor_count = (uint16_t)aws_system_info_processor_count();
-        /* cut them in half to avoid using hyper threads for the IO work. */
-        el_count = processor_count > 1 ? processor_count / 2 : processor_count;
-    }
-
-    if (aws_array_list_init_dynamic(&el_group->event_loops, allocator, el_count, sizeof(struct aws_event_loop *))) {
-        goto on_error;
-    }
-
-    for (uint16_t i = 0; i < el_count; ++i) {
-        /* Don't pin to hyper-threads if a user cared enough to specify a NUMA node */
-        if (!pin_threads || (i < group_cpu_count && !usable_cpus[i].suspected_hyper_thread)) {
-            struct aws_thread_options thread_options = *aws_default_thread_options();
-
-            struct aws_event_loop_options el_options = {
-                .clock = clock,
-                .thread_options = &thread_options,
-                .type = options->type,
-            };
-
-            if (pin_threads) {
-                thread_options.cpu_id = usable_cpus[i].cpu_id;
-            }
-
-            /* Thread name should be <= 15 characters */
-            char thread_name[32] = {0};
-            int thread_name_len = snprintf(thread_name, sizeof(thread_name), "AwsEventLoop %d", (int)i + 1);
-            if (thread_name_len > AWS_THREAD_NAME_RECOMMENDED_STRLEN) {
-                snprintf(thread_name, sizeof(thread_name), "AwsEventLoop");
-            }
-            thread_options.name = aws_byte_cursor_from_c_str(thread_name);
-
-            struct aws_event_loop *loop = new_loop_fn(allocator, &el_options, new_loop_user_data);
-            if (!loop) {
-                goto on_error;
-            }
-
-            if (aws_array_list_push_back(&el_group->event_loops, (const void *)&loop)) {
-                aws_event_loop_destroy(loop);
-                goto on_error;
-            }
-
-            if (aws_event_loop_run(loop)) {
-                goto on_error;
-            }
-        }
-    }
-
-    if (options->shutdown_options != NULL) {
-        el_group->shutdown_options = *options->shutdown_options;
-    }
-
-    if (pin_threads) {
-        aws_mem_release(allocator, usable_cpus);
-    }
-
-    return el_group;
-
-on_error:;
-    /* cache the error code to prevent any potential side effects */
-    int cached_error_code = aws_last_error();
-
-    aws_mem_release(allocator, usable_cpus);
-    s_aws_event_loop_group_shutdown_sync(el_group);
-    s_event_loop_group_thread_exit(el_group);
-
-    /* raise the cached error code */
-    aws_raise_error(cached_error_code);
-    return NULL;
-}
-
-static struct aws_event_loop *s_default_new_event_loop(
-    struct aws_allocator *allocator,
-    const struct aws_event_loop_options *options,
-    void *user_data) {
-
-    (void)user_data;
-    return aws_event_loop_new(allocator, options);
-}
-
-struct aws_event_loop_group *aws_event_loop_group_new(
-    struct aws_allocator *allocator,
-    const struct aws_event_loop_group_options *options) {
-
-    return aws_event_loop_group_new_internal(allocator, options, s_default_new_event_loop, NULL);
-}
-
-struct aws_event_loop_group *aws_event_loop_group_acquire(struct aws_event_loop_group *el_group) {
-    if (el_group != NULL) {
-        aws_ref_count_acquire(&el_group->ref_count);
-    }
-
-    return el_group;
-}
-
-void aws_event_loop_group_release(struct aws_event_loop_group *el_group) {
-    if (el_group != NULL) {
-        aws_ref_count_release(&el_group->ref_count);
-    }
-}
-
-size_t aws_event_loop_group_get_loop_count(const struct aws_event_loop_group *el_group) {
-    return aws_array_list_length(&el_group->event_loops);
-}
-
-struct aws_event_loop *aws_event_loop_group_get_loop_at(struct aws_event_loop_group *el_group, size_t index) {
-    struct aws_event_loop *el = NULL;
-    aws_array_list_get_at(&el_group->event_loops, &el, index);
-    return el;
-}
-
-struct aws_event_loop *aws_event_loop_group_get_next_loop(struct aws_event_loop_group *el_group) {
-    size_t loop_count = aws_array_list_length(&el_group->event_loops);
-    AWS_ASSERT(loop_count > 0);
-    if (loop_count == 0) {
-        return NULL;
-    }
-
-    /* do one call to get 32 random bits because this hits an actual entropy source and it's not cheap */
-    uint32_t random_32_bit_num = 0;
-    aws_device_random_u32(&random_32_bit_num);
-
-    /* use the best of two algorithm to select the loop with the lowest load.
-     * If we find device random is too hard on the kernel, we can seed it and use another random
-     * number generator. */
-
-    /* it's fine and intentional, the case will throw off the top 16 bits and that's what we want. */
-    uint16_t random_num_a = (uint16_t)random_32_bit_num;
-    random_num_a = random_num_a % loop_count;
-
-    uint16_t random_num_b = (uint16_t)(random_32_bit_num >> 16);
-    random_num_b = random_num_b % loop_count;
-
-    struct aws_event_loop *random_loop_a = NULL;
-    struct aws_event_loop *random_loop_b = NULL;
-    aws_array_list_get_at(&el_group->event_loops, &random_loop_a, random_num_a);
-    aws_array_list_get_at(&el_group->event_loops, &random_loop_b, random_num_b);
-
-    /* there's no logical reason why this should ever be possible. It's just best to die if it happens. */
-    AWS_FATAL_ASSERT((random_loop_a && random_loop_b) && "random_loop_a or random_loop_b is NULL.");
-
-    size_t load_a = aws_event_loop_get_load_factor(random_loop_a);
-    size_t load_b = aws_event_loop_get_load_factor(random_loop_b);
-
-    return load_a < load_b ? random_loop_a : random_loop_b;
-}
-
-static void s_object_removed(void *value) {
-    struct aws_event_loop_local_object *object = (struct aws_event_loop_local_object *)value;
-    if (object->on_object_removed) {
-        object->on_object_removed(object);
-    }
-}
-
-int aws_event_loop_init_base(struct aws_event_loop *event_loop, struct aws_allocator *alloc, aws_io_clock_fn *clock) {
-    AWS_ZERO_STRUCT(*event_loop);
-
-    event_loop->alloc = alloc;
-    event_loop->clock = clock;
-    aws_atomic_init_int(&event_loop->current_load_factor, 0u);
-    aws_atomic_init_int(&event_loop->next_flush_time, 0u);
-
-    if (aws_hash_table_init(&event_loop->local_data, alloc, 20, aws_hash_ptr, aws_ptr_eq, NULL, s_object_removed)) {
-        return AWS_OP_ERR;
-    }
-
-    return AWS_OP_SUCCESS;
-}
-
-void aws_event_loop_clean_up_base(struct aws_event_loop *event_loop) {
-    aws_hash_table_clean_up(&event_loop->local_data);
-}
-
-void aws_event_loop_register_tick_start(struct aws_event_loop *event_loop) {
-    aws_high_res_clock_get_ticks(&event_loop->latest_tick_start);
-}
-
-void aws_event_loop_register_tick_end(struct aws_event_loop *event_loop) {
-    /* increment the timestamp diff counter (this should always be called from the same thread), the concurrency
-     * work happens during the flush. */
-    uint64_t end_tick = 0;
-    aws_high_res_clock_get_ticks(&end_tick);
-
-    size_t elapsed = (size_t)aws_min_u64(end_tick - event_loop->latest_tick_start, SIZE_MAX);
-    event_loop->current_tick_latency_sum = aws_add_size_saturating(event_loop->current_tick_latency_sum, elapsed);
-    event_loop->latest_tick_start = 0;
-
-    size_t next_flush_time_secs = aws_atomic_load_int(&event_loop->next_flush_time);
-    /* store as seconds because we can't make a 64-bit integer reliably atomic across platforms. */
-    uint64_t end_tick_secs = aws_timestamp_convert(end_tick, AWS_TIMESTAMP_NANOS, AWS_TIMESTAMP_SECS, NULL);
-
-    /* if a second has passed, flush the load-factor. */
-    if (end_tick_secs > next_flush_time_secs) {
-        aws_atomic_store_int(&event_loop->current_load_factor, event_loop->current_tick_latency_sum);
-        event_loop->current_tick_latency_sum = 0;
-        /* run again in a second. */
-        aws_atomic_store_int(&event_loop->next_flush_time, (size_t)(end_tick_secs + 1));
-    }
-}
-
-size_t aws_event_loop_get_load_factor(struct aws_event_loop *event_loop) {
-    uint64_t current_time = 0;
-    aws_high_res_clock_get_ticks(&current_time);
-
-    uint64_t current_time_secs = aws_timestamp_convert(current_time, AWS_TIMESTAMP_NANOS, AWS_TIMESTAMP_SECS, NULL);
-    size_t next_flush_time_secs = aws_atomic_load_int(&event_loop->next_flush_time);
-
-    /* safety valve just in case an event-loop had heavy load and then went completely idle. If we haven't
-     * had an update from the event-loop in 10 seconds, just assume idle. Also, yes this is racy, but it should
-     * be good enough because an active loop will be updating its counter frequently ( more than once per 10 seconds
-     * for sure ), in the case where we hit the technical race condition, we don't care anyways and returning 0
-     * is the desired behavior. */
-    if (current_time_secs > next_flush_time_secs + 10) {
-        return 0;
-    }
-
-    return aws_atomic_load_int(&event_loop->current_load_factor);
-}
-
-void aws_event_loop_destroy(struct aws_event_loop *event_loop) {
-    if (!event_loop) {
-        return;
-    }
-
-    AWS_ASSERT(event_loop->vtable && event_loop->vtable->destroy);
-    AWS_ASSERT(!aws_event_loop_thread_is_callers_thread(event_loop));
-
-    event_loop->vtable->destroy(event_loop);
-}
-
-int aws_event_loop_fetch_local_object(
-    struct aws_event_loop *event_loop,
-    void *key,
-    struct aws_event_loop_local_object *obj) {
-
-    AWS_ASSERT(aws_event_loop_thread_is_callers_thread(event_loop));
-
-    struct aws_hash_element *object = NULL;
-    if (!aws_hash_table_find(&event_loop->local_data, key, &object) && object) {
-        *obj = *(struct aws_event_loop_local_object *)object->value;
-        return AWS_OP_SUCCESS;
-    }
-
-    return aws_raise_error(AWS_ERROR_INVALID_ARGUMENT);
-}
-
-int aws_event_loop_put_local_object(struct aws_event_loop *event_loop, struct aws_event_loop_local_object *obj) {
-    AWS_ASSERT(aws_event_loop_thread_is_callers_thread(event_loop));
-
-    struct aws_hash_element *object = NULL;
-    int was_created = 0;
-
-    if (!aws_hash_table_create(&event_loop->local_data, obj->key, &object, &was_created)) {
-        object->key = obj->key;
-        object->value = obj;
-        return AWS_OP_SUCCESS;
-    }
-
-    return AWS_OP_ERR;
-}
-
-int aws_event_loop_remove_local_object(
-    struct aws_event_loop *event_loop,
-    void *key,
-    struct aws_event_loop_local_object *removed_obj) {
-
-    AWS_ASSERT(aws_event_loop_thread_is_callers_thread(event_loop));
-
-    struct aws_hash_element existing_object;
-    AWS_ZERO_STRUCT(existing_object);
-
-    int was_present = 0;
-
-    struct aws_hash_element *remove_candidate = removed_obj ? &existing_object : NULL;
-
-    if (!aws_hash_table_remove(&event_loop->local_data, key, remove_candidate, &was_present)) {
-        if (remove_candidate && was_present) {
-            *removed_obj = *(struct aws_event_loop_local_object *)existing_object.value;
-        }
-
-        return AWS_OP_SUCCESS;
-    }
-
-    return AWS_OP_ERR;
-}
-
-int aws_event_loop_run(struct aws_event_loop *event_loop) {
-    AWS_ASSERT(event_loop->vtable && event_loop->vtable->run);
-    return event_loop->vtable->run(event_loop);
-}
-
-int aws_event_loop_stop(struct aws_event_loop *event_loop) {
-    AWS_ASSERT(event_loop->vtable && event_loop->vtable->stop);
-    return event_loop->vtable->stop(event_loop);
-}
-
-int aws_event_loop_wait_for_stop_completion(struct aws_event_loop *event_loop) {
-    AWS_ASSERT(!aws_event_loop_thread_is_callers_thread(event_loop));
-    AWS_ASSERT(event_loop->vtable && event_loop->vtable->wait_for_stop_completion);
-    return event_loop->vtable->wait_for_stop_completion(event_loop);
-}
-
-void aws_event_loop_schedule_task_now(struct aws_event_loop *event_loop, struct aws_task *task) {
-    AWS_ASSERT(event_loop->vtable && event_loop->vtable->schedule_task_now);
-    AWS_ASSERT(task);
-    event_loop->vtable->schedule_task_now(event_loop, task);
-}
-
-void aws_event_loop_schedule_task_future(
-    struct aws_event_loop *event_loop,
-    struct aws_task *task,
-    uint64_t run_at_nanos) {
-
-    AWS_ASSERT(event_loop->vtable && event_loop->vtable->schedule_task_future);
-    AWS_ASSERT(task);
-    event_loop->vtable->schedule_task_future(event_loop, task, run_at_nanos);
-}
-
-void aws_event_loop_cancel_task(struct aws_event_loop *event_loop, struct aws_task *task) {
-    AWS_ASSERT(event_loop->vtable && event_loop->vtable->cancel_task);
-    AWS_ASSERT(aws_event_loop_thread_is_callers_thread(event_loop));
-    AWS_ASSERT(task);
-    event_loop->vtable->cancel_task(event_loop, task);
-}
-
-int aws_event_loop_connect_handle_to_io_completion_port(
-    struct aws_event_loop *event_loop,
-    struct aws_io_handle *handle) {
-
-    if (event_loop->vtable && event_loop->vtable->connect_to_io_completion_port) {
-        return event_loop->vtable->connect_to_io_completion_port(event_loop, handle);
-    }
-
-    return aws_raise_error(AWS_ERROR_UNSUPPORTED_OPERATION);
-}
-
-int aws_event_loop_subscribe_to_io_events(
-    struct aws_event_loop *event_loop,
-    struct aws_io_handle *handle,
-    int events,
-    aws_event_loop_on_event_fn *on_event,
-    void *user_data) {
-
-    if (event_loop->vtable && event_loop->vtable->subscribe_to_io_events) {
-        return event_loop->vtable->subscribe_to_io_events(event_loop, handle, events, on_event, user_data);
-    }
-    return aws_raise_error(AWS_ERROR_UNSUPPORTED_OPERATION);
-}
-
-int aws_event_loop_unsubscribe_from_io_events(struct aws_event_loop *event_loop, struct aws_io_handle *handle) {
-    AWS_ASSERT(aws_event_loop_thread_is_callers_thread(event_loop));
-    AWS_ASSERT(event_loop->vtable && event_loop->vtable->unsubscribe_from_io_events);
-    return event_loop->vtable->unsubscribe_from_io_events(event_loop, handle);
-}
-
-void aws_event_loop_free_io_event_resources(struct aws_event_loop *event_loop, struct aws_io_handle *handle) {
-    AWS_ASSERT(event_loop && event_loop->vtable->free_io_event_resources);
-    event_loop->vtable->free_io_event_resources(handle->additional_data);
-}
-
-bool aws_event_loop_thread_is_callers_thread(struct aws_event_loop *event_loop) {
-    AWS_ASSERT(event_loop->vtable && event_loop->vtable->is_on_callers_thread);
-    return event_loop->vtable->is_on_callers_thread(event_loop);
-}
-
-int aws_event_loop_current_clock_time(const struct aws_event_loop *event_loop, uint64_t *time_nanos) {
-    AWS_ASSERT(event_loop->clock);
-    return event_loop->clock(time_nanos);
-}
-
-struct aws_event_loop_group *aws_event_loop_group_new_default(
-    struct aws_allocator *alloc,
-    uint16_t max_threads,
-    const struct aws_shutdown_callback_options *shutdown_options) {
-
-    struct aws_event_loop_group_options elg_options = {
-        .loop_count = max_threads,
-        .shutdown_options = shutdown_options,
-    };
-
-    return aws_event_loop_group_new(alloc, &elg_options);
-}
-
-struct aws_event_loop_group *aws_event_loop_group_new_default_pinned_to_cpu_group(
-    struct aws_allocator *alloc,
-    uint16_t max_threads,
-    uint16_t cpu_group,
-    const struct aws_shutdown_callback_options *shutdown_options) {
-
-    struct aws_event_loop_group_options elg_options = {
-        .loop_count = max_threads,
-        .shutdown_options = shutdown_options,
-        .cpu_group = &cpu_group,
-    };
-
-    return aws_event_loop_group_new(alloc, &elg_options);
-}
-
-void *aws_event_loop_get_impl(struct aws_event_loop *event_loop) {
-    return event_loop->impl_data;
-}
-
-struct aws_event_loop *aws_event_loop_new_base(
-    struct aws_allocator *allocator,
-    aws_io_clock_fn *clock,
-    struct aws_event_loop_vtable *vtable,
-    void *impl) {
-    struct aws_event_loop *event_loop = aws_mem_acquire(allocator, sizeof(struct aws_event_loop));
-    aws_event_loop_init_base(event_loop, allocator, clock);
-    event_loop->impl_data = impl;
-    event_loop->vtable = vtable;
-
-    return event_loop;
-}
-
-/**
- * Override default event loop type. Only used internally in tests.
- *
- * If the defined type is not supported on the current platform, the event loop type would reset to
- * AWS_EVENT_LOOP_PLATFORM_DEFAULT.
- */
-void aws_event_loop_override_default_type(enum aws_event_loop_type default_type_override) {
-    if (aws_event_loop_type_validate_platform(default_type_override) == AWS_OP_SUCCESS) {
-        s_default_event_loop_type_override = default_type_override;
-    } else {
-        s_default_event_loop_type_override = AWS_EVENT_LOOP_PLATFORM_DEFAULT;
-    }
-<<<<<<< HEAD
-=======
 }
 
 static int aws_event_loop_type_validate_platform(enum aws_event_loop_type type) {
@@ -734,14 +144,556 @@
     return AWS_OP_SUCCESS;
 }
 
-struct aws_event_loop *aws_event_loop_new_with_dispatch_queue(
+struct aws_event_loop *aws_event_loop_new(struct aws_allocator *alloc, const struct aws_event_loop_options *options) {
+
+    enum aws_event_loop_type type = options->type;
+    if (type == AWS_EVENT_LOOP_PLATFORM_DEFAULT) {
+        type = aws_event_loop_get_default_type();
+    }
+
+    if (aws_event_loop_type_validate_platform(type)) {
+        AWS_LOGF_DEBUG(AWS_LS_IO_EVENT_LOOP, "Invalid event loop type on the platform.");
+        return NULL;
+    }
+
+    switch (type) {
+        case AWS_EVENT_LOOP_EPOLL:
+            return aws_event_loop_new_with_epoll(alloc, options);
+        case AWS_EVENT_LOOP_IOCP:
+            return aws_event_loop_new_with_iocp(alloc, options);
+        case AWS_EVENT_LOOP_KQUEUE:
+            return aws_event_loop_new_with_kqueue(alloc, options);
+        case AWS_EVENT_LOOP_DISPATCH_QUEUE:
+            return aws_event_loop_new_with_dispatch_queue(alloc, options);
+        default:
+            AWS_LOGF_DEBUG(AWS_LS_IO_EVENT_LOOP, "Invalid event loop type on the platform.");
+            aws_raise_error(AWS_ERROR_PLATFORM_NOT_SUPPORTED);
+            return NULL;
+    }
+}
+
+static void s_event_loop_group_thread_exit(void *user_data) {
+    struct aws_event_loop_group *el_group = user_data;
+
+    aws_simple_completion_callback *completion_callback = el_group->shutdown_options.shutdown_callback_fn;
+    void *completion_user_data = el_group->shutdown_options.shutdown_callback_user_data;
+
+    aws_mem_release(el_group->allocator, el_group);
+
+    if (completion_callback != NULL) {
+        completion_callback(completion_user_data);
+    }
+}
+
+static void s_aws_event_loop_group_shutdown_sync(struct aws_event_loop_group *el_group) {
+    while (aws_array_list_length(&el_group->event_loops) > 0) {
+        struct aws_event_loop *loop = NULL;
+
+        if (!aws_array_list_back(&el_group->event_loops, &loop)) {
+            aws_event_loop_destroy(loop);
+        }
+
+        aws_array_list_pop_back(&el_group->event_loops);
+    }
+
+    aws_array_list_clean_up(&el_group->event_loops);
+}
+
+static void s_event_loop_destroy_async_thread_fn(void *thread_data) {
+    struct aws_event_loop_group *el_group = thread_data;
+
+    s_aws_event_loop_group_shutdown_sync(el_group);
+
+    aws_thread_current_at_exit(s_event_loop_group_thread_exit, el_group);
+}
+
+static void s_aws_event_loop_group_shutdown_async(struct aws_event_loop_group *el_group) {
+
+    /* It's possible that the last refcount was released on an event-loop thread,
+     * so we would deadlock if we waited here for all the event-loop threads to shut down.
+     * Therefore, we spawn a NEW thread and have it wait for all the event-loop threads to shut down
+     */
+    struct aws_thread cleanup_thread;
+    AWS_ZERO_STRUCT(cleanup_thread);
+
+    aws_thread_init(&cleanup_thread, el_group->allocator);
+
+    struct aws_thread_options thread_options = *aws_default_thread_options();
+    thread_options.join_strategy = AWS_TJS_MANAGED;
+    thread_options.name = aws_byte_cursor_from_c_str("EvntLoopCleanup"); /* 15 characters is max for Linux */
+
+    aws_thread_launch(&cleanup_thread, s_event_loop_destroy_async_thread_fn, el_group, &thread_options);
+}
+
+struct aws_event_loop_group *aws_event_loop_group_new_internal(
+    struct aws_allocator *allocator,
+    const struct aws_event_loop_group_options *options,
+    aws_new_event_loop_fn *new_loop_fn,
+    void *new_loop_user_data) {
+    AWS_FATAL_ASSERT(new_loop_fn);
+
+    aws_io_clock_fn *clock = options->clock_override;
+    if (!clock) {
+        clock = aws_high_res_clock_get_ticks;
+    }
+
+    size_t group_cpu_count = 0;
+    struct aws_cpu_info *usable_cpus = NULL;
+
+    bool pin_threads = options->cpu_group != NULL;
+    if (pin_threads) {
+        uint16_t cpu_group = *options->cpu_group;
+        group_cpu_count = aws_get_cpu_count_for_group(cpu_group);
+        if (!group_cpu_count) {
+            // LOG THIS
+            aws_raise_error(AWS_ERROR_INVALID_ARGUMENT);
+            return NULL;
+        }
+
+        usable_cpus = aws_mem_calloc(allocator, group_cpu_count, sizeof(struct aws_cpu_info));
+        if (usable_cpus == NULL) {
+            return NULL;
+        }
+
+        aws_get_cpu_ids_for_group(cpu_group, usable_cpus, group_cpu_count);
+    }
+
+    struct aws_event_loop_group *el_group = aws_mem_calloc(allocator, 1, sizeof(struct aws_event_loop_group));
+    if (el_group == NULL) {
+        return NULL;
+    }
+
+    el_group->allocator = allocator;
+    aws_ref_count_init(
+        &el_group->ref_count, el_group, (aws_simple_completion_callback *)s_aws_event_loop_group_shutdown_async);
+
+    uint16_t el_count = options->loop_count;
+    if (el_count == 0) {
+        uint16_t processor_count = (uint16_t)aws_system_info_processor_count();
+        /* cut them in half to avoid using hyper threads for the IO work. */
+        el_count = processor_count > 1 ? processor_count / 2 : processor_count;
+    }
+
+    if (aws_array_list_init_dynamic(&el_group->event_loops, allocator, el_count, sizeof(struct aws_event_loop *))) {
+        goto on_error;
+    }
+
+    for (uint16_t i = 0; i < el_count; ++i) {
+        /* Don't pin to hyper-threads if a user cared enough to specify a NUMA node */
+        if (!pin_threads || (i < group_cpu_count && !usable_cpus[i].suspected_hyper_thread)) {
+            struct aws_thread_options thread_options = *aws_default_thread_options();
+
+            struct aws_event_loop_options el_options = {
+                .clock = clock,
+                .thread_options = &thread_options,
+                .type = options->type,
+            };
+
+            if (pin_threads) {
+                thread_options.cpu_id = usable_cpus[i].cpu_id;
+            }
+
+            /* Thread name should be <= 15 characters */
+            char thread_name[32] = {0};
+            int thread_name_len = snprintf(thread_name, sizeof(thread_name), "AwsEventLoop %d", (int)i + 1);
+            if (thread_name_len > AWS_THREAD_NAME_RECOMMENDED_STRLEN) {
+                snprintf(thread_name, sizeof(thread_name), "AwsEventLoop");
+            }
+            thread_options.name = aws_byte_cursor_from_c_str(thread_name);
+
+            struct aws_event_loop *loop = new_loop_fn(allocator, &el_options, new_loop_user_data);
+            if (!loop) {
+                goto on_error;
+            }
+
+            if (aws_array_list_push_back(&el_group->event_loops, (const void *)&loop)) {
+                aws_event_loop_destroy(loop);
+                goto on_error;
+            }
+
+            if (aws_event_loop_run(loop)) {
+                goto on_error;
+            }
+        }
+    }
+
+    if (options->shutdown_options != NULL) {
+        el_group->shutdown_options = *options->shutdown_options;
+    }
+
+    if (pin_threads) {
+        aws_mem_release(allocator, usable_cpus);
+    }
+
+    return el_group;
+
+on_error:;
+    /* cache the error code to prevent any potential side effects */
+    int cached_error_code = aws_last_error();
+
+    aws_mem_release(allocator, usable_cpus);
+    s_aws_event_loop_group_shutdown_sync(el_group);
+    s_event_loop_group_thread_exit(el_group);
+
+    /* raise the cached error code */
+    aws_raise_error(cached_error_code);
+    return NULL;
+}
+
+static struct aws_event_loop *s_default_new_event_loop(
+    struct aws_allocator *allocator,
+    const struct aws_event_loop_options *options,
+    void *user_data) {
+
+    (void)user_data;
+    return aws_event_loop_new(allocator, options);
+}
+
+struct aws_event_loop_group *aws_event_loop_group_new(
+    struct aws_allocator *allocator,
+    const struct aws_event_loop_group_options *options) {
+
+    return aws_event_loop_group_new_internal(allocator, options, s_default_new_event_loop, NULL);
+}
+
+struct aws_event_loop_group *aws_event_loop_group_acquire(struct aws_event_loop_group *el_group) {
+    if (el_group != NULL) {
+        aws_ref_count_acquire(&el_group->ref_count);
+    }
+
+    return el_group;
+}
+
+void aws_event_loop_group_release(struct aws_event_loop_group *el_group) {
+    if (el_group != NULL) {
+        aws_ref_count_release(&el_group->ref_count);
+    }
+}
+
+size_t aws_event_loop_group_get_loop_count(const struct aws_event_loop_group *el_group) {
+    return aws_array_list_length(&el_group->event_loops);
+}
+
+struct aws_event_loop *aws_event_loop_group_get_loop_at(struct aws_event_loop_group *el_group, size_t index) {
+    struct aws_event_loop *el = NULL;
+    aws_array_list_get_at(&el_group->event_loops, &el, index);
+    return el;
+}
+
+struct aws_event_loop *aws_event_loop_group_get_next_loop(struct aws_event_loop_group *el_group) {
+    size_t loop_count = aws_array_list_length(&el_group->event_loops);
+    AWS_ASSERT(loop_count > 0);
+    if (loop_count == 0) {
+        return NULL;
+    }
+
+    /* do one call to get 32 random bits because this hits an actual entropy source and it's not cheap */
+    uint32_t random_32_bit_num = 0;
+    aws_device_random_u32(&random_32_bit_num);
+
+    /* use the best of two algorithm to select the loop with the lowest load.
+     * If we find device random is too hard on the kernel, we can seed it and use another random
+     * number generator. */
+
+    /* it's fine and intentional, the case will throw off the top 16 bits and that's what we want. */
+    uint16_t random_num_a = (uint16_t)random_32_bit_num;
+    random_num_a = random_num_a % loop_count;
+
+    uint16_t random_num_b = (uint16_t)(random_32_bit_num >> 16);
+    random_num_b = random_num_b % loop_count;
+
+    struct aws_event_loop *random_loop_a = NULL;
+    struct aws_event_loop *random_loop_b = NULL;
+    aws_array_list_get_at(&el_group->event_loops, &random_loop_a, random_num_a);
+    aws_array_list_get_at(&el_group->event_loops, &random_loop_b, random_num_b);
+
+    /* there's no logical reason why this should ever be possible. It's just best to die if it happens. */
+    AWS_FATAL_ASSERT((random_loop_a && random_loop_b) && "random_loop_a or random_loop_b is NULL.");
+
+    size_t load_a = aws_event_loop_get_load_factor(random_loop_a);
+    size_t load_b = aws_event_loop_get_load_factor(random_loop_b);
+
+    return load_a < load_b ? random_loop_a : random_loop_b;
+}
+
+static void s_object_removed(void *value) {
+    struct aws_event_loop_local_object *object = (struct aws_event_loop_local_object *)value;
+    if (object->on_object_removed) {
+        object->on_object_removed(object);
+    }
+}
+
+int aws_event_loop_init_base(struct aws_event_loop *event_loop, struct aws_allocator *alloc, aws_io_clock_fn *clock) {
+    AWS_ZERO_STRUCT(*event_loop);
+
+    event_loop->alloc = alloc;
+    event_loop->clock = clock;
+    aws_atomic_init_int(&event_loop->current_load_factor, 0u);
+    aws_atomic_init_int(&event_loop->next_flush_time, 0u);
+
+    if (aws_hash_table_init(&event_loop->local_data, alloc, 20, aws_hash_ptr, aws_ptr_eq, NULL, s_object_removed)) {
+        return AWS_OP_ERR;
+    }
+
+    return AWS_OP_SUCCESS;
+}
+
+void aws_event_loop_clean_up_base(struct aws_event_loop *event_loop) {
+    aws_hash_table_clean_up(&event_loop->local_data);
+}
+
+void aws_event_loop_register_tick_start(struct aws_event_loop *event_loop) {
+    aws_high_res_clock_get_ticks(&event_loop->latest_tick_start);
+}
+
+void aws_event_loop_register_tick_end(struct aws_event_loop *event_loop) {
+    /* increment the timestamp diff counter (this should always be called from the same thread), the concurrency
+     * work happens during the flush. */
+    uint64_t end_tick = 0;
+    aws_high_res_clock_get_ticks(&end_tick);
+
+    size_t elapsed = (size_t)aws_min_u64(end_tick - event_loop->latest_tick_start, SIZE_MAX);
+    event_loop->current_tick_latency_sum = aws_add_size_saturating(event_loop->current_tick_latency_sum, elapsed);
+    event_loop->latest_tick_start = 0;
+
+    size_t next_flush_time_secs = aws_atomic_load_int(&event_loop->next_flush_time);
+    /* store as seconds because we can't make a 64-bit integer reliably atomic across platforms. */
+    uint64_t end_tick_secs = aws_timestamp_convert(end_tick, AWS_TIMESTAMP_NANOS, AWS_TIMESTAMP_SECS, NULL);
+
+    /* if a second has passed, flush the load-factor. */
+    if (end_tick_secs > next_flush_time_secs) {
+        aws_atomic_store_int(&event_loop->current_load_factor, event_loop->current_tick_latency_sum);
+        event_loop->current_tick_latency_sum = 0;
+        /* run again in a second. */
+        aws_atomic_store_int(&event_loop->next_flush_time, (size_t)(end_tick_secs + 1));
+    }
+}
+
+size_t aws_event_loop_get_load_factor(struct aws_event_loop *event_loop) {
+    uint64_t current_time = 0;
+    aws_high_res_clock_get_ticks(&current_time);
+
+    uint64_t current_time_secs = aws_timestamp_convert(current_time, AWS_TIMESTAMP_NANOS, AWS_TIMESTAMP_SECS, NULL);
+    size_t next_flush_time_secs = aws_atomic_load_int(&event_loop->next_flush_time);
+
+    /* safety valve just in case an event-loop had heavy load and then went completely idle. If we haven't
+     * had an update from the event-loop in 10 seconds, just assume idle. Also, yes this is racy, but it should
+     * be good enough because an active loop will be updating its counter frequently ( more than once per 10 seconds
+     * for sure ), in the case where we hit the technical race condition, we don't care anyways and returning 0
+     * is the desired behavior. */
+    if (current_time_secs > next_flush_time_secs + 10) {
+        return 0;
+    }
+
+    return aws_atomic_load_int(&event_loop->current_load_factor);
+}
+
+void aws_event_loop_destroy(struct aws_event_loop *event_loop) {
+    if (!event_loop) {
+        return;
+    }
+
+    AWS_ASSERT(event_loop->vtable && event_loop->vtable->destroy);
+    AWS_ASSERT(!aws_event_loop_thread_is_callers_thread(event_loop));
+
+    event_loop->vtable->destroy(event_loop);
+}
+
+int aws_event_loop_fetch_local_object(
+    struct aws_event_loop *event_loop,
+    void *key,
+    struct aws_event_loop_local_object *obj) {
+
+    AWS_ASSERT(aws_event_loop_thread_is_callers_thread(event_loop));
+
+    struct aws_hash_element *object = NULL;
+    if (!aws_hash_table_find(&event_loop->local_data, key, &object) && object) {
+        *obj = *(struct aws_event_loop_local_object *)object->value;
+        return AWS_OP_SUCCESS;
+    }
+
+    return aws_raise_error(AWS_ERROR_INVALID_ARGUMENT);
+}
+
+int aws_event_loop_put_local_object(struct aws_event_loop *event_loop, struct aws_event_loop_local_object *obj) {
+    AWS_ASSERT(aws_event_loop_thread_is_callers_thread(event_loop));
+
+    struct aws_hash_element *object = NULL;
+    int was_created = 0;
+
+    if (!aws_hash_table_create(&event_loop->local_data, obj->key, &object, &was_created)) {
+        object->key = obj->key;
+        object->value = obj;
+        return AWS_OP_SUCCESS;
+    }
+
+    return AWS_OP_ERR;
+}
+
+int aws_event_loop_remove_local_object(
+    struct aws_event_loop *event_loop,
+    void *key,
+    struct aws_event_loop_local_object *removed_obj) {
+
+    AWS_ASSERT(aws_event_loop_thread_is_callers_thread(event_loop));
+
+    struct aws_hash_element existing_object;
+    AWS_ZERO_STRUCT(existing_object);
+
+    int was_present = 0;
+
+    struct aws_hash_element *remove_candidate = removed_obj ? &existing_object : NULL;
+
+    if (!aws_hash_table_remove(&event_loop->local_data, key, remove_candidate, &was_present)) {
+        if (remove_candidate && was_present) {
+            *removed_obj = *(struct aws_event_loop_local_object *)existing_object.value;
+        }
+
+        return AWS_OP_SUCCESS;
+    }
+
+    return AWS_OP_ERR;
+}
+
+int aws_event_loop_run(struct aws_event_loop *event_loop) {
+    AWS_ASSERT(event_loop->vtable && event_loop->vtable->run);
+    return event_loop->vtable->run(event_loop);
+}
+
+int aws_event_loop_stop(struct aws_event_loop *event_loop) {
+    AWS_ASSERT(event_loop->vtable && event_loop->vtable->stop);
+    return event_loop->vtable->stop(event_loop);
+}
+
+int aws_event_loop_wait_for_stop_completion(struct aws_event_loop *event_loop) {
+    AWS_ASSERT(!aws_event_loop_thread_is_callers_thread(event_loop));
+    AWS_ASSERT(event_loop->vtable && event_loop->vtable->wait_for_stop_completion);
+    return event_loop->vtable->wait_for_stop_completion(event_loop);
+}
+
+void aws_event_loop_schedule_task_now(struct aws_event_loop *event_loop, struct aws_task *task) {
+    AWS_ASSERT(event_loop->vtable && event_loop->vtable->schedule_task_now);
+    AWS_ASSERT(task);
+    event_loop->vtable->schedule_task_now(event_loop, task);
+}
+
+void aws_event_loop_schedule_task_future(
+    struct aws_event_loop *event_loop,
+    struct aws_task *task,
+    uint64_t run_at_nanos) {
+
+    AWS_ASSERT(event_loop->vtable && event_loop->vtable->schedule_task_future);
+    AWS_ASSERT(task);
+    event_loop->vtable->schedule_task_future(event_loop, task, run_at_nanos);
+}
+
+void aws_event_loop_cancel_task(struct aws_event_loop *event_loop, struct aws_task *task) {
+    AWS_ASSERT(event_loop->vtable && event_loop->vtable->cancel_task);
+    AWS_ASSERT(aws_event_loop_thread_is_callers_thread(event_loop));
+    AWS_ASSERT(task);
+    event_loop->vtable->cancel_task(event_loop, task);
+}
+
+int aws_event_loop_connect_handle_to_io_completion_port(
+    struct aws_event_loop *event_loop,
+    struct aws_io_handle *handle) {
+
+    if (event_loop->vtable && event_loop->vtable->connect_to_io_completion_port) {
+        return event_loop->vtable->connect_to_io_completion_port(event_loop, handle);
+    }
+
+    return aws_raise_error(AWS_ERROR_UNSUPPORTED_OPERATION);
+}
+
+int aws_event_loop_subscribe_to_io_events(
+    struct aws_event_loop *event_loop,
+    struct aws_io_handle *handle,
+    int events,
+    aws_event_loop_on_event_fn *on_event,
+    void *user_data) {
+
+    if (event_loop->vtable && event_loop->vtable->subscribe_to_io_events) {
+        return event_loop->vtable->subscribe_to_io_events(event_loop, handle, events, on_event, user_data);
+    }
+    return aws_raise_error(AWS_ERROR_UNSUPPORTED_OPERATION);
+}
+
+int aws_event_loop_unsubscribe_from_io_events(struct aws_event_loop *event_loop, struct aws_io_handle *handle) {
+    AWS_ASSERT(aws_event_loop_thread_is_callers_thread(event_loop));
+    AWS_ASSERT(event_loop->vtable && event_loop->vtable->unsubscribe_from_io_events);
+    return event_loop->vtable->unsubscribe_from_io_events(event_loop, handle);
+}
+
+void aws_event_loop_free_io_event_resources(struct aws_event_loop *event_loop, struct aws_io_handle *handle) {
+    AWS_ASSERT(event_loop && event_loop->vtable->free_io_event_resources);
+    event_loop->vtable->free_io_event_resources(handle->additional_data);
+}
+
+bool aws_event_loop_thread_is_callers_thread(struct aws_event_loop *event_loop) {
+    AWS_ASSERT(event_loop->vtable && event_loop->vtable->is_on_callers_thread);
+    return event_loop->vtable->is_on_callers_thread(event_loop);
+}
+
+int aws_event_loop_current_clock_time(const struct aws_event_loop *event_loop, uint64_t *time_nanos) {
+    AWS_ASSERT(event_loop->clock);
+    return event_loop->clock(time_nanos);
+}
+
+struct aws_event_loop_group *aws_event_loop_group_new_default(
     struct aws_allocator *alloc,
-    const struct aws_event_loop_options *options) {
-    (void)alloc;
-    (void)options;
-
-    AWS_LOGF_DEBUG(AWS_LS_IO_EVENT_LOOP, "Dispatch Queue is not supported on the platform");
-    aws_raise_error(AWS_ERROR_PLATFORM_NOT_SUPPORTED);
-    return NULL;
->>>>>>> 31a9a95b
+    uint16_t max_threads,
+    const struct aws_shutdown_callback_options *shutdown_options) {
+
+    struct aws_event_loop_group_options elg_options = {
+        .loop_count = max_threads,
+        .shutdown_options = shutdown_options,
+    };
+
+    return aws_event_loop_group_new(alloc, &elg_options);
+}
+
+struct aws_event_loop_group *aws_event_loop_group_new_default_pinned_to_cpu_group(
+    struct aws_allocator *alloc,
+    uint16_t max_threads,
+    uint16_t cpu_group,
+    const struct aws_shutdown_callback_options *shutdown_options) {
+
+    struct aws_event_loop_group_options elg_options = {
+        .loop_count = max_threads,
+        .shutdown_options = shutdown_options,
+        .cpu_group = &cpu_group,
+    };
+
+    return aws_event_loop_group_new(alloc, &elg_options);
+}
+
+void *aws_event_loop_get_impl(struct aws_event_loop *event_loop) {
+    return event_loop->impl_data;
+}
+
+struct aws_event_loop *aws_event_loop_new_base(
+    struct aws_allocator *allocator,
+    aws_io_clock_fn *clock,
+    struct aws_event_loop_vtable *vtable,
+    void *impl) {
+    struct aws_event_loop *event_loop = aws_mem_acquire(allocator, sizeof(struct aws_event_loop));
+    aws_event_loop_init_base(event_loop, allocator, clock);
+    event_loop->impl_data = impl;
+    event_loop->vtable = vtable;
+
+    return event_loop;
+}
+
+/**
+ * Override default event loop type. Only used internally in tests.
+ *
+ * If the defined type is not supported on the current platform, the event loop type would reset to
+ * AWS_EVENT_LOOP_PLATFORM_DEFAULT.
+ */
+void aws_event_loop_override_default_type(enum aws_event_loop_type default_type_override) {
+    if (aws_event_loop_type_validate_platform(default_type_override) == AWS_OP_SUCCESS) {
+        s_default_event_loop_type_override = default_type_override;
+    } else {
+        s_default_event_loop_type_override = AWS_EVENT_LOOP_PLATFORM_DEFAULT;
+    }
 }