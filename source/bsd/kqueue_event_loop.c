/*
 * Copyright 2010-2018 Amazon.com, Inc. or its affiliates. All Rights Reserved.
 *
 * Licensed under the Apache License, Version 2.0 (the "License").
 * You may not use this file except in compliance with the License.
 * A copy of the License is located at
 *
 *  http://aws.amazon.com/apache2.0
 *
 * or in the "license" file accompanying this file. This file is distributed
 * on an "AS IS" BASIS, WITHOUT WARRANTIES OR CONDITIONS OF ANY KIND, either
 * express or implied. See the License for the specific language governing
 * permissions and limitations under the License.
 */

#include <aws/io/event_loop.h>

#include <aws/common/clock.h>
#include <aws/common/mutex.h>
#include <aws/common/task_scheduler.h>
#include <aws/common/thread.h>
#include <sys/event.h>

#include <assert.h>
#include <limits.h>
#include <unistd.h>

static void s_destroy(struct aws_event_loop *event_loop);
static int s_run(struct aws_event_loop *event_loop);
static int s_stop(struct aws_event_loop *event_loop);
static int s_wait_for_stop_completion(struct aws_event_loop *event_loop);
static void s_schedule_task_now(struct aws_event_loop *event_loop, struct aws_task *task);
static void s_schedule_task_future(struct aws_event_loop *event_loop, struct aws_task *task, uint64_t run_at_nanos);
static int s_subscribe_to_io_events(
    struct aws_event_loop *event_loop,
    struct aws_io_handle *handle,
    int events,
    aws_event_loop_on_event_fn *on_event,
    void *user_data);
static int s_unsubscribe_from_io_events(struct aws_event_loop *event_loop, struct aws_io_handle *handle);
static bool s_is_event_thread(struct aws_event_loop *event_loop);

static void s_event_thread_main(void *user_data);

int aws_open_nonblocking_posix_pipe(int pipe_fds[2]);

enum event_thread_state {
    EVENT_THREAD_STATE_READY_TO_RUN,
    EVENT_THREAD_STATE_RUNNING,
    EVENT_THREAD_STATE_STOPPING,
};

enum pipe_fd_index {
    READ_FD,
    WRITE_FD,
};

struct kqueue_loop {
    struct aws_thread thread;
    int kq_fd; /* kqueue file descriptor */

    /* Pipe for signaling to event-thread that cross_thread_data has changed. */
    int cross_thread_signal_pipe[2];

    /* cross_thread_data holds things that must be communicated across threads.
     * When the event-thread is running, the mutex must be locked while anyone touches anything in cross_thread_data.
     * If this data is modified outside the thread, the thread is signaled via activity on a pipe. */
    struct {
        struct aws_mutex mutex;
        bool thread_signaled; /* whether thread has been signaled about changes to cross_thread_data */
        struct aws_linked_list tasks_to_schedule;
        enum event_thread_state state;
    } cross_thread_data;

    /* thread_data holds things which, when the event-thread is running, may only be touched by the thread */
    struct {
        struct aws_task_scheduler scheduler;

        int connected_handle_count;

        /* These variables duplicate ones in cross_thread_data. We move values out while holding the mutex and operate
         * on them later */
        enum event_thread_state state;
    } thread_data;
};

/* Data attached to aws_io_handle while the handle is subscribed to io events */
struct handle_data {
    struct aws_io_handle *owner;
    struct aws_event_loop *event_loop;
    aws_event_loop_on_event_fn *on_event;
    void *on_event_user_data;

    int events_subscribed; /* aws_io_event_types this handle should be subscribed to */
    int events_this_loop;  /* aws_io_event_types received during current loop of the event-thread */

<<<<<<< HEAD
    /* False until subscribe task completes.
     * Then true until unsubscribe function is called.
     * Then false until cleanup task completes. */
    bool is_subscribed;
=======
    enum { HANDLE_STATE_SUBSCRIBING, HANDLE_STATE_SUBSCRIBED, HANDLE_STATE_UNSUBSCRIBED } state;
>>>>>>> 86045192

    struct aws_task subscribe_task;
    struct aws_task cleanup_task;
};

enum {
    DEFAULT_TIMEOUT_SEC = 100, /* Max kevent() timeout per loop of the event-thread */
    MAX_EVENTS = 100,          /* Max kevents to process per loop of the event-thread */
};

struct aws_event_loop *aws_event_loop_new_default(struct aws_allocator *alloc, aws_io_clock_fn *clock) {
    assert(alloc);
    assert(clock);

    bool clean_up_event_loop_mem = false;
    bool clean_up_event_loop_base = false;
    bool clean_up_impl_mem = false;
    bool clean_up_thread = false;
    bool clean_up_kqueue = false;
    bool clean_up_signal_pipe = false;
    bool clean_up_signal_kevent = false;
    bool clean_up_mutex = false;

    struct aws_event_loop *event_loop = aws_mem_acquire(alloc, sizeof(struct aws_event_loop));
    if (!event_loop) {
        return NULL;
    }
    clean_up_event_loop_mem = true;

    int err = aws_event_loop_init_base(event_loop, alloc, clock);
    if (err) {
        goto clean_up;
    }
    clean_up_event_loop_base = true;

    struct kqueue_loop *impl = aws_mem_acquire(alloc, sizeof(struct kqueue_loop));
    if (!impl) {
        goto clean_up;
    }
    clean_up_impl_mem = true;
    AWS_ZERO_STRUCT(*impl);

    err = aws_thread_init(&impl->thread, alloc);
    if (err) {
        goto clean_up;
    }
    clean_up_thread = true;

    impl->kq_fd = kqueue();
    if (impl->kq_fd == -1) {
        aws_raise_error(AWS_IO_SYS_CALL_FAILURE);
        goto clean_up;
    }
    clean_up_kqueue = true;

    err = aws_open_nonblocking_posix_pipe(impl->cross_thread_signal_pipe);
    if (err) {
        goto clean_up;
    }
    clean_up_signal_pipe = true;

    /* Set up kevent to handle activity on the cross_thread_signal_pipe */
    struct kevent thread_signal_kevent;
    EV_SET(
        &thread_signal_kevent,
        impl->cross_thread_signal_pipe[READ_FD],
        EVFILT_READ /*filter*/,
<<<<<<< HEAD
        EV_ADD | EV_CLEAR/*flags*/,
=======
        EV_ADD | EV_CLEAR /*flags*/,
>>>>>>> 86045192
        0 /*fflags*/,
        0 /*data*/,
        NULL /*udata*/);

    int res = kevent(
        impl->kq_fd,
        &thread_signal_kevent /*changelist*/,
        1 /*nchanges*/,
        NULL /*eventlist*/,
        0 /*nevents*/,
        NULL /*timeout*/);

    if (res == -1) {
        aws_raise_error(AWS_IO_SYS_CALL_FAILURE);
        goto clean_up;
    }
    clean_up_signal_kevent = true;

    err = aws_mutex_init(&impl->cross_thread_data.mutex);
    if (err) {
        goto clean_up;
    }
    clean_up_mutex = true;

    impl->cross_thread_data.thread_signaled = false;

    aws_linked_list_init(&impl->cross_thread_data.tasks_to_schedule);

    impl->cross_thread_data.state = EVENT_THREAD_STATE_READY_TO_RUN;

    err = aws_task_scheduler_init(&impl->thread_data.scheduler, alloc);
    if (err) {
        goto clean_up;
    }

    impl->thread_data.state = EVENT_THREAD_STATE_READY_TO_RUN;

    event_loop->impl_data = impl;

    event_loop->vtable.destroy = s_destroy;
    event_loop->vtable.run = s_run;
    event_loop->vtable.stop = s_stop;
    event_loop->vtable.wait_for_stop_completion = s_wait_for_stop_completion;
    event_loop->vtable.schedule_task_now = s_schedule_task_now;
    event_loop->vtable.schedule_task_future = s_schedule_task_future;
    event_loop->vtable.subscribe_to_io_events = s_subscribe_to_io_events;
    event_loop->vtable.unsubscribe_from_io_events = s_unsubscribe_from_io_events;
    event_loop->vtable.is_on_callers_thread = s_is_event_thread;

    /* success */
    return event_loop;

clean_up:
    if (clean_up_mutex) {
        aws_mutex_clean_up(&impl->cross_thread_data.mutex);
    }
    if (clean_up_signal_kevent) {
        thread_signal_kevent.flags = EV_DELETE;
        kevent(
            impl->kq_fd,
            &thread_signal_kevent /*changelist*/,
            1 /*nchanges*/,
            NULL /*eventlist*/,
            0 /*nevents*/,
            NULL /*timeout*/);
    }
    if (clean_up_signal_pipe) {
        close(impl->cross_thread_signal_pipe[READ_FD]);
        close(impl->cross_thread_signal_pipe[WRITE_FD]);
    }
    if (clean_up_kqueue) {
        close(impl->kq_fd);
    }
    if (clean_up_thread) {
        aws_thread_clean_up(&impl->thread);
    }
    if (clean_up_impl_mem) {
        aws_mem_release(alloc, impl);
    }
    if (clean_up_event_loop_base) {
        aws_event_loop_clean_up_base(event_loop);
    }
    if (clean_up_event_loop_mem) {
        aws_mem_release(alloc, event_loop);
    }
    return NULL;
}

static void s_destroy(struct aws_event_loop *event_loop) {
    struct kqueue_loop *impl = event_loop->impl_data;

    /* Stop the event-thread. This might have already happened. It's safe to call multiple times. */
    s_stop(event_loop);
    int err = s_wait_for_stop_completion(event_loop);
    if (err) {
        assert("Failed to destroy event-thread, resources have been leaked." == NULL);
        return;
    }

    /* Clean up task-related stuff first. It's possible the a cancelled task adds further tasks to this event_loop.
     * Tasks added in this way will be in cross_thread_data.tasks_to_schedule, so we clean that up last */

    aws_task_scheduler_clean_up(&impl->thread_data.scheduler); /* Tasks in scheduler get cancelled*/

    while (!aws_linked_list_empty(&impl->cross_thread_data.tasks_to_schedule)) {
        struct aws_linked_list_node *node = aws_linked_list_pop_front(&impl->cross_thread_data.tasks_to_schedule);
        struct aws_task *task = AWS_CONTAINER_OF(node, struct aws_task, node);
        task->fn(task, task->arg, AWS_TASK_STATUS_CANCELED);
    }

    /* Warn user if aws_io_handle was subscribed, but never unsubscribed. This would cause memory leaks. */
    assert(impl->thread_data.connected_handle_count == 0);

    /* Clean up everything else */
    aws_mutex_clean_up(&impl->cross_thread_data.mutex);

    struct kevent thread_signal_kevent;
    EV_SET(
        &thread_signal_kevent,
        impl->cross_thread_signal_pipe[READ_FD],
        EVFILT_READ /*filter*/,
        EV_DELETE /*flags*/,
        0 /*fflags*/,
        0 /*data*/,
        NULL /*udata*/);

    kevent(
        impl->kq_fd,
        &thread_signal_kevent /*changelist*/,
        1 /*nchanges*/,
        NULL /*eventlist*/,
        0 /*nevents*/,
        NULL /*timeout*/);

    close(impl->cross_thread_signal_pipe[READ_FD]);
    close(impl->cross_thread_signal_pipe[WRITE_FD]);
    close(impl->kq_fd);
    aws_thread_clean_up(&impl->thread);
    aws_mem_release(event_loop->alloc, impl);
    aws_event_loop_clean_up_base(event_loop);
    aws_mem_release(event_loop->alloc, event_loop);
}

static int s_run(struct aws_event_loop *event_loop) {
    struct kqueue_loop *impl = event_loop->impl_data;

    /* to re-run, call stop() and wait_for_stop_completion() */
    assert(impl->cross_thread_data.state == EVENT_THREAD_STATE_READY_TO_RUN);
    assert(impl->thread_data.state == EVENT_THREAD_STATE_READY_TO_RUN);

    /* Since thread isn't running it's ok to touch thread_data,
     * and it's ok to touch cross_thread_data without locking the mutex */
    impl->cross_thread_data.state = EVENT_THREAD_STATE_RUNNING;

    int err = aws_thread_launch(&impl->thread, s_event_thread_main, (void *)event_loop, NULL);
    if (err) {
        goto clean_up;
    }

    return AWS_OP_SUCCESS;

clean_up:
    impl->cross_thread_data.state = EVENT_THREAD_STATE_READY_TO_RUN;
    return AWS_OP_ERR;
}

/* This function can't fail, we're relying on the thread responding to critical messages (ex: stop thread) */
void signal_cross_thread_data_changed(struct aws_event_loop *event_loop) {
    struct kqueue_loop *impl = event_loop->impl_data;

    /* Doesn't actually matter what we write, any activity on pipe signals that cross_thread_data has changed,
     * If the pipe is full and the write fails, that's fine, the event-thread will get the signal from some previous
     * write */
    uint32_t write_whatever = 0xC0FFEE;
    write(impl->cross_thread_signal_pipe[WRITE_FD], &write_whatever, sizeof(write_whatever));
}

static int s_stop(struct aws_event_loop *event_loop) {
    struct kqueue_loop *impl = event_loop->impl_data;

    bool signal_thread = false;

    { /* Begin critical section */
        aws_mutex_lock(&impl->cross_thread_data.mutex);
        if (impl->cross_thread_data.state == EVENT_THREAD_STATE_RUNNING) {
            impl->cross_thread_data.state = EVENT_THREAD_STATE_STOPPING;
            signal_thread = !impl->cross_thread_data.thread_signaled;
            impl->cross_thread_data.thread_signaled = true;
        }
        aws_mutex_unlock(&impl->cross_thread_data.mutex);
    } /* End critical section */

    if (signal_thread) {
        signal_cross_thread_data_changed(event_loop);
    }

    return AWS_OP_SUCCESS;
}

static int s_wait_for_stop_completion(struct aws_event_loop *event_loop) {
    struct kqueue_loop *impl = event_loop->impl_data;

#ifdef DEBUG_BUILD
    aws_mutex_lock(&impl->cross_thread_data.mutex);
    /* call stop() before wait_for_stop_completion() or you'll wait forever */
    assert(impl->cross_thread_data.state != EVENT_THREAD_STATE_RUNNING);
    aws_mutex_unlock(&impl->cross_thread_data.mutex);
#endif

    int err = aws_thread_join(&impl->thread);
    if (err) {
        return AWS_OP_ERR;
    }

    /* Since thread is no longer running it's ok to touch thread_data,
     * and it's ok to touch cross_thread_data without locking the mutex */
    impl->cross_thread_data.state = EVENT_THREAD_STATE_READY_TO_RUN;
    impl->thread_data.state = EVENT_THREAD_STATE_READY_TO_RUN;

    return AWS_OP_SUCCESS;
}

/* Common functionality for "now" and "future" task scheduling.
 * If `run_at_nanos` is zero then the task is scheduled as a "now" task. */
static void s_schedule_task_common(struct aws_event_loop *event_loop, struct aws_task *task, uint64_t run_at_nanos) {
    assert(task);
    struct kqueue_loop *impl = event_loop->impl_data;

    /* If we're on the event-thread, just schedule it directly */
    if (s_is_event_thread(event_loop)) {
        if (run_at_nanos == 0) {
            aws_task_scheduler_schedule_now(&impl->thread_data.scheduler, task);
        } else {
            aws_task_scheduler_schedule_future(&impl->thread_data.scheduler, task, run_at_nanos);
        }
        return;
    }

    /* Otherwise, add it to cross_thread_data.tasks_to_schedule and signal the event-thread to process it */
    task->timestamp = run_at_nanos;
    bool should_signal_thread = false;

    /* Begin critical section */
    aws_mutex_lock(&impl->cross_thread_data.mutex);
    aws_linked_list_push_back(&impl->cross_thread_data.tasks_to_schedule, &task->node);

    /* Signal thread that cross_thread_data has changed (unless it's been signaled already) */
    if (!impl->cross_thread_data.thread_signaled) {
        should_signal_thread = true;
        impl->cross_thread_data.thread_signaled = true;
    }

    aws_mutex_unlock(&impl->cross_thread_data.mutex);
    /* End critical section */

    if (should_signal_thread) {
        signal_cross_thread_data_changed(event_loop);
    }
}

static void s_schedule_task_now(struct aws_event_loop *event_loop, struct aws_task *task) {
    s_schedule_task_common(event_loop, task, 0); /* Zero is used to denote "now" tasks */
}

static void s_schedule_task_future(struct aws_event_loop *event_loop, struct aws_task *task, uint64_t run_at_nanos) {
    s_schedule_task_common(event_loop, task, run_at_nanos);
}

/* Scheduled task that connects aws_io_handle with the kqueue */
static void s_subscribe_task(struct aws_task *task, void *user_data, enum aws_task_status status) {
    (void)task;
    struct handle_data *handle_data = user_data;
    struct aws_event_loop *event_loop = handle_data->event_loop;
    struct kqueue_loop *impl = handle_data->event_loop->impl_data;

    impl->thread_data.connected_handle_count++;

    /* if task was cancelled, nothing to do */
    if (status == AWS_TASK_STATUS_CANCELED) {
        return;
    }

    /* If handle was unsubscribed before this task could execute, nothing to do */
    if (handle_data->state == HANDLE_STATE_UNSUBSCRIBED) {
        return;
    }

    assert(handle_data->state == HANDLE_STATE_SUBSCRIBING);

    /* In order to monitor both reads and writes, kqueue requires you to add two separate kevents.
     * If we're adding two separate kevents, but one of those fails, we need to remove the other kevent.
     * Therefore we use the EV_RECEIPT flag. This causes kevent() to tell whether each EV_ADD succeeded,
     * rather than the usual behavior of telling us about recent events. */
    struct kevent changelist[2];
    AWS_ZERO_ARRAY(changelist);

    int changelist_size = 0;

    if (handle_data->events_subscribed & AWS_IO_EVENT_TYPE_READABLE) {
        EV_SET(
            &changelist[changelist_size++],
            handle_data->owner->data.fd,
            EVFILT_READ /*filter*/,
            EV_ADD | EV_RECEIPT | EV_CLEAR /*flags*/,
            0 /*fflags*/,
            0 /*data*/,
            handle_data /*udata*/);
    }
    if (handle_data->events_subscribed & AWS_IO_EVENT_TYPE_WRITABLE) {
        EV_SET(
            &changelist[changelist_size++],
            handle_data->owner->data.fd,
<<<<<<< HEAD
            EVFILT_WRITE/*filter*/,
            EV_ADD | EV_RECEIPT | EV_CLEAR/*flags*/,
=======
            EVFILT_WRITE /*filter*/,
            EV_ADD | EV_RECEIPT | EV_CLEAR /*flags*/,
>>>>>>> 86045192
            0 /*fflags*/,
            0 /*data*/,
            handle_data /*udata*/);
    }

    int num_events = kevent(
        impl->kq_fd,
        changelist /*changelist*/,
        changelist_size /*nchanges*/,
        changelist /*eventlist. It's OK to re-use the same memory for changelist input and eventlist output*/,
        changelist_size /*nevents*/,
        NULL /*timeout*/);
    if (num_events == -1) {
        goto subscribe_failed;
    }

    /* Look through results to see if any failed */
    for (int i = 0; i < num_events; ++i) {
        /* Every result should be flagged as error, that's just how EV_RECEIPT works */
        assert(changelist[i].flags & EV_ERROR);

        /* If a real error occurred, .data contains the error code */
        if (changelist[i].data != 0) {
            goto subscribe_failed;
        }
    }

    /* Success */
<<<<<<< HEAD
    handle_data->is_subscribed = true;
=======
    handle_data->state = HANDLE_STATE_SUBSCRIBED;
>>>>>>> 86045192
    return;

subscribe_failed:
    /* Remove any related kevents that succeeded */
    for (int i = 0; i < num_events; ++i) {
        if (changelist[i].data == 0) {
            changelist[i].flags = EV_DELETE;
            kevent(
                impl->kq_fd,
                &changelist[i] /*changelist*/,
                1 /*nchanges*/,
                NULL /*eventlist*/,
                0 /*nevents*/,
                NULL /*timeout*/);
        }
    }

    /* We can't return an error code because this was a scheduled task.
     * Notify the user of the failed subscription by passing AWS_IO_EVENT_TYPE_ERROR to the callback. */
    handle_data->on_event(event_loop, handle_data->owner, AWS_IO_EVENT_TYPE_ERROR, handle_data->on_event_user_data);
}

static int s_subscribe_to_io_events(
    struct aws_event_loop *event_loop,
    struct aws_io_handle *handle,
    int events,
    aws_event_loop_on_event_fn *on_event,
    void *user_data) {

    assert(event_loop);
    assert(handle->data.fd != -1);
    assert(handle->additional_data == NULL);
    assert(on_event);
    /* Must subscribe for read, write, or both */
    assert(events & (AWS_IO_EVENT_TYPE_READABLE | AWS_IO_EVENT_TYPE_WRITABLE));

    struct handle_data *handle_data = aws_mem_acquire(event_loop->alloc, sizeof(struct handle_data));
    if (!handle_data) {
        return AWS_OP_ERR;
    }

    AWS_ZERO_STRUCT(*handle_data);
    handle_data->owner = handle;
    handle_data->event_loop = event_loop;
    handle_data->on_event = on_event;
    handle_data->on_event_user_data = user_data;
    handle_data->events_subscribed = events;
<<<<<<< HEAD
=======
    handle_data->state = HANDLE_STATE_SUBSCRIBING;
>>>>>>> 86045192

    handle->additional_data = handle_data;

    /* We schedule a task to perform the actual changes to the kqueue, read on for an explanation why...
     *
     * kqueue requires separate registrations for read and write events.
     * If the user wants to know about both read and write, we need register once for read and once for write.
     * If the first registration succeeds, but the second registration fails, we need to delete the first registration.
     * If this all happened outside the event-thread, the successful registration's events could begin processing
     * in the brief window of time before the registration is deleted. */

    aws_task_init(&handle_data->subscribe_task, s_subscribe_task, handle_data);
    s_schedule_task_now(event_loop, &handle_data->subscribe_task);

    return AWS_OP_SUCCESS;
}

static void s_clean_up_handle_data_task(struct aws_task *task, void *user_data, enum aws_task_status status) {
    (void)task;
    (void)status;

    struct handle_data *handle_data = user_data;
<<<<<<< HEAD
=======
    struct kqueue_loop *impl = handle_data->event_loop->impl_data;

    impl->thread_data.connected_handle_count--;
>>>>>>> 86045192

    aws_mem_release(handle_data->event_loop->alloc, handle_data);
}

static int s_unsubscribe_from_io_events(struct aws_event_loop *event_loop, struct aws_io_handle *handle) {
    assert(handle->additional_data);
    struct handle_data *handle_data = handle->additional_data;
    struct kqueue_loop *impl = event_loop->impl_data;

    assert(event_loop == handle_data->event_loop);

<<<<<<< HEAD
    struct kevent changelist[2];
    int changelist_size = 0;

    if (handle_data->events_subscribed & AWS_IO_EVENT_TYPE_READABLE) {
        EV_SET(
            &changelist[changelist_size++],
            handle_data->owner->data.fd,
            EVFILT_READ /*filter*/,
            EV_DELETE /*flags*/,
            0 /*fflags*/,
            0 /*data*/,
            handle_data /*udata*/);
    }
    if (handle_data->events_subscribed & AWS_IO_EVENT_TYPE_WRITABLE) {
        EV_SET(
            &changelist[changelist_size++],
            handle_data->owner->data.fd,
            EVFILT_WRITE /*filter*/,
            EV_DELETE /*flags*/,
            0 /*fflags*/,
            0 /*data*/,
            handle_data /*udata*/);
    }

    kevent(impl->kq_fd, changelist, changelist_size, NULL /*eventlist*/, 0 /*nevents*/, NULL /*timeout*/);

    /* Schedule a task to clean up the memory. This is done in a task to prevent the following scenario:
     * - While processing a batch of events, some callback unsubscribes another aws_io_handle.
     * - One of the other events in this batch belongs to that other aws_io_handle.
     * - If the handle_data were already deleted, there would be an access invalid memory. */

    aws_task_init(&handle_data->cleanup_task, s_clean_up_handle_data_task, handle_data);
    aws_event_loop_schedule_task_now(event_loop, &handle_data->cleanup_task);

    handle_data->is_subscribed = false;
    handle->additional_data = NULL;
    impl->thread_data.connected_handle_count--;
=======
    /* If the handle was successfully subscribed to kqueue, then remove it. */
    if (handle_data->state == HANDLE_STATE_SUBSCRIBED) {
        struct kevent changelist[2];
        int changelist_size = 0;

        if (handle_data->events_subscribed & AWS_IO_EVENT_TYPE_READABLE) {
            EV_SET(
                &changelist[changelist_size++],
                handle_data->owner->data.fd,
                EVFILT_READ /*filter*/,
                EV_DELETE /*flags*/,
                0 /*fflags*/,
                0 /*data*/,
                handle_data /*udata*/);
        }
        if (handle_data->events_subscribed & AWS_IO_EVENT_TYPE_WRITABLE) {
            EV_SET(
                &changelist[changelist_size++],
                handle_data->owner->data.fd,
                EVFILT_WRITE /*filter*/,
                EV_DELETE /*flags*/,
                0 /*fflags*/,
                0 /*data*/,
                handle_data /*udata*/);
        }

        kevent(impl->kq_fd, changelist, changelist_size, NULL /*eventlist*/, 0 /*nevents*/, NULL /*timeout*/);
    }

    /* Schedule a task to clean up the memory. This is done in a task to prevent the following scenario:
     * - While processing a batch of events, some callback unsubscribes another aws_io_handle.
     * - One of the other events in this batch belongs to that other aws_io_handle.
     * - If the handle_data were already deleted, there would be an access invalid memory. */

    aws_task_init(&handle_data->cleanup_task, s_clean_up_handle_data_task, handle_data);
    aws_event_loop_schedule_task_now(event_loop, &handle_data->cleanup_task);

    handle_data->state = HANDLE_STATE_UNSUBSCRIBED;
    handle->additional_data = NULL;
>>>>>>> 86045192

    return AWS_OP_SUCCESS;
}

static bool s_is_event_thread(struct aws_event_loop *event_loop) {
    struct kqueue_loop *impl = event_loop->impl_data;
    assert(aws_thread_get_detach_state(&impl->thread) == AWS_THREAD_JOINABLE);

    return aws_thread_current_thread_id() == aws_thread_get_id(&impl->thread);
}

/* Called from thread.
 * Takes tasks from tasks_to_schedule and adds them to the scheduler. */
static void s_process_tasks_to_schedule(struct aws_event_loop *event_loop, struct aws_linked_list *tasks_to_schedule) {
    struct kqueue_loop *impl = event_loop->impl_data;

    while (!aws_linked_list_empty(tasks_to_schedule)) {
        struct aws_linked_list_node *node = aws_linked_list_pop_front(tasks_to_schedule);
        struct aws_task *task = AWS_CONTAINER_OF(node, struct aws_task, node);

        /* Timestamp 0 is used to denote "now" tasks */
        if (task->timestamp == 0) {
            aws_task_scheduler_schedule_now(&impl->thread_data.scheduler, task);
        } else {
            aws_task_scheduler_schedule_future(&impl->thread_data.scheduler, task, task->timestamp);
        }
    }
}

static void s_process_cross_thread_data(struct aws_event_loop *event_loop) {
    struct kqueue_loop *impl = event_loop->impl_data;

    /* If there are tasks to schedule, grab them all out of synced_data.tasks_to_schedule.
     * We'll process them later, so that we minimize time spent holding the mutex. */
    struct aws_linked_list tasks_to_schedule;
    aws_linked_list_init(&tasks_to_schedule);

    { /* Begin critical section */
        aws_mutex_lock(&impl->cross_thread_data.mutex);
        impl->cross_thread_data.thread_signaled = false;

        bool initiate_stop = (impl->cross_thread_data.state == EVENT_THREAD_STATE_STOPPING) &&
                             (impl->thread_data.state == EVENT_THREAD_STATE_RUNNING);
        if (AWS_UNLIKELY(initiate_stop)) {
            impl->thread_data.state = EVENT_THREAD_STATE_STOPPING;
        }

        aws_linked_list_swap_contents(&impl->cross_thread_data.tasks_to_schedule, &tasks_to_schedule);

        aws_mutex_unlock(&impl->cross_thread_data.mutex);
    } /* End critical section */

    s_process_tasks_to_schedule(event_loop, &tasks_to_schedule);
}

static int s_aws_event_flags_from_kevent(struct kevent *kevent) {
    int event_flags = 0;

    if (kevent->flags & EV_ERROR) {
        event_flags |= AWS_IO_EVENT_TYPE_ERROR;
    } else if (kevent->filter == EVFILT_READ) {
        if (kevent->data != 0) {
            event_flags |= AWS_IO_EVENT_TYPE_READABLE;
        }

        if (kevent->flags & EV_EOF) {
            event_flags |= AWS_IO_EVENT_TYPE_CLOSED;
        }
    } else if (kevent->filter == EVFILT_WRITE) {
        if (kevent->data != 0) {
            event_flags |= AWS_IO_EVENT_TYPE_WRITABLE;
        }

        if (kevent->flags & EV_EOF) {
            event_flags |= AWS_IO_EVENT_TYPE_CLOSED;
        }
    }

    return event_flags;
}

static void s_event_thread_main(void *user_data) {
    struct aws_event_loop *event_loop = user_data;
    struct kqueue_loop *impl = event_loop->impl_data;

    assert(impl->thread_data.state == EVENT_THREAD_STATE_READY_TO_RUN);
    impl->thread_data.state = EVENT_THREAD_STATE_RUNNING;

    struct kevent kevents[MAX_EVENTS];

    /* A single aws_io_handle could have two separate kevents if subscribed for both read and write.
     * If both the read and write kevents fire in the same loop of the event-thread,
     * combine the event-flags and deliver them in a single callback.
     * This makes the kqueue_event_loop behave more like the other platform implementations. */
    struct handle_data *io_handle_events[MAX_EVENTS];

    struct timespec timeout = {
        .tv_sec = DEFAULT_TIMEOUT_SEC,
        .tv_nsec = 0,
    };

    while (impl->thread_data.state == EVENT_THREAD_STATE_RUNNING) {
        int num_io_handle_events = 0;
        bool should_process_cross_thread_data = false;

        /* Process kqueue events */
        int num_kevents = kevent(
            impl->kq_fd, NULL /*changelist*/, 0 /*nchanges*/, kevents /*eventlist*/, MAX_EVENTS /*nevents*/, &timeout);

        if (num_kevents == -1) {
            /* Raise an error, in case this is interesting to anyone monitoring,
             * and continue on with this loop. We can't process events,
             * but we can still process scheduled tasks */
            aws_raise_error(AWS_IO_SYS_CALL_FAILURE);

            /* Force the cross_thread_data to be processed.
             * There might be valuable info in there, like the message to stop the thread.
             * It's fine to do this even if nothing has changed, it just costs a mutex lock/unlock. */
            should_process_cross_thread_data = true;
        }

        for (int i = 0; i < num_kevents; ++i) {
            struct kevent *kevent = &kevents[i];

            /* Was this event to signal that cross_thread_data has changed? */
            if ((int)kevent->ident == impl->cross_thread_signal_pipe[READ_FD]) {
                should_process_cross_thread_data = true;

                /* Drain whatever data was written to the signaling pipe */
                uint32_t read_whatever;
                while (read(kevent->ident, &read_whatever, sizeof(read_whatever)) > 0) {
                }

                continue;
            }

            /* Otherwise this was a normal event on a subscribed handle. Figure out which flags to report. */
            int event_flags = s_aws_event_flags_from_kevent(kevent);
            if (event_flags == 0) {
                continue;
            }

            /* Combine flags, in case multiple kevents correspond to one handle. (see notes at top of function) */
            struct handle_data *handle_data = kevent->udata;
            if (handle_data->events_this_loop == 0) {
                io_handle_events[num_io_handle_events++] = handle_data;
            }
            handle_data->events_this_loop |= event_flags;
        }

        /* Invoke each handle's event callback (unless the handle has been unsubscribed) */
        for (int i = 0; i < num_io_handle_events; ++i) {
            struct handle_data *handle_data = io_handle_events[i];

<<<<<<< HEAD
            if (handle_data->is_subscribed) {
=======
            if (handle_data->state == HANDLE_STATE_SUBSCRIBED) {
>>>>>>> 86045192
                handle_data->on_event(
                    event_loop, handle_data->owner, handle_data->events_this_loop, handle_data->on_event_user_data);
            }

            handle_data->events_this_loop = 0;
        }

        /* Process cross_thread_data */
        if (should_process_cross_thread_data) {
            s_process_cross_thread_data(event_loop);
        }

        /* Run scheduled tasks */
        uint64_t now_ns = 0;
        event_loop->clock(&now_ns); /* If clock fails, now_ns will be 0 and tasks scheduled for a specific time
                                       will not be run. That's ok, we'll handle them next time around. */
        aws_task_scheduler_run_all(&impl->thread_data.scheduler, now_ns);

        /* Set timeout for next kevent() call.
         * If clock fails, or scheduler has no tasks, use default timeout */
        bool use_default_timeout = false;

        int err = event_loop->clock(&now_ns);
        if (err) {
            use_default_timeout = true;
        }

        uint64_t next_run_time_ns;
        if (!aws_task_scheduler_has_tasks(&impl->thread_data.scheduler, &next_run_time_ns)) {
            use_default_timeout = true;
        }

        if (use_default_timeout) {
            timeout.tv_sec = DEFAULT_TIMEOUT_SEC;
            timeout.tv_nsec = 0;
        } else {
            /* Convert from timestamp in nanoseconds, to timeout in seconds with nanosecond remainder */
            uint64_t timeout_ns = next_run_time_ns > now_ns ? next_run_time_ns - now_ns : 0;

            uint64_t timeout_remainder_ns = 0;
            uint64_t timeout_sec =
                aws_timestamp_convert(timeout_ns, AWS_TIMESTAMP_NANOS, AWS_TIMESTAMP_SECS, &timeout_remainder_ns);

            if (timeout_sec > LONG_MAX) { /* Check for overflow. On Darwin, these values are stored as longs */
                timeout_sec = LONG_MAX;
                timeout_remainder_ns = 0;
            }

            timeout.tv_sec = (time_t)(timeout_sec);
            timeout.tv_nsec = (long)(timeout_remainder_ns);
        }
    }
}<|MERGE_RESOLUTION|>--- conflicted
+++ resolved
@@ -94,14 +94,7 @@
     int events_subscribed; /* aws_io_event_types this handle should be subscribed to */
     int events_this_loop;  /* aws_io_event_types received during current loop of the event-thread */
 
-<<<<<<< HEAD
-    /* False until subscribe task completes.
-     * Then true until unsubscribe function is called.
-     * Then false until cleanup task completes. */
-    bool is_subscribed;
-=======
     enum { HANDLE_STATE_SUBSCRIBING, HANDLE_STATE_SUBSCRIBED, HANDLE_STATE_UNSUBSCRIBED } state;
->>>>>>> 86045192
 
     struct aws_task subscribe_task;
     struct aws_task cleanup_task;
@@ -169,11 +162,7 @@
         &thread_signal_kevent,
         impl->cross_thread_signal_pipe[READ_FD],
         EVFILT_READ /*filter*/,
-<<<<<<< HEAD
         EV_ADD | EV_CLEAR/*flags*/,
-=======
-        EV_ADD | EV_CLEAR /*flags*/,
->>>>>>> 86045192
         0 /*fflags*/,
         0 /*data*/,
         NULL /*udata*/);
@@ -486,13 +475,8 @@
         EV_SET(
             &changelist[changelist_size++],
             handle_data->owner->data.fd,
-<<<<<<< HEAD
-            EVFILT_WRITE/*filter*/,
-            EV_ADD | EV_RECEIPT | EV_CLEAR/*flags*/,
-=======
             EVFILT_WRITE /*filter*/,
             EV_ADD | EV_RECEIPT | EV_CLEAR /*flags*/,
->>>>>>> 86045192
             0 /*fflags*/,
             0 /*data*/,
             handle_data /*udata*/);
@@ -521,11 +505,7 @@
     }
 
     /* Success */
-<<<<<<< HEAD
-    handle_data->is_subscribed = true;
-=======
     handle_data->state = HANDLE_STATE_SUBSCRIBED;
->>>>>>> 86045192
     return;
 
 subscribe_failed:
@@ -573,10 +553,7 @@
     handle_data->on_event = on_event;
     handle_data->on_event_user_data = user_data;
     handle_data->events_subscribed = events;
-<<<<<<< HEAD
-=======
     handle_data->state = HANDLE_STATE_SUBSCRIBING;
->>>>>>> 86045192
 
     handle->additional_data = handle_data;
 
@@ -599,13 +576,10 @@
     (void)status;
 
     struct handle_data *handle_data = user_data;
-<<<<<<< HEAD
-=======
+
     struct kqueue_loop *impl = handle_data->event_loop->impl_data;
 
     impl->thread_data.connected_handle_count--;
->>>>>>> 86045192
-
     aws_mem_release(handle_data->event_loop->alloc, handle_data);
 }
 
@@ -616,45 +590,6 @@
 
     assert(event_loop == handle_data->event_loop);
 
-<<<<<<< HEAD
-    struct kevent changelist[2];
-    int changelist_size = 0;
-
-    if (handle_data->events_subscribed & AWS_IO_EVENT_TYPE_READABLE) {
-        EV_SET(
-            &changelist[changelist_size++],
-            handle_data->owner->data.fd,
-            EVFILT_READ /*filter*/,
-            EV_DELETE /*flags*/,
-            0 /*fflags*/,
-            0 /*data*/,
-            handle_data /*udata*/);
-    }
-    if (handle_data->events_subscribed & AWS_IO_EVENT_TYPE_WRITABLE) {
-        EV_SET(
-            &changelist[changelist_size++],
-            handle_data->owner->data.fd,
-            EVFILT_WRITE /*filter*/,
-            EV_DELETE /*flags*/,
-            0 /*fflags*/,
-            0 /*data*/,
-            handle_data /*udata*/);
-    }
-
-    kevent(impl->kq_fd, changelist, changelist_size, NULL /*eventlist*/, 0 /*nevents*/, NULL /*timeout*/);
-
-    /* Schedule a task to clean up the memory. This is done in a task to prevent the following scenario:
-     * - While processing a batch of events, some callback unsubscribes another aws_io_handle.
-     * - One of the other events in this batch belongs to that other aws_io_handle.
-     * - If the handle_data were already deleted, there would be an access invalid memory. */
-
-    aws_task_init(&handle_data->cleanup_task, s_clean_up_handle_data_task, handle_data);
-    aws_event_loop_schedule_task_now(event_loop, &handle_data->cleanup_task);
-
-    handle_data->is_subscribed = false;
-    handle->additional_data = NULL;
-    impl->thread_data.connected_handle_count--;
-=======
     /* If the handle was successfully subscribed to kqueue, then remove it. */
     if (handle_data->state == HANDLE_STATE_SUBSCRIBED) {
         struct kevent changelist[2];
@@ -694,7 +629,6 @@
 
     handle_data->state = HANDLE_STATE_UNSUBSCRIBED;
     handle->additional_data = NULL;
->>>>>>> 86045192
 
     return AWS_OP_SUCCESS;
 }
@@ -849,11 +783,7 @@
         for (int i = 0; i < num_io_handle_events; ++i) {
             struct handle_data *handle_data = io_handle_events[i];
 
-<<<<<<< HEAD
-            if (handle_data->is_subscribed) {
-=======
             if (handle_data->state == HANDLE_STATE_SUBSCRIBED) {
->>>>>>> 86045192
                 handle_data->on_event(
                     event_loop, handle_data->owner, handle_data->events_this_loop, handle_data->on_event_user_data);
             }
