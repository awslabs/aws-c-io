/*
 * Copyright 2010-2018 Amazon.com, Inc. or its affiliates. All Rights Reserved.
 *
 * Licensed under the Apache License, Version 2.0 (the "License").
 * You may not use this file except in compliance with the License.
 * A copy of the License is located at
 *
 *  http://aws.amazon.com/apache2.0
 *
 * or in the "license" file accompanying this file. This file is distributed
 * on an "AS IS" BASIS, WITHOUT WARRANTIES OR CONDITIONS OF ANY KIND, either
 * express or implied. See the License for the specific language governing
 * permissions and limitations under the License.
 */

#include <aws/io/event_loop.h>

#include <aws/common/clock.h>
#include <aws/common/mutex.h>
#include <aws/common/task_scheduler.h>
#include <aws/common/thread.h>
#include <sys/event.h>

#include <assert.h>
#include <limits.h>
#include <unistd.h>

static void s_destroy(struct aws_event_loop *event_loop);
static int s_run(struct aws_event_loop *event_loop);
static int s_stop(struct aws_event_loop *event_loop);
static int s_wait_for_stop_completion(struct aws_event_loop *event_loop);
static void s_schedule_task_now(struct aws_event_loop *event_loop, struct aws_task *task);
static void s_schedule_task_future(struct aws_event_loop *event_loop, struct aws_task *task, uint64_t run_at_nanos);
static int s_subscribe_to_io_events(
    struct aws_event_loop *event_loop,
    struct aws_io_handle *handle,
    int events,
    aws_event_loop_on_event_fn *on_event,
    void *user_data);
static int s_unsubscribe_from_io_events(struct aws_event_loop *event_loop, struct aws_io_handle *handle);
static bool s_is_event_thread(struct aws_event_loop *event_loop);

static void s_event_thread_main(void *user_data);

int aws_open_nonblocking_posix_pipe(int pipe_fds[2]);

enum event_thread_state {
    EVENT_THREAD_STATE_READY_TO_RUN,
    EVENT_THREAD_STATE_RUNNING,
    EVENT_THREAD_STATE_STOPPING,
};

enum pipe_fd_index {
    READ_FD,
    WRITE_FD,
};

struct kqueue_loop {
    struct aws_thread thread;
    int kq_fd; /* kqueue file descriptor */

    /* Pipe for signaling to event-thread that cross_thread_data has changed. */
    int cross_thread_signal_pipe[2];

    /* cross_thread_data holds things that must be communicated across threads.
     * When the event-thread is running, the mutex must be locked while anyone touches anything in cross_thread_data.
     * If this data is modified outside the thread, the thread is signaled via activity on a pipe. */
    struct {
        struct aws_mutex mutex;
        bool thread_signaled; /* whether thread has been signaled about changes to cross_thread_data */
        struct aws_linked_list tasks_to_schedule;
        enum event_thread_state state;
    } cross_thread_data;

    /* thread_data holds things which, when the event-thread is running, may only be touched by the thread */
    struct {
        struct aws_task_scheduler scheduler;

        int connected_handle_count;

        /* These variables duplicate ones in cross_thread_data. We move values out while holding the mutex and operate
         * on them later */
        enum event_thread_state state;
    } thread_data;
};

/* Data attached to aws_io_handle while the handle is subscribed to io events */
struct handle_data {
    struct aws_io_handle *owner;
    struct aws_event_loop *event_loop;
    aws_event_loop_on_event_fn *on_event;
    void *on_event_user_data;

    int events_subscribed; /* aws_io_event_types this handle should be subscribed to */
    int events_this_loop;  /* aws_io_event_types received during current loop of the event-thread */

    enum { HANDLE_STATE_SUBSCRIBING, HANDLE_STATE_SUBSCRIBED, HANDLE_STATE_UNSUBSCRIBED } state;

    struct aws_task subscribe_task;
    struct aws_task cleanup_task;
};

enum {
    DEFAULT_TIMEOUT_SEC = 100, /* Max kevent() timeout per loop of the event-thread */
    MAX_EVENTS = 100,          /* Max kevents to process per loop of the event-thread */
};

struct aws_event_loop *aws_event_loop_new_default(struct aws_allocator *alloc, aws_io_clock_fn *clock) {
    assert(alloc);
    assert(clock);

    bool clean_up_event_loop_mem = false;
    bool clean_up_event_loop_base = false;
    bool clean_up_impl_mem = false;
    bool clean_up_thread = false;
    bool clean_up_kqueue = false;
    bool clean_up_signal_pipe = false;
    bool clean_up_signal_kevent = false;
    bool clean_up_mutex = false;

    struct aws_event_loop *event_loop = aws_mem_acquire(alloc, sizeof(struct aws_event_loop));
    if (!event_loop) {
        return NULL;
    }
    clean_up_event_loop_mem = true;

    int err = aws_event_loop_init_base(event_loop, alloc, clock);
    if (err) {
        goto clean_up;
    }
    clean_up_event_loop_base = true;

    struct kqueue_loop *impl = aws_mem_acquire(alloc, sizeof(struct kqueue_loop));
    if (!impl) {
        goto clean_up;
    }
    clean_up_impl_mem = true;
    AWS_ZERO_STRUCT(*impl);

    err = aws_thread_init(&impl->thread, alloc);
    if (err) {
        goto clean_up;
    }
    clean_up_thread = true;

    impl->kq_fd = kqueue();
    if (impl->kq_fd == -1) {
        aws_raise_error(AWS_IO_SYS_CALL_FAILURE);
        goto clean_up;
    }
    clean_up_kqueue = true;

    err = aws_open_nonblocking_posix_pipe(impl->cross_thread_signal_pipe);
    if (err) {
        goto clean_up;
    }
    clean_up_signal_pipe = true;

    /* Set up kevent to handle activity on the cross_thread_signal_pipe */
    struct kevent thread_signal_kevent;
    EV_SET(
        &thread_signal_kevent,
        impl->cross_thread_signal_pipe[READ_FD],
        EVFILT_READ /*filter*/,
<<<<<<< HEAD
        EV_ADD | EV_CLEAR/*flags*/,
=======
        EV_ADD | EV_CLEAR /*flags*/,
>>>>>>> b7c6d6de
        0 /*fflags*/,
        0 /*data*/,
        NULL /*udata*/);

    int res = kevent(
        impl->kq_fd,
        &thread_signal_kevent /*changelist*/,
        1 /*nchanges*/,
        NULL /*eventlist*/,
        0 /*nevents*/,
        NULL /*timeout*/);

    if (res == -1) {
        aws_raise_error(AWS_IO_SYS_CALL_FAILURE);
        goto clean_up;
    }
    clean_up_signal_kevent = true;

    err = aws_mutex_init(&impl->cross_thread_data.mutex);
    if (err) {
        goto clean_up;
    }
    clean_up_mutex = true;

    impl->cross_thread_data.thread_signaled = false;

    aws_linked_list_init(&impl->cross_thread_data.tasks_to_schedule);

    impl->cross_thread_data.state = EVENT_THREAD_STATE_READY_TO_RUN;

    err = aws_task_scheduler_init(&impl->thread_data.scheduler, alloc);
    if (err) {
        goto clean_up;
    }

    impl->thread_data.state = EVENT_THREAD_STATE_READY_TO_RUN;

    event_loop->impl_data = impl;

    event_loop->vtable.destroy = s_destroy;
    event_loop->vtable.run = s_run;
    event_loop->vtable.stop = s_stop;
    event_loop->vtable.wait_for_stop_completion = s_wait_for_stop_completion;
    event_loop->vtable.schedule_task_now = s_schedule_task_now;
    event_loop->vtable.schedule_task_future = s_schedule_task_future;
    event_loop->vtable.subscribe_to_io_events = s_subscribe_to_io_events;
    event_loop->vtable.unsubscribe_from_io_events = s_unsubscribe_from_io_events;
    event_loop->vtable.is_on_callers_thread = s_is_event_thread;

    /* success */
    return event_loop;

clean_up:
    if (clean_up_mutex) {
        aws_mutex_clean_up(&impl->cross_thread_data.mutex);
    }
    if (clean_up_signal_kevent) {
        thread_signal_kevent.flags = EV_DELETE;
        kevent(
            impl->kq_fd,
            &thread_signal_kevent /*changelist*/,
            1 /*nchanges*/,
            NULL /*eventlist*/,
            0 /*nevents*/,
            NULL /*timeout*/);
    }
    if (clean_up_signal_pipe) {
        close(impl->cross_thread_signal_pipe[READ_FD]);
        close(impl->cross_thread_signal_pipe[WRITE_FD]);
    }
    if (clean_up_kqueue) {
        close(impl->kq_fd);
    }
    if (clean_up_thread) {
        aws_thread_clean_up(&impl->thread);
    }
    if (clean_up_impl_mem) {
        aws_mem_release(alloc, impl);
    }
    if (clean_up_event_loop_base) {
        aws_event_loop_clean_up_base(event_loop);
    }
    if (clean_up_event_loop_mem) {
        aws_mem_release(alloc, event_loop);
    }
    return NULL;
}

static void s_destroy(struct aws_event_loop *event_loop) {
    struct kqueue_loop *impl = event_loop->impl_data;

    /* Stop the event-thread. This might have already happened. It's safe to call multiple times. */
    s_stop(event_loop);
    int err = s_wait_for_stop_completion(event_loop);
    if (err) {
        assert("Failed to destroy event-thread, resources have been leaked." == NULL);
        return;
    }

    /* Clean up task-related stuff first. It's possible the a cancelled task adds further tasks to this event_loop.
     * Tasks added in this way will be in cross_thread_data.tasks_to_schedule, so we clean that up last */

    aws_task_scheduler_clean_up(&impl->thread_data.scheduler); /* Tasks in scheduler get cancelled*/

    while (!aws_linked_list_empty(&impl->cross_thread_data.tasks_to_schedule)) {
        struct aws_linked_list_node *node = aws_linked_list_pop_front(&impl->cross_thread_data.tasks_to_schedule);
        struct aws_task *task = AWS_CONTAINER_OF(node, struct aws_task, node);
        task->fn(task, task->arg, AWS_TASK_STATUS_CANCELED);
    }

    /* Warn user if aws_io_handle was subscribed, but never unsubscribed. This would cause memory leaks. */
    assert(impl->thread_data.connected_handle_count == 0);

    /* Clean up everything else */
    aws_mutex_clean_up(&impl->cross_thread_data.mutex);

    struct kevent thread_signal_kevent;
    EV_SET(
        &thread_signal_kevent,
        impl->cross_thread_signal_pipe[READ_FD],
        EVFILT_READ /*filter*/,
        EV_DELETE /*flags*/,
        0 /*fflags*/,
        0 /*data*/,
        NULL /*udata*/);

    kevent(
        impl->kq_fd,
        &thread_signal_kevent /*changelist*/,
        1 /*nchanges*/,
        NULL /*eventlist*/,
        0 /*nevents*/,
        NULL /*timeout*/);

    close(impl->cross_thread_signal_pipe[READ_FD]);
    close(impl->cross_thread_signal_pipe[WRITE_FD]);
    close(impl->kq_fd);
    aws_thread_clean_up(&impl->thread);
    aws_mem_release(event_loop->alloc, impl);
    aws_event_loop_clean_up_base(event_loop);
    aws_mem_release(event_loop->alloc, event_loop);
}

static int s_run(struct aws_event_loop *event_loop) {
    struct kqueue_loop *impl = event_loop->impl_data;

    /* to re-run, call stop() and wait_for_stop_completion() */
    assert(impl->cross_thread_data.state == EVENT_THREAD_STATE_READY_TO_RUN);
    assert(impl->thread_data.state == EVENT_THREAD_STATE_READY_TO_RUN);

    /* Since thread isn't running it's ok to touch thread_data,
     * and it's ok to touch cross_thread_data without locking the mutex */
    impl->cross_thread_data.state = EVENT_THREAD_STATE_RUNNING;

    int err = aws_thread_launch(&impl->thread, s_event_thread_main, (void *)event_loop, NULL);
    if (err) {
        goto clean_up;
    }

    return AWS_OP_SUCCESS;

clean_up:
    impl->cross_thread_data.state = EVENT_THREAD_STATE_READY_TO_RUN;
    return AWS_OP_ERR;
}

/* This function can't fail, we're relying on the thread responding to critical messages (ex: stop thread) */
void signal_cross_thread_data_changed(struct aws_event_loop *event_loop) {
    struct kqueue_loop *impl = event_loop->impl_data;

    /* Doesn't actually matter what we write, any activity on pipe signals that cross_thread_data has changed,
     * If the pipe is full and the write fails, that's fine, the event-thread will get the signal from some previous
     * write */
    uint32_t write_whatever = 0xC0FFEE;
    write(impl->cross_thread_signal_pipe[WRITE_FD], &write_whatever, sizeof(write_whatever));
}

static int s_stop(struct aws_event_loop *event_loop) {
    struct kqueue_loop *impl = event_loop->impl_data;

    bool signal_thread = false;

    { /* Begin critical section */
        aws_mutex_lock(&impl->cross_thread_data.mutex);
        if (impl->cross_thread_data.state == EVENT_THREAD_STATE_RUNNING) {
            impl->cross_thread_data.state = EVENT_THREAD_STATE_STOPPING;
            signal_thread = !impl->cross_thread_data.thread_signaled;
            impl->cross_thread_data.thread_signaled = true;
        }
        aws_mutex_unlock(&impl->cross_thread_data.mutex);
    } /* End critical section */

    if (signal_thread) {
        signal_cross_thread_data_changed(event_loop);
    }

    return AWS_OP_SUCCESS;
}

static int s_wait_for_stop_completion(struct aws_event_loop *event_loop) {
    struct kqueue_loop *impl = event_loop->impl_data;

#ifdef DEBUG_BUILD
    aws_mutex_lock(&impl->cross_thread_data.mutex);
    /* call stop() before wait_for_stop_completion() or you'll wait forever */
    assert(impl->cross_thread_data.state != EVENT_THREAD_STATE_RUNNING);
    aws_mutex_unlock(&impl->cross_thread_data.mutex);
#endif

    int err = aws_thread_join(&impl->thread);
    if (err) {
        return AWS_OP_ERR;
    }

    /* Since thread is no longer running it's ok to touch thread_data,
     * and it's ok to touch cross_thread_data without locking the mutex */
    impl->cross_thread_data.state = EVENT_THREAD_STATE_READY_TO_RUN;
    impl->thread_data.state = EVENT_THREAD_STATE_READY_TO_RUN;

    return AWS_OP_SUCCESS;
}

/* Common functionality for "now" and "future" task scheduling.
 * If `run_at_nanos` is zero then the task is scheduled as a "now" task. */
static void s_schedule_task_common(struct aws_event_loop *event_loop, struct aws_task *task, uint64_t run_at_nanos) {
    assert(task);
    struct kqueue_loop *impl = event_loop->impl_data;

    /* If we're on the event-thread, just schedule it directly */
    if (s_is_event_thread(event_loop)) {
        if (run_at_nanos == 0) {
            aws_task_scheduler_schedule_now(&impl->thread_data.scheduler, task);
        } else {
            aws_task_scheduler_schedule_future(&impl->thread_data.scheduler, task, run_at_nanos);
        }
        return;
    }

    /* Otherwise, add it to cross_thread_data.tasks_to_schedule and signal the event-thread to process it */
    task->timestamp = run_at_nanos;
    bool should_signal_thread = false;

    /* Begin critical section */
    aws_mutex_lock(&impl->cross_thread_data.mutex);
    aws_linked_list_push_back(&impl->cross_thread_data.tasks_to_schedule, &task->node);

    /* Signal thread that cross_thread_data has changed (unless it's been signaled already) */
    if (!impl->cross_thread_data.thread_signaled) {
        should_signal_thread = true;
        impl->cross_thread_data.thread_signaled = true;
    }

    aws_mutex_unlock(&impl->cross_thread_data.mutex);
    /* End critical section */

    if (should_signal_thread) {
        signal_cross_thread_data_changed(event_loop);
    }
}

static void s_schedule_task_now(struct aws_event_loop *event_loop, struct aws_task *task) {
    s_schedule_task_common(event_loop, task, 0); /* Zero is used to denote "now" tasks */
}

static void s_schedule_task_future(struct aws_event_loop *event_loop, struct aws_task *task, uint64_t run_at_nanos) {
    s_schedule_task_common(event_loop, task, run_at_nanos);
}

/* Scheduled task that connects aws_io_handle with the kqueue */
static void s_subscribe_task(struct aws_task *task, void *user_data, enum aws_task_status status) {
    (void)task;
    struct handle_data *handle_data = user_data;
    struct aws_event_loop *event_loop = handle_data->event_loop;
    struct kqueue_loop *impl = handle_data->event_loop->impl_data;

    impl->thread_data.connected_handle_count++;

    /* if task was cancelled, nothing to do */
    if (status == AWS_TASK_STATUS_CANCELED) {
        return;
    }

    /* If handle was unsubscribed before this task could execute, nothing to do */
    if (handle_data->state == HANDLE_STATE_UNSUBSCRIBED) {
        return;
    }

    assert(handle_data->state == HANDLE_STATE_SUBSCRIBING);

    /* In order to monitor both reads and writes, kqueue requires you to add two separate kevents.
     * If we're adding two separate kevents, but one of those fails, we need to remove the other kevent.
     * Therefore we use the EV_RECEIPT flag. This causes kevent() to tell whether each EV_ADD succeeded,
     * rather than the usual behavior of telling us about recent events. */
    struct kevent changelist[2];
    AWS_ZERO_ARRAY(changelist);

    int changelist_size = 0;

    if (handle_data->events_subscribed & AWS_IO_EVENT_TYPE_READABLE) {
        EV_SET(
            &changelist[changelist_size++],
            handle_data->owner->data.fd,
            EVFILT_READ /*filter*/,
            EV_ADD | EV_RECEIPT | EV_CLEAR /*flags*/,
            0 /*fflags*/,
            0 /*data*/,
            handle_data /*udata*/);
    }
    if (handle_data->events_subscribed & AWS_IO_EVENT_TYPE_WRITABLE) {
        EV_SET(
            &changelist[changelist_size++],
            handle_data->owner->data.fd,
<<<<<<< HEAD
            EVFILT_WRITE/*filter*/,
            EV_ADD | EV_RECEIPT | EV_CLEAR/*flags*/,
=======
            EVFILT_WRITE /*filter*/,
            EV_ADD | EV_RECEIPT | EV_CLEAR /*flags*/,
>>>>>>> b7c6d6de
            0 /*fflags*/,
            0 /*data*/,
            handle_data /*udata*/);
    }

    int num_events = kevent(
        impl->kq_fd,
        changelist /*changelist*/,
        changelist_size /*nchanges*/,
        changelist /*eventlist. It's OK to re-use the same memory for changelist input and eventlist output*/,
        changelist_size /*nevents*/,
        NULL /*timeout*/);
    if (num_events == -1) {
        goto subscribe_failed;
    }

    /* Look through results to see if any failed */
    for (int i = 0; i < num_events; ++i) {
        /* Every result should be flagged as error, that's just how EV_RECEIPT works */
        assert(changelist[i].flags & EV_ERROR);

        /* If a real error occurred, .data contains the error code */
        if (changelist[i].data != 0) {
            goto subscribe_failed;
        }
    }

    /* Success */
    handle_data->state = HANDLE_STATE_SUBSCRIBED;
    return;

subscribe_failed:
    /* Remove any related kevents that succeeded */
    for (int i = 0; i < num_events; ++i) {
        if (changelist[i].data == 0) {
            changelist[i].flags = EV_DELETE;
            kevent(
                impl->kq_fd,
                &changelist[i] /*changelist*/,
                1 /*nchanges*/,
                NULL /*eventlist*/,
                0 /*nevents*/,
                NULL /*timeout*/);
        }
    }

    /* We can't return an error code because this was a scheduled task.
     * Notify the user of the failed subscription by passing AWS_IO_EVENT_TYPE_ERROR to the callback. */
    handle_data->on_event(event_loop, handle_data->owner, AWS_IO_EVENT_TYPE_ERROR, handle_data->on_event_user_data);
}

static int s_subscribe_to_io_events(
    struct aws_event_loop *event_loop,
    struct aws_io_handle *handle,
    int events,
    aws_event_loop_on_event_fn *on_event,
    void *user_data) {

    assert(event_loop);
    assert(handle->data.fd != -1);
    assert(handle->additional_data == NULL);
    assert(on_event);
    /* Must subscribe for read, write, or both */
    assert(events & (AWS_IO_EVENT_TYPE_READABLE | AWS_IO_EVENT_TYPE_WRITABLE));

    struct handle_data *handle_data = aws_mem_acquire(event_loop->alloc, sizeof(struct handle_data));
    if (!handle_data) {
        return AWS_OP_ERR;
    }

    AWS_ZERO_STRUCT(*handle_data);
    handle_data->owner = handle;
    handle_data->event_loop = event_loop;
    handle_data->on_event = on_event;
    handle_data->on_event_user_data = user_data;
    handle_data->events_subscribed = events;
    handle_data->state = HANDLE_STATE_SUBSCRIBING;

    handle->additional_data = handle_data;

    /* We schedule a task to perform the actual changes to the kqueue, read on for an explanation why...
     *
     * kqueue requires separate registrations for read and write events.
     * If the user wants to know about both read and write, we need register once for read and once for write.
     * If the first registration succeeds, but the second registration fails, we need to delete the first registration.
     * If this all happened outside the event-thread, the successful registration's events could begin processing
     * in the brief window of time before the registration is deleted. */

    aws_task_init(&handle_data->subscribe_task, s_subscribe_task, handle_data);
    s_schedule_task_now(event_loop, &handle_data->subscribe_task);

    return AWS_OP_SUCCESS;
}

static void s_clean_up_handle_data_task(struct aws_task *task, void *user_data, enum aws_task_status status) {
    (void)task;
    (void)status;

    struct handle_data *handle_data = user_data;
    struct kqueue_loop *impl = handle_data->event_loop->impl_data;

    impl->thread_data.connected_handle_count--;

    aws_mem_release(handle_data->event_loop->alloc, handle_data);
}

static int s_unsubscribe_from_io_events(struct aws_event_loop *event_loop, struct aws_io_handle *handle) {
    assert(handle->additional_data);
    struct handle_data *handle_data = handle->additional_data;
    struct kqueue_loop *impl = event_loop->impl_data;

    assert(event_loop == handle_data->event_loop);

    /* If the handle was successfully subscribed to kqueue, then remove it. */
    if (handle_data->state == HANDLE_STATE_SUBSCRIBED) {
        struct kevent changelist[2];
        int changelist_size = 0;

        if (handle_data->events_subscribed & AWS_IO_EVENT_TYPE_READABLE) {
            EV_SET(
                &changelist[changelist_size++],
                handle_data->owner->data.fd,
                EVFILT_READ /*filter*/,
                EV_DELETE /*flags*/,
                0 /*fflags*/,
                0 /*data*/,
                handle_data /*udata*/);
        }
        if (handle_data->events_subscribed & AWS_IO_EVENT_TYPE_WRITABLE) {
            EV_SET(
                &changelist[changelist_size++],
                handle_data->owner->data.fd,
                EVFILT_WRITE /*filter*/,
                EV_DELETE /*flags*/,
                0 /*fflags*/,
                0 /*data*/,
                handle_data /*udata*/);
        }

        kevent(impl->kq_fd, changelist, changelist_size, NULL /*eventlist*/, 0 /*nevents*/, NULL /*timeout*/);
    }

    /* Schedule a task to clean up the memory. This is done in a task to prevent the following scenario:
     * - While processing a batch of events, some callback unsubscribes another aws_io_handle.
     * - One of the other events in this batch belongs to that other aws_io_handle.
     * - If the handle_data were already deleted, there would be an access invalid memory. */

    aws_task_init(&handle_data->cleanup_task, s_clean_up_handle_data_task, handle_data);
    aws_event_loop_schedule_task_now(event_loop, &handle_data->cleanup_task);

    handle_data->state = HANDLE_STATE_UNSUBSCRIBED;
    handle->additional_data = NULL;

    return AWS_OP_SUCCESS;
}

static bool s_is_event_thread(struct aws_event_loop *event_loop) {
    struct kqueue_loop *impl = event_loop->impl_data;
    assert(aws_thread_get_detach_state(&impl->thread) == AWS_THREAD_JOINABLE);

    return aws_thread_current_thread_id() == aws_thread_get_id(&impl->thread);
}

/* Called from thread.
 * Takes tasks from tasks_to_schedule and adds them to the scheduler. */
static void s_process_tasks_to_schedule(struct aws_event_loop *event_loop, struct aws_linked_list *tasks_to_schedule) {
    struct kqueue_loop *impl = event_loop->impl_data;

    while (!aws_linked_list_empty(tasks_to_schedule)) {
        struct aws_linked_list_node *node = aws_linked_list_pop_front(tasks_to_schedule);
        struct aws_task *task = AWS_CONTAINER_OF(node, struct aws_task, node);

        /* Timestamp 0 is used to denote "now" tasks */
        if (task->timestamp == 0) {
            aws_task_scheduler_schedule_now(&impl->thread_data.scheduler, task);
        } else {
            aws_task_scheduler_schedule_future(&impl->thread_data.scheduler, task, task->timestamp);
        }
    }
}

static void s_process_cross_thread_data(struct aws_event_loop *event_loop) {
    struct kqueue_loop *impl = event_loop->impl_data;

    /* If there are tasks to schedule, grab them all out of synced_data.tasks_to_schedule.
     * We'll process them later, so that we minimize time spent holding the mutex. */
    struct aws_linked_list tasks_to_schedule;
    aws_linked_list_init(&tasks_to_schedule);

    { /* Begin critical section */
        aws_mutex_lock(&impl->cross_thread_data.mutex);
        impl->cross_thread_data.thread_signaled = false;

        bool initiate_stop = (impl->cross_thread_data.state == EVENT_THREAD_STATE_STOPPING) &&
                             (impl->thread_data.state == EVENT_THREAD_STATE_RUNNING);
        if (AWS_UNLIKELY(initiate_stop)) {
            impl->thread_data.state = EVENT_THREAD_STATE_STOPPING;
        }

        aws_linked_list_swap_contents(&impl->cross_thread_data.tasks_to_schedule, &tasks_to_schedule);

        aws_mutex_unlock(&impl->cross_thread_data.mutex);
    } /* End critical section */

    s_process_tasks_to_schedule(event_loop, &tasks_to_schedule);
}

static int s_aws_event_flags_from_kevent(struct kevent *kevent) {
    int event_flags = 0;

    if (kevent->flags & EV_ERROR) {
        event_flags |= AWS_IO_EVENT_TYPE_ERROR;
    } else if (kevent->filter == EVFILT_READ) {
        if (kevent->data != 0) {
            event_flags |= AWS_IO_EVENT_TYPE_READABLE;
        }

        if (kevent->flags & EV_EOF) {
            event_flags |= AWS_IO_EVENT_TYPE_CLOSED;
        }
    } else if (kevent->filter == EVFILT_WRITE) {
        if (kevent->data != 0) {
            event_flags |= AWS_IO_EVENT_TYPE_WRITABLE;
        }

        if (kevent->flags & EV_EOF) {
            event_flags |= AWS_IO_EVENT_TYPE_CLOSED;
        }
    }

    return event_flags;
}

static void s_event_thread_main(void *user_data) {
    struct aws_event_loop *event_loop = user_data;
    struct kqueue_loop *impl = event_loop->impl_data;

    assert(impl->thread_data.state == EVENT_THREAD_STATE_READY_TO_RUN);
    impl->thread_data.state = EVENT_THREAD_STATE_RUNNING;

    struct kevent kevents[MAX_EVENTS];

    /* A single aws_io_handle could have two separate kevents if subscribed for both read and write.
     * If both the read and write kevents fire in the same loop of the event-thread,
     * combine the event-flags and deliver them in a single callback.
     * This makes the kqueue_event_loop behave more like the other platform implementations. */
    struct handle_data *io_handle_events[MAX_EVENTS];

    struct timespec timeout = {
        .tv_sec = DEFAULT_TIMEOUT_SEC,
        .tv_nsec = 0,
    };

    while (impl->thread_data.state == EVENT_THREAD_STATE_RUNNING) {
        int num_io_handle_events = 0;
        bool should_process_cross_thread_data = false;

        /* Process kqueue events */
        int num_kevents = kevent(
            impl->kq_fd, NULL /*changelist*/, 0 /*nchanges*/, kevents /*eventlist*/, MAX_EVENTS /*nevents*/, &timeout);

        if (num_kevents == -1) {
            /* Raise an error, in case this is interesting to anyone monitoring,
             * and continue on with this loop. We can't process events,
             * but we can still process scheduled tasks */
            aws_raise_error(AWS_IO_SYS_CALL_FAILURE);

            /* Force the cross_thread_data to be processed.
             * There might be valuable info in there, like the message to stop the thread.
             * It's fine to do this even if nothing has changed, it just costs a mutex lock/unlock. */
            should_process_cross_thread_data = true;
        }

        for (int i = 0; i < num_kevents; ++i) {
            struct kevent *kevent = &kevents[i];

            /* Was this event to signal that cross_thread_data has changed? */
<<<<<<< HEAD
            if ((int)kevent->ident == impl->cross_thread_signal_pipe[READ_FD]) {
=======
            if (kevent->ident == impl->cross_thread_signal_pipe[READ_FD]) {
>>>>>>> b7c6d6de
                should_process_cross_thread_data = true;

                /* Drain whatever data was written to the signaling pipe */
                uint32_t read_whatever;
                while (read(kevent->ident, &read_whatever, sizeof(read_whatever)) > 0) {
                }

                continue;
            }

            /* Otherwise this was a normal event on a subscribed handle. Figure out which flags to report. */
            int event_flags = s_aws_event_flags_from_kevent(kevent);
            if (event_flags == 0) {
                continue;
            }

            /* Combine flags, in case multiple kevents correspond to one handle. (see notes at top of function) */
            struct handle_data *handle_data = kevent->udata;
            if (handle_data->events_this_loop == 0) {
                io_handle_events[num_io_handle_events++] = handle_data;
            }
            handle_data->events_this_loop |= event_flags;
        }

        /* Invoke each handle's event callback (unless the handle has been unsubscribed) */
        for (int i = 0; i < num_io_handle_events; ++i) {
            struct handle_data *handle_data = io_handle_events[i];

            if (handle_data->state == HANDLE_STATE_SUBSCRIBED) {
                handle_data->on_event(
                    event_loop, handle_data->owner, handle_data->events_this_loop, handle_data->on_event_user_data);
            }

            handle_data->events_this_loop = 0;
        }

        /* Process cross_thread_data */
        if (should_process_cross_thread_data) {
            s_process_cross_thread_data(event_loop);
        }

        /* Run scheduled tasks */
        uint64_t now_ns = 0;
        event_loop->clock(&now_ns); /* If clock fails, now_ns will be 0 and tasks scheduled for a specific time
                                       will not be run. That's ok, we'll handle them next time around. */
        aws_task_scheduler_run_all(&impl->thread_data.scheduler, now_ns);

        /* Set timeout for next kevent() call.
         * If clock fails, or scheduler has no tasks, use default timeout */
        bool use_default_timeout = false;

        int err = event_loop->clock(&now_ns);
        if (err) {
            use_default_timeout = true;
        }

        uint64_t next_run_time_ns;
        if (!aws_task_scheduler_has_tasks(&impl->thread_data.scheduler, &next_run_time_ns)) {
            use_default_timeout = true;
        }

        if (use_default_timeout) {
            timeout.tv_sec = DEFAULT_TIMEOUT_SEC;
            timeout.tv_nsec = 0;
        } else {
            /* Convert from timestamp in nanoseconds, to timeout in seconds with nanosecond remainder */
            uint64_t timeout_ns = next_run_time_ns > now_ns ? next_run_time_ns - now_ns : 0;

            uint64_t timeout_remainder_ns = 0;
            uint64_t timeout_sec =
                aws_timestamp_convert(timeout_ns, AWS_TIMESTAMP_NANOS, AWS_TIMESTAMP_SECS, &timeout_remainder_ns);

            if (timeout_sec > LONG_MAX) { /* Check for overflow. On Darwin, these values are stored as longs */
                timeout_sec = LONG_MAX;
                timeout_remainder_ns = 0;
            }

            timeout.tv_sec = (time_t)(timeout_sec);
            timeout.tv_nsec = (long)(timeout_remainder_ns);
        }
    }
}<|MERGE_RESOLUTION|>--- conflicted
+++ resolved
@@ -162,11 +162,7 @@
         &thread_signal_kevent,
         impl->cross_thread_signal_pipe[READ_FD],
         EVFILT_READ /*filter*/,
-<<<<<<< HEAD
-        EV_ADD | EV_CLEAR/*flags*/,
-=======
         EV_ADD | EV_CLEAR /*flags*/,
->>>>>>> b7c6d6de
         0 /*fflags*/,
         0 /*data*/,
         NULL /*udata*/);
@@ -479,13 +475,8 @@
         EV_SET(
             &changelist[changelist_size++],
             handle_data->owner->data.fd,
-<<<<<<< HEAD
-            EVFILT_WRITE/*filter*/,
-            EV_ADD | EV_RECEIPT | EV_CLEAR/*flags*/,
-=======
             EVFILT_WRITE /*filter*/,
             EV_ADD | EV_RECEIPT | EV_CLEAR /*flags*/,
->>>>>>> b7c6d6de
             0 /*fflags*/,
             0 /*data*/,
             handle_data /*udata*/);
@@ -763,11 +754,7 @@
             struct kevent *kevent = &kevents[i];
 
             /* Was this event to signal that cross_thread_data has changed? */
-<<<<<<< HEAD
-            if ((int)kevent->ident == impl->cross_thread_signal_pipe[READ_FD]) {
-=======
             if (kevent->ident == impl->cross_thread_signal_pipe[READ_FD]) {
->>>>>>> b7c6d6de
                 should_process_cross_thread_data = true;
 
                 /* Drain whatever data was written to the signaling pipe */
