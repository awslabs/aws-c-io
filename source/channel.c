--- conflicted
+++ resolved
@@ -15,12 +15,8 @@
 
 #include <aws/io/channel.h>
 
-<<<<<<< HEAD
 #include <aws/common/atomics.h>
-=======
-#include <aws/common/condition_variable.h>
 #include <aws/common/mutex.h>
->>>>>>> 0eeab356
 
 #include <aws/io/event_loop.h>
 #include <aws/io/message_pool.h>
@@ -425,7 +421,7 @@
 }
 
 void aws_channel_schedule_task_now(struct aws_channel *channel, struct aws_channel_task *task) {
-    if (channel->channel_state == AWS_CHANNEL_SHUT_DOWN) {
+    if (channel->channel_state >= AWS_CHANNEL_SHUT_DOWN) {
         task->task_fn(task, task->arg, AWS_TASK_STATUS_CANCELED);
         return;
     }
@@ -438,7 +434,7 @@
     struct aws_channel *channel,
     struct aws_channel_task *task,
     uint64_t run_at_nanos) {
-    if (channel->channel_state == AWS_CHANNEL_SHUT_DOWN) {
+    if (channel->channel_state >= AWS_CHANNEL_SHUT_DOWN) {
         task->task_fn(task, task->arg, AWS_TASK_STATUS_CANCELED);
         return;
     }
