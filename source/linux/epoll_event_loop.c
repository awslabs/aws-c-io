/*
 * Copyright 2010-2018 Amazon.com, Inc. or its affiliates. All Rights Reserved.
 *
 * Licensed under the Apache License, Version 2.0 (the "License").
 * You may not use this file except in compliance with the License.
 * A copy of the License is located at
 *
 *  http://aws.amazon.com/apache2.0
 *
 * or in the "license" file accompanying this file. This file is distributed
 * on an "AS IS" BASIS, WITHOUT WARRANTIES OR CONDITIONS OF ANY KIND, either
 * express or implied. See the License for the specific language governing
 * permissions and limitations under the License.
 */

#include <aws/io/event_loop.h>

#include <aws/common/condition_variable.h>
#include <aws/common/mutex.h>
#include <aws/common/task_scheduler.h>
#include <aws/common/thread.h>
#include <sys/epoll.h>

#include <errno.h>
#include <unistd.h>

#if !defined(COMPAT_MODE) && defined(__GLIBC__) && __GLIBC__ >= 2 && __GLIBC_MINOR__ >= 8
#    define USE_EFD 1
#else
#    define USE_EFD 0
#endif

#if USE_EFD
#    include <sys/eventfd.h>
#else
#    include <aws/io/pipe.h>
#endif

<<<<<<< HEAD
static void s_destroy;
static int s_run;
static int s_stop;
static int s_wait_for_stop_completion;
static int s_schedule_task(struct aws_event_loop *event_loop, struct aws_task *task, uint64_t run_at);
static int s_subscribe_to_io_events(
    struct aws_event_loop *event_loop,
    struct aws_io_handle *handle,
    int events,
    aws_event_loop_on_event_fn *on_event,
    void *user_data);
static int s_unsubscribe_from_io_events(struct aws_event_loop *event_loop, struct aws_io_handle *handle);
static bool s_is_on_callers_thread;

static void s_main_loop(void *args);

static struct aws_event_loop_vtable s_vtable = {
    .destroy = s_destroy,
    .run = s_run,
    .stop = s_stop,
    .wait_for_stop_completion = s_wait_for_stop_completion,
    .schedule_task = s_schedule_task,
    .subscribe_to_io_events = s_subscribe_to_io_events,
    .unsubscribe_from_io_events = s_unsubscribe_from_io_events,
    .is_on_callers_thread = s_is_on_callers_thread,
=======
static void destroy(struct aws_event_loop *);
static int run (struct aws_event_loop *);
static int stop (struct aws_event_loop *);
static int wait_for_stop_completion (struct aws_event_loop *);
static int schedule_task (struct aws_event_loop *, struct aws_task *task, uint64_t run_at);
static int subscribe_to_io_events (struct aws_event_loop *, struct aws_io_handle *handle, int events,
                               aws_event_loop_on_event on_event, void *user_data);
static int unsubscribe_from_io_events (struct aws_event_loop *, struct aws_io_handle *handle);
static bool is_on_callers_thread (struct aws_event_loop *);

static void main_loop (void *args);

static struct aws_event_loop_vtable s_vtable = {
        .destroy = destroy,
        .run = run,
        .stop = stop,
        .wait_for_stop_completion = wait_for_stop_completion,
        .schedule_task = schedule_task,
        .subscribe_to_io_events = subscribe_to_io_events,
        .unsubscribe_from_io_events = unsubscribe_from_io_events,
        .is_on_callers_thread = is_on_callers_thread,
>>>>>>> 0f66333d
};

struct epoll_loop {
    struct aws_task_scheduler scheduler;
    struct aws_thread thread;
    struct aws_io_handle read_task_handle;
    struct aws_io_handle write_task_handle;
    struct aws_mutex task_pre_queue_mutex;
    struct aws_linked_list task_pre_queue;
    struct aws_linked_list cleanup_list;
    int epoll_fd;
    bool should_continue;
};

struct task_data {
    struct aws_task task;
    uint64_t timestamp;
    struct aws_linked_list_node queue_handle;
};

struct epoll_event_data {
    struct aws_allocator *alloc;
    struct aws_io_handle *handle;
    aws_event_loop_on_event_fn *on_event;
    void *user_data;
    struct aws_linked_list_node list_handle;
};

/* default timeout is 100 seconds */
enum {
    DEFAULT_TIMEOUT = 100 * 1000,
    MAX_EVENTS = 100,
    NANO_TO_MILLIS = 1000000,
};

/* Setup edge triggered epoll with a scheduler. */
<<<<<<< HEAD
struct aws_event_loop *aws_event_loop_default_new(struct aws_allocator *alloc, aws_io_clock_fn *clock) {
=======
struct aws_event_loop *aws_event_loop_default_new(struct aws_allocator *alloc, aws_io_clock_fn clock) {
>>>>>>> 0f66333d
    struct aws_event_loop *loop = aws_mem_acquire(alloc, sizeof(struct aws_event_loop));

    if (!loop) {
        return NULL;
    }

    if (aws_event_loop_base_init(loop, alloc, clock)) {
        goto clean_up_loop;
    }

    struct epoll_loop *epoll_loop = aws_mem_acquire(alloc, sizeof(struct epoll_loop));

    if (!epoll_loop) {
        goto clean_up_loop;
    }

    aws_linked_list_init(&epoll_loop->task_pre_queue);
    epoll_loop->task_pre_queue_mutex = (struct aws_mutex)AWS_MUTEX_INIT;

    epoll_loop->epoll_fd = epoll_create(100);
    if (epoll_loop->epoll_fd < 0) {
        aws_raise_error(AWS_IO_SYS_CALL_FAILURE);
        goto cleanup_base_loop;
    }

    if (aws_thread_init(&epoll_loop->thread, alloc)) {
        goto clean_up_epoll;
    }

#if USE_EFD
    int fd = eventfd(0, EFD_CLOEXEC | EFD_NONBLOCK);

    if (fd < 0) {
        aws_raise_error(AWS_IO_SYS_CALL_FAILURE);
        goto clean_up_thread;
    }

    epoll_loop->write_task_handle = (struct aws_io_handle){.data.fd = fd, .additional_data = NULL};
    epoll_loop->read_task_handle = (struct aws_io_handle){.data.fd = fd, .additional_data = NULL};
#else
    /* this pipe is for task scheduling. */
    if (aws_pipe_open(&epoll_loop->read_task_handle, &epoll_loop->write_task_handle)) {
        goto clean_up_thread;
    }
#endif

    if (aws_task_scheduler_init(&epoll_loop->scheduler, alloc, loop->clock)) {
        goto clean_up_pipe;
    }

    epoll_loop->should_continue = false;
    aws_linked_list_init(&epoll_loop->cleanup_list);

    loop->impl_data = epoll_loop;
    loop->vtable = s_vtable;

    return loop;

clean_up_pipe:
#if USE_EFD
    close(epoll_loop->write_task_handle.data.fd);
    epoll_loop->write_task_handle.data.fd = -1;
    epoll_loop->read_task_handle.data.fd = -1;
#else
    aws_pipe_close(&epoll_loop->read_task_handle, &epoll_loop->write_task_handle);
#endif

clean_up_thread:
    aws_thread_clean_up(&epoll_loop->thread);

clean_up_epoll:
    if (epoll_loop->epoll_fd >= 0) {
        close(epoll_loop->epoll_fd);
    }

    aws_mem_release(alloc, epoll_loop);

cleanup_base_loop:
    aws_event_loop_base_clean_up(loop);

clean_up_loop:
    aws_mem_release(alloc, loop);

    return NULL;
}

static void s_destroy(struct aws_event_loop *event_loop) {
    struct epoll_loop *epoll_loop = event_loop->impl_data;

    /* we don't know if stop() has been called by someone else,
     * just call stop() again and wait for event-loop to finish. */
    aws_event_loop_stop(event_loop);
    s_wait_for_stop_completion(event_loop);

    aws_task_scheduler_clean_up(&epoll_loop->scheduler);
    aws_thread_clean_up(&epoll_loop->thread);
#if USE_EFD
    close(epoll_loop->write_task_handle.data.fd);
    epoll_loop->write_task_handle.data.fd = -1;
    epoll_loop->read_task_handle.data.fd = -1;
#else
    aws_pipe_close(&epoll_loop->read_task_handle, &epoll_loop->write_task_handle);
#endif

    close(epoll_loop->epoll_fd);
    aws_mem_release(event_loop->alloc, epoll_loop);
    aws_event_loop_base_clean_up(event_loop);
    aws_mem_release(event_loop->alloc, event_loop);
}

static int s_run(struct aws_event_loop *event_loop) {
    struct epoll_loop *epoll_loop = event_loop->impl_data;

    epoll_loop->should_continue = true;
    if (aws_thread_launch(&epoll_loop->thread, &s_main_loop, event_loop, NULL)) {
        epoll_loop->should_continue = false;
        return AWS_OP_ERR;
    }

    return AWS_OP_SUCCESS;
}

static void s_stop_task(void *args, enum aws_task_status status) {

    struct aws_event_loop *event_loop = args;
    struct epoll_loop *epoll_loop = event_loop->impl_data;

    if (status == AWS_TASK_STATUS_RUN_READY) {
        /*
         * this allows the event loop to invoke the callback once the event loop has completed.
         */
        epoll_loop->should_continue = false;
    }
}

static int s_stop(struct aws_event_loop *event_loop) {
    struct aws_task task = {
        .arg = event_loop,
        .fn = s_stop_task,
    };

    uint64_t timestamp = 0;
    event_loop->clock(&timestamp);

    if (s_schedule_task(event_loop, &task, timestamp)) {
        return AWS_OP_ERR;
    }

    return AWS_OP_SUCCESS;
}

static int s_wait_for_stop_completion(struct aws_event_loop *event_loop) {
    struct epoll_loop *epoll_loop = event_loop->impl_data;
    return aws_thread_join(&epoll_loop->thread);
}

static int s_schedule_task(struct aws_event_loop *event_loop, struct aws_task *task, uint64_t run_at) {
    struct epoll_loop *epoll_loop = event_loop->impl_data;

    /* if event loop and the caller are the same thread, just schedule and be done with it. */
    if (s_is_on_callers_thread(event_loop)) {
        return aws_task_scheduler_schedule_future(&epoll_loop->scheduler, task, run_at);
    }

    struct task_data *task_data = aws_mem_acquire(event_loop->alloc, sizeof(struct task_data));

    if (!task_data) {
        return AWS_OP_ERR;
    }

    task_data->task = *task;
    task_data->timestamp = run_at;
    aws_mutex_lock(&epoll_loop->task_pre_queue_mutex);

    uint64_t counter = 1;

    /* if the list is not empty, we already have a pending read on the pipe/eventfd, no need to write again. */
    if (aws_linked_list_empty(&epoll_loop->task_pre_queue)) {
        /* If the write fails because the buffer is full, we don't actually care because that means there's a pending
         * read on the pipe/eventfd and thus the event loop will end up checking to see if something has been queued.*/
        if (AWS_UNLIKELY(
                write(epoll_loop->write_task_handle.data.fd, (void *)&counter, sizeof(counter)) != sizeof(counter) &&
                errno != EAGAIN)) {
            aws_mutex_unlock(&epoll_loop->task_pre_queue_mutex);
            return AWS_OP_ERR;
        }
    }

    aws_linked_list_push_back(&epoll_loop->task_pre_queue, &task_data->queue_handle);
    aws_mutex_unlock(&epoll_loop->task_pre_queue_mutex);

    return AWS_OP_SUCCESS;
}

static int s_subscribe_to_io_events(
    struct aws_event_loop *event_loop,
    struct aws_io_handle *handle,
    int events,
    aws_event_loop_on_event_fn *on_event,
    void *user_data) {

    struct epoll_event_data *epoll_event_data = aws_mem_acquire(event_loop->alloc, sizeof(struct epoll_event_data));
    handle->additional_data = NULL;

    if (!epoll_event_data) {
        return AWS_OP_ERR;
    }

    struct epoll_loop *epoll_loop = event_loop->impl_data;

    epoll_event_data->alloc = event_loop->alloc;
    epoll_event_data->user_data = user_data;
    epoll_event_data->handle = handle;
    epoll_event_data->on_event = on_event;
    epoll_event_data->list_handle.next = NULL;
    epoll_event_data->list_handle.prev = NULL;

    /*everyone is always registered for edge-triggered, hang up, remote hang up, errors. */
    uint32_t event_mask = EPOLLET | EPOLLHUP | EPOLLRDHUP | EPOLLERR;

    if (events & AWS_IO_EVENT_TYPE_READABLE) {
        event_mask |= EPOLLIN;
    }

    if (events & AWS_IO_EVENT_TYPE_WRITABLE) {
        event_mask |= EPOLLOUT;
    }

    /* this guy is copied by epoll_ctl */
    struct epoll_event epoll_event = {
        .data = {.ptr = epoll_event_data},
        .events = event_mask,
    };

    if (epoll_ctl(epoll_loop->epoll_fd, EPOLL_CTL_ADD, handle->data.fd, &epoll_event)) {
        aws_mem_release(event_loop->alloc, epoll_event_data);
        return aws_raise_error(AWS_IO_SYS_CALL_FAILURE);
    }

    handle->additional_data = epoll_event_data;

    return AWS_OP_SUCCESS;
}

static void s_process_unsubscribe_cleanup_list(struct epoll_loop *event_loop) {

    while (!aws_linked_list_empty(&event_loop->cleanup_list)) {
        struct aws_linked_list_node *node = aws_linked_list_pop_front(&event_loop->cleanup_list);
        struct epoll_event_data *event_data = AWS_CONTAINER_OF(node, struct epoll_event_data, list_handle);
        aws_mem_release(event_data->alloc, (void *)event_data);
    }
}

static void s_unsubscribe_cleanup_task(void *arg, enum aws_task_status status) {
    struct epoll_event_data *event_data = (struct epoll_event_data *)arg;
    aws_mem_release(event_data->alloc, (void *)event_data);
}

static int s_unsubscribe_from_io_events(struct aws_event_loop *event_loop, struct aws_io_handle *handle) {
    struct epoll_loop *epoll_loop = event_loop->impl_data;

    struct epoll_event compat_event = {
        .data = {.ptr = handle->additional_data},
        .events = 0,
    };

    /* We can't clean up yet, because we have schedule tasks and more events to process, add it to the cleanup list
     * and we'll process it after everything is finished for this event loop tick. */
    if (s_is_on_callers_thread(event_loop) && handle->additional_data) {
        aws_linked_list_push_back(
            &epoll_loop->cleanup_list, &((struct epoll_event_data *)handle->additional_data)->list_handle);
    } else if (handle->additional_data) {
        struct aws_task task = {
            .arg = handle->additional_data,
            .fn = s_unsubscribe_cleanup_task,
        };

        uint64_t timestamp = 0;
        if (event_loop->clock(&timestamp)) {
            return AWS_OP_ERR;
        }

        if (s_schedule_task(event_loop, &task, timestamp)) {
            return AWS_OP_ERR;
        }
    }

    handle->additional_data = NULL;

    if (AWS_UNLIKELY(epoll_ctl(epoll_loop->epoll_fd, EPOLL_CTL_DEL, handle->data.fd, &compat_event))) {
        return aws_raise_error(AWS_IO_SYS_CALL_FAILURE);
    }

    return AWS_OP_SUCCESS;
}

static bool s_is_on_callers_thread(struct aws_event_loop *event_loop) {
    struct epoll_loop *epoll_loop = event_loop->impl_data;

    return aws_thread_current_thread_id() == aws_thread_get_id(&epoll_loop->thread);
}

/* We treat the pipe fd with a subscription to io events just like any other managed file descriptor.
 * This is the event handler for events on that pipe.*/
static void s_on_tasks_to_schedule(
    struct aws_event_loop *event_loop,
    struct aws_io_handle *handle,
    int events,
    void *user_data) {
    struct epoll_loop *epoll_loop = event_loop->impl_data;
    if (events & AWS_IO_EVENT_TYPE_READABLE) {
        uint64_t count_ignore = 0;

        aws_mutex_lock(&epoll_loop->task_pre_queue_mutex);

        /* several tasks could theoretically have been written (though this should never happen), make sure we drain the
         * eventfd/pipe. */
        while (read(epoll_loop->read_task_handle.data.fd, &count_ignore, sizeof(count_ignore)) > -1) {
            continue;
        }

        while (!aws_linked_list_empty(&epoll_loop->task_pre_queue)) {
            struct aws_linked_list_node *node = aws_linked_list_pop_front(&epoll_loop->task_pre_queue);
            struct task_data *task_data = AWS_CONTAINER_OF(node, struct task_data, queue_handle);
            aws_task_scheduler_schedule_future(&epoll_loop->scheduler, &task_data->task, task_data->timestamp);
            aws_mem_release(event_loop->alloc, task_data);
        }

        aws_linked_list_init(&epoll_loop->task_pre_queue);
        aws_mutex_unlock(&epoll_loop->task_pre_queue_mutex);
    }
}

static void s_main_loop(void *args) {
    struct aws_event_loop *event_loop = args;
    struct epoll_loop *epoll_loop = event_loop->impl_data;

    int err = s_subscribe_to_io_events(
        event_loop, &epoll_loop->read_task_handle, AWS_IO_EVENT_TYPE_READABLE, s_on_tasks_to_schedule, NULL);
    if (err) {
        return;
    }

    int timeout = DEFAULT_TIMEOUT;

    struct epoll_event events[MAX_EVENTS];

    /*
     * until stop is called,
     * call epoll_wait, if a task is scheduled, or a file descriptor has activity, it will
     * return.
     *
     * process all events,
     *
     * run all scheduled tasks.
     *
     * process queued subscription cleanups.
     */
    while (epoll_loop->should_continue) {
        int event_count = epoll_wait(epoll_loop->epoll_fd, events, MAX_EVENTS, timeout);

        for (int i = 0; i < event_count; ++i) {
            struct epoll_event_data *event_data = (struct epoll_event_data *)events[i].data.ptr;

            int event_mask = 0;
            if (events[i].events & EPOLLIN) {
                event_mask |= AWS_IO_EVENT_TYPE_READABLE;
            }

            if (events[i].events & EPOLLOUT) {
                event_mask |= AWS_IO_EVENT_TYPE_WRITABLE;
            }

            if (events[i].events & EPOLLRDHUP) {
                event_mask |= AWS_IO_EVENT_TYPE_REMOTE_HANG_UP;
            }

            if (events[i].events & EPOLLHUP) {
                event_mask |= AWS_IO_EVENT_TYPE_CLOSED;
            }

            if (events[i].events & EPOLLERR) {
                event_mask |= AWS_IO_EVENT_TYPE_ERROR;
            }

            event_data->on_event(event_loop, event_data->handle, event_mask, event_data->user_data);
        }

        /* timeout should be the next scheduled task time if that time is closer than the default timeout. */
        uint64_t next_run_time = 0;
        aws_task_scheduler_run_all(&epoll_loop->scheduler, &next_run_time);
        s_process_unsubscribe_cleanup_list(epoll_loop);

        if (next_run_time) {
            uint64_t offset = 0;
            event_loop->clock(&offset);

            if (offset >= next_run_time) {
                timeout = 0;
            } else {
                next_run_time -= offset;
                int scheduler_timeout = (int)(next_run_time / NANO_TO_MILLIS);
                /* this conversion is lossy, 0 means the task is scheduled within the millisecond,
                 * but not quite ready. so just sleep one ms*/
                timeout = scheduler_timeout > 0
                              ? scheduler_timeout < DEFAULT_TIMEOUT ? scheduler_timeout : DEFAULT_TIMEOUT
                              : 1;
            }
        } else {
            timeout = DEFAULT_TIMEOUT;
        }
    }

    s_unsubscribe_from_io_events(event_loop, &epoll_loop->read_task_handle);
    s_process_unsubscribe_cleanup_list(epoll_loop);
}<|MERGE_RESOLUTION|>--- conflicted
+++ resolved
@@ -36,7 +36,6 @@
 #    include <aws/io/pipe.h>
 #endif
 
-<<<<<<< HEAD
 static void s_destroy;
 static int s_run;
 static int s_stop;
@@ -62,29 +61,6 @@
     .subscribe_to_io_events = s_subscribe_to_io_events,
     .unsubscribe_from_io_events = s_unsubscribe_from_io_events,
     .is_on_callers_thread = s_is_on_callers_thread,
-=======
-static void destroy(struct aws_event_loop *);
-static int run (struct aws_event_loop *);
-static int stop (struct aws_event_loop *);
-static int wait_for_stop_completion (struct aws_event_loop *);
-static int schedule_task (struct aws_event_loop *, struct aws_task *task, uint64_t run_at);
-static int subscribe_to_io_events (struct aws_event_loop *, struct aws_io_handle *handle, int events,
-                               aws_event_loop_on_event on_event, void *user_data);
-static int unsubscribe_from_io_events (struct aws_event_loop *, struct aws_io_handle *handle);
-static bool is_on_callers_thread (struct aws_event_loop *);
-
-static void main_loop (void *args);
-
-static struct aws_event_loop_vtable s_vtable = {
-        .destroy = destroy,
-        .run = run,
-        .stop = stop,
-        .wait_for_stop_completion = wait_for_stop_completion,
-        .schedule_task = schedule_task,
-        .subscribe_to_io_events = subscribe_to_io_events,
-        .unsubscribe_from_io_events = unsubscribe_from_io_events,
-        .is_on_callers_thread = is_on_callers_thread,
->>>>>>> 0f66333d
 };
 
 struct epoll_loop {
@@ -121,11 +97,7 @@
 };
 
 /* Setup edge triggered epoll with a scheduler. */
-<<<<<<< HEAD
 struct aws_event_loop *aws_event_loop_default_new(struct aws_allocator *alloc, aws_io_clock_fn *clock) {
-=======
-struct aws_event_loop *aws_event_loop_default_new(struct aws_allocator *alloc, aws_io_clock_fn clock) {
->>>>>>> 0f66333d
     struct aws_event_loop *loop = aws_mem_acquire(alloc, sizeof(struct aws_event_loop));
 
     if (!loop) {
