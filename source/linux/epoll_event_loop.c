--- conflicted
+++ resolved
@@ -382,13 +382,7 @@
 
     handle->additional_data = NULL;
 
-<<<<<<< HEAD
-    if (AWS_UNLIKELY(epoll_ctl(epoll_loop->epoll_fd, EPOLL_CTL_DEL, handle->data, &compat_event))) {
-=======
-
-
     if (AWS_UNLIKELY(epoll_ctl(epoll_loop->epoll_fd, EPOLL_CTL_DEL, handle->data.fd, &compat_event))) {
->>>>>>> bbd33fc3
         return aws_raise_error(AWS_IO_SYS_CALL_FAILURE);
     }
 
