--- conflicted
+++ resolved
@@ -348,14 +348,8 @@
     }
 }
 
-<<<<<<< HEAD
-static void s_unsubscribe_cleanup_task(void *arg, enum aws_task_status status) {
-    (void)status;
-
-=======
 static void s_unsubscribe_cleanup_task(struct aws_task *task, void *arg, enum aws_task_status status) {
     (void)task;
->>>>>>> 943c8e3b
     struct epoll_event_data *event_data = (struct epoll_event_data *)arg;
     aws_mem_release(event_data->alloc, (void *)event_data);
 }
