/*
 * Copyright 2010-2018 Amazon.com, Inc. or its affiliates. All Rights Reserved.
 *
 * Licensed under the Apache License, Version 2.0 (the "License").
 * You may not use this file except in compliance with the License.
 * A copy of the License is located at
 *
 *  http://aws.amazon.com/apache2.0
 *
 * or in the "license" file accompanying this file. This file is distributed
 * on an "AS IS" BASIS, WITHOUT WARRANTIES OR CONDITIONS OF ANY KIND, either
 * express or implied. See the License for the specific language governing
 * permissions and limitations under the License.
 */

#include <aws/io/event_loop.h>

#include <aws/common/condition_variable.h>
#include <aws/common/mutex.h>
#include <aws/common/task_scheduler.h>
#include <aws/common/thread.h>
#include <sys/epoll.h>

#include <errno.h>
#include <unistd.h>

#if !defined(COMPAT_MODE) && defined(__GLIBC__) && __GLIBC__ >= 2 && __GLIBC_MINOR__ >= 8
#    define USE_EFD 1
#else
#    define USE_EFD 0
#endif

#if USE_EFD
#    include <sys/eventfd.h>
#else
#    include <aws/io/pipe.h>
#endif

static void s_destroy(struct aws_event_loop *event_loop);
static int s_run(struct aws_event_loop *event_loop);
static int s_stop(struct aws_event_loop *event_loop);
static int s_wait_for_stop_completion(struct aws_event_loop *event_loop);
static int s_schedule_task(struct aws_event_loop *event_loop, struct aws_task *task, uint64_t run_at);
static int s_subscribe_to_io_events(
    struct aws_event_loop *event_loop,
    struct aws_io_handle *handle,
    int events,
    aws_event_loop_on_event_fn *on_event,
    void *user_data);
static int s_unsubscribe_from_io_events(struct aws_event_loop *event_loop, struct aws_io_handle *handle);
static bool s_is_on_callers_thread(struct aws_event_loop *event_loop);

static void s_main_loop(void *args);

static struct aws_event_loop_vtable s_vtable = {
    .destroy = s_destroy,
    .run = s_run,
    .stop = s_stop,
    .wait_for_stop_completion = s_wait_for_stop_completion,
    .schedule_task = s_schedule_task,
    .subscribe_to_io_events = s_subscribe_to_io_events,
    .unsubscribe_from_io_events = s_unsubscribe_from_io_events,
    .is_on_callers_thread = s_is_on_callers_thread,
};

struct epoll_loop {
    struct aws_task_scheduler scheduler;
    struct aws_thread thread;
    struct aws_io_handle read_task_handle;
    struct aws_io_handle write_task_handle;
    struct aws_mutex task_pre_queue_mutex;
    struct aws_linked_list task_pre_queue;
    struct aws_linked_list cleanup_list;
    int epoll_fd;
    bool should_continue;
};

struct task_data {
    struct aws_task task;
    uint64_t timestamp;
    struct aws_linked_list_node queue_handle;
};

struct epoll_event_data {
    struct aws_allocator *alloc;
    struct aws_io_handle *handle;
    aws_event_loop_on_event_fn *on_event;
    void *user_data;
    struct aws_linked_list_node list_handle;
};

/* default timeout is 100 seconds */
<<<<<<< HEAD
static const int DEFAULT_TIMEOUT = 100 * 1000;
#define MAX_EVENTS 100
static const int NANO_TO_MILLIS = 1000000;
=======
enum {
    DEFAULT_TIMEOUT = 100 * 1000,
    MAX_EVENTS = 100,
    NANO_TO_MILLIS = 1000000,
};
>>>>>>> c782fcbc

/* Setup edge triggered epoll with a scheduler. */
struct aws_event_loop *aws_event_loop_new_default(struct aws_allocator *alloc, aws_io_clock_fn *clock) {
    struct aws_event_loop *loop = aws_mem_acquire(alloc, sizeof(struct aws_event_loop));

    if (!loop) {
        return NULL;
    }

    if (aws_event_loop_init_base(loop, alloc, clock)) {
        goto clean_up_loop;
    }

    struct epoll_loop *epoll_loop = aws_mem_acquire(alloc, sizeof(struct epoll_loop));

    if (!epoll_loop) {
        goto clean_up_loop;
    }

    aws_linked_list_init(&epoll_loop->task_pre_queue);
    epoll_loop->task_pre_queue_mutex = (struct aws_mutex)AWS_MUTEX_INIT;

    epoll_loop->epoll_fd = epoll_create(100);
    if (epoll_loop->epoll_fd < 0) {
        aws_raise_error(AWS_IO_SYS_CALL_FAILURE);
        goto cleanup_base_loop;
    }

    if (aws_thread_init(&epoll_loop->thread, alloc)) {
        goto clean_up_epoll;
    }

#if USE_EFD
    int fd = eventfd(0, EFD_CLOEXEC | EFD_NONBLOCK);

    if (fd < 0) {
        aws_raise_error(AWS_IO_SYS_CALL_FAILURE);
        goto clean_up_thread;
    }

    epoll_loop->write_task_handle = (struct aws_io_handle){.data.fd = fd, .additional_data = NULL};
    epoll_loop->read_task_handle = (struct aws_io_handle){.data.fd = fd, .additional_data = NULL};
#else
    /* this pipe is for task scheduling. */
    if (aws_pipe_open(&epoll_loop->read_task_handle, &epoll_loop->write_task_handle)) {
        goto clean_up_thread;
    }
#endif

    if (aws_task_scheduler_init(&epoll_loop->scheduler, alloc, loop->clock)) {
        goto clean_up_pipe;
    }

    epoll_loop->should_continue = false;
    aws_linked_list_init(&epoll_loop->cleanup_list);

    loop->impl_data = epoll_loop;
    loop->vtable = s_vtable;

    return loop;

clean_up_pipe:
#if USE_EFD
    close(epoll_loop->write_task_handle.data.fd);
    epoll_loop->write_task_handle.data.fd = -1;
    epoll_loop->read_task_handle.data.fd = -1;
#else
    aws_pipe_close(&epoll_loop->read_task_handle, &epoll_loop->write_task_handle);
#endif

clean_up_thread:
    aws_thread_clean_up(&epoll_loop->thread);

clean_up_epoll:
    if (epoll_loop->epoll_fd >= 0) {
        close(epoll_loop->epoll_fd);
    }

    aws_mem_release(alloc, epoll_loop);

cleanup_base_loop:
    aws_event_loop_clean_up_base(loop);

clean_up_loop:
    aws_mem_release(alloc, loop);

    return NULL;
}

static void s_destroy(struct aws_event_loop *event_loop) {
    struct epoll_loop *epoll_loop = event_loop->impl_data;

    /* we don't know if stop() has been called by someone else,
     * just call stop() again and wait for event-loop to finish. */
    aws_event_loop_stop(event_loop);
    s_wait_for_stop_completion(event_loop);

    aws_task_scheduler_clean_up(&epoll_loop->scheduler);
    aws_thread_clean_up(&epoll_loop->thread);
#if USE_EFD
    close(epoll_loop->write_task_handle.data.fd);
    epoll_loop->write_task_handle.data.fd = -1;
    epoll_loop->read_task_handle.data.fd = -1;
#else
    aws_pipe_close(&epoll_loop->read_task_handle, &epoll_loop->write_task_handle);
#endif

    close(epoll_loop->epoll_fd);
    aws_mem_release(event_loop->alloc, epoll_loop);
    aws_event_loop_clean_up_base(event_loop);
    aws_mem_release(event_loop->alloc, event_loop);
}

static int s_run(struct aws_event_loop *event_loop) {
    struct epoll_loop *epoll_loop = event_loop->impl_data;

    epoll_loop->should_continue = true;
    if (aws_thread_launch(&epoll_loop->thread, &s_main_loop, event_loop, NULL)) {
        epoll_loop->should_continue = false;
        return AWS_OP_ERR;
    }

    return AWS_OP_SUCCESS;
}

static void s_stop_task(void *args, enum aws_task_status status) {

    struct aws_event_loop *event_loop = args;
    struct epoll_loop *epoll_loop = event_loop->impl_data;

    if (status == AWS_TASK_STATUS_RUN_READY) {
        /*
         * this allows the event loop to invoke the callback once the event loop has completed.
         */
        epoll_loop->should_continue = false;
    }
}

static int s_stop(struct aws_event_loop *event_loop) {
    struct aws_task task = {
        .arg = event_loop,
        .fn = s_stop_task,
    };

    uint64_t timestamp = 0;
    event_loop->clock(&timestamp);

    if (s_schedule_task(event_loop, &task, timestamp)) {
        return AWS_OP_ERR;
    }

    return AWS_OP_SUCCESS;
}

static int s_wait_for_stop_completion(struct aws_event_loop *event_loop) {
    struct epoll_loop *epoll_loop = event_loop->impl_data;
    return aws_thread_join(&epoll_loop->thread);
}

static int s_schedule_task(struct aws_event_loop *event_loop, struct aws_task *task, uint64_t run_at) {
    struct epoll_loop *epoll_loop = event_loop->impl_data;

    /* if event loop and the caller are the same thread, just schedule and be done with it. */
    if (s_is_on_callers_thread(event_loop)) {
        return aws_task_scheduler_schedule_future(&epoll_loop->scheduler, task, run_at);
    }

    struct task_data *task_data = aws_mem_acquire(event_loop->alloc, sizeof(struct task_data));

    if (!task_data) {
        return AWS_OP_ERR;
    }

    task_data->task = *task;
    task_data->timestamp = run_at;
    aws_mutex_lock(&epoll_loop->task_pre_queue_mutex);

    uint64_t counter = 1;

    /* if the list is not empty, we already have a pending read on the pipe/eventfd, no need to write again. */
    if (aws_linked_list_empty(&epoll_loop->task_pre_queue)) {
        /* If the write fails because the buffer is full, we don't actually care because that means there's a pending
         * read on the pipe/eventfd and thus the event loop will end up checking to see if something has been queued.*/
        if (AWS_UNLIKELY(
                write(epoll_loop->write_task_handle.data.fd, (void *)&counter, sizeof(counter)) != sizeof(counter) &&
                errno != EAGAIN)) {
            aws_mutex_unlock(&epoll_loop->task_pre_queue_mutex);
            return AWS_OP_ERR;
        }
    }

    aws_linked_list_push_back(&epoll_loop->task_pre_queue, &task_data->queue_handle);
    aws_mutex_unlock(&epoll_loop->task_pre_queue_mutex);

    return AWS_OP_SUCCESS;
}

static int s_subscribe_to_io_events(
    struct aws_event_loop *event_loop,
    struct aws_io_handle *handle,
    int events,
    aws_event_loop_on_event_fn *on_event,
    void *user_data) {

    struct epoll_event_data *epoll_event_data = aws_mem_acquire(event_loop->alloc, sizeof(struct epoll_event_data));
    handle->additional_data = NULL;

    if (!epoll_event_data) {
        return AWS_OP_ERR;
    }

    struct epoll_loop *epoll_loop = event_loop->impl_data;

    epoll_event_data->alloc = event_loop->alloc;
    epoll_event_data->user_data = user_data;
    epoll_event_data->handle = handle;
    epoll_event_data->on_event = on_event;
    epoll_event_data->list_handle.next = NULL;
    epoll_event_data->list_handle.prev = NULL;

    /*everyone is always registered for edge-triggered, hang up, remote hang up, errors. */
    uint32_t event_mask = EPOLLET | EPOLLHUP | EPOLLRDHUP | EPOLLERR;

    if (events & AWS_IO_EVENT_TYPE_READABLE) {
        event_mask |= EPOLLIN;
    }

    if (events & AWS_IO_EVENT_TYPE_WRITABLE) {
        event_mask |= EPOLLOUT;
    }

    /* this guy is copied by epoll_ctl */
    struct epoll_event epoll_event = {
        .data = {.ptr = epoll_event_data},
        .events = event_mask,
    };

    if (epoll_ctl(epoll_loop->epoll_fd, EPOLL_CTL_ADD, handle->data.fd, &epoll_event)) {
        aws_mem_release(event_loop->alloc, epoll_event_data);
        return aws_raise_error(AWS_IO_SYS_CALL_FAILURE);
    }

    handle->additional_data = epoll_event_data;

    return AWS_OP_SUCCESS;
}

static void s_process_unsubscribe_cleanup_list(struct epoll_loop *event_loop) {

    while (!aws_linked_list_empty(&event_loop->cleanup_list)) {
        struct aws_linked_list_node *node = aws_linked_list_pop_front(&event_loop->cleanup_list);
        struct epoll_event_data *event_data = AWS_CONTAINER_OF(node, struct epoll_event_data, list_handle);
        aws_mem_release(event_data->alloc, (void *)event_data);
    }
}

static void s_unsubscribe_cleanup_task(void *arg, enum aws_task_status status) {
    struct epoll_event_data *event_data = (struct epoll_event_data *)arg;
    aws_mem_release(event_data->alloc, (void *)event_data);
}

static int s_unsubscribe_from_io_events(struct aws_event_loop *event_loop, struct aws_io_handle *handle) {
    struct epoll_loop *epoll_loop = event_loop->impl_data;

    struct epoll_event compat_event = {
        .data = {.ptr = handle->additional_data},
        .events = 0,
    };

    /* We can't clean up yet, because we have schedule tasks and more events to process, add it to the cleanup list
     * and we'll process it after everything is finished for this event loop tick. */
    if (s_is_on_callers_thread(event_loop) && handle->additional_data) {
        aws_linked_list_push_back(
            &epoll_loop->cleanup_list, &((struct epoll_event_data *)handle->additional_data)->list_handle);
    } else if (handle->additional_data) {
        struct aws_task task = {
            .arg = handle->additional_data,
            .fn = s_unsubscribe_cleanup_task,
        };

        uint64_t timestamp = 0;
        if (event_loop->clock(&timestamp)) {
            return AWS_OP_ERR;
        }

        if (s_schedule_task(event_loop, &task, timestamp)) {
            return AWS_OP_ERR;
        }
    }

    handle->additional_data = NULL;

    if (AWS_UNLIKELY(epoll_ctl(epoll_loop->epoll_fd, EPOLL_CTL_DEL, handle->data.fd, &compat_event))) {
        return aws_raise_error(AWS_IO_SYS_CALL_FAILURE);
    }

    return AWS_OP_SUCCESS;
}

static bool s_is_on_callers_thread(struct aws_event_loop *event_loop) {
    struct epoll_loop *epoll_loop = event_loop->impl_data;

    return aws_thread_current_thread_id() == aws_thread_get_id(&epoll_loop->thread);
}

/* We treat the pipe fd with a subscription to io events just like any other managed file descriptor.
 * This is the event handler for events on that pipe.*/
<<<<<<< HEAD
static void on_tasks_to_schedule(struct aws_event_loop *event_loop, struct aws_io_handle *handle, int events, void *user_data) {
    struct epoll_loop *epoll_loop = (struct epoll_loop *)event_loop->impl_data;
=======
static void s_on_tasks_to_schedule(
    struct aws_event_loop *event_loop,
    struct aws_io_handle *handle,
    int events,
    void *user_data) {
    struct epoll_loop *epoll_loop = event_loop->impl_data;
>>>>>>> c782fcbc
    if (events & AWS_IO_EVENT_TYPE_READABLE) {
        uint64_t count_ignore = 0;

        aws_mutex_lock(&epoll_loop->task_pre_queue_mutex);

        /* several tasks could theoretically have been written (though this should never happen), make sure we drain the
         * eventfd/pipe. */
        while (read(epoll_loop->read_task_handle.data.fd, &count_ignore, sizeof(count_ignore)) > -1) {
            continue;
        }

        while (!aws_linked_list_empty(&epoll_loop->task_pre_queue)) {
            struct aws_linked_list_node *node = aws_linked_list_pop_front(&epoll_loop->task_pre_queue);
            struct task_data *task_data = AWS_CONTAINER_OF(node, struct task_data, queue_handle);
            aws_task_scheduler_schedule_future(&epoll_loop->scheduler, &task_data->task, task_data->timestamp);
            aws_mem_release(event_loop->alloc, task_data);
        }

        aws_linked_list_init(&epoll_loop->task_pre_queue);
        aws_mutex_unlock(&epoll_loop->task_pre_queue_mutex);
    }
}

static void s_main_loop(void *args) {
    struct aws_event_loop *event_loop = args;
    struct epoll_loop *epoll_loop = event_loop->impl_data;

    int err = s_subscribe_to_io_events(
        event_loop, &epoll_loop->read_task_handle, AWS_IO_EVENT_TYPE_READABLE, s_on_tasks_to_schedule, NULL);
    if (err) {
        return;
    }

    int timeout = DEFAULT_TIMEOUT;

    struct epoll_event events[MAX_EVENTS];

    /*
     * until stop is called,
     * call epoll_wait, if a task is scheduled, or a file descriptor has activity, it will
     * return.
     *
     * process all events,
     *
     * run all scheduled tasks.
     *
     * process queued subscription cleanups.
     */
    while (epoll_loop->should_continue) {
        int event_count = epoll_wait(epoll_loop->epoll_fd, events, MAX_EVENTS, timeout);

        for (int i = 0; i < event_count; ++i) {
            struct epoll_event_data *event_data = (struct epoll_event_data *)events[i].data.ptr;

            int event_mask = 0;
            if (events[i].events & EPOLLIN) {
                event_mask |= AWS_IO_EVENT_TYPE_READABLE;
            }

            if (events[i].events & EPOLLOUT) {
                event_mask |= AWS_IO_EVENT_TYPE_WRITABLE;
            }

            if (events[i].events & EPOLLRDHUP) {
                event_mask |= AWS_IO_EVENT_TYPE_REMOTE_HANG_UP;
            }

            if (events[i].events & EPOLLHUP) {
                event_mask |= AWS_IO_EVENT_TYPE_CLOSED;
            }

            if (events[i].events & EPOLLERR) {
                event_mask |= AWS_IO_EVENT_TYPE_ERROR;
            }

            event_data->on_event(event_loop, event_data->handle, event_mask, event_data->user_data);
        }

        /* timeout should be the next scheduled task time if that time is closer than the default timeout. */
        uint64_t next_run_time = 0;
        aws_task_scheduler_run_all(&epoll_loop->scheduler, &next_run_time);
        s_process_unsubscribe_cleanup_list(epoll_loop);

        if (next_run_time) {
            uint64_t offset = 0;
            event_loop->clock(&offset);

            if (offset >= next_run_time) {
                timeout = 0;
            } else {
                next_run_time -= offset;
                int scheduler_timeout = (int)(next_run_time / NANO_TO_MILLIS);
                /* this conversion is lossy, 0 means the task is scheduled within the millisecond,
                 * but not quite ready. so just sleep one ms*/
                timeout = scheduler_timeout > 0
                              ? scheduler_timeout < DEFAULT_TIMEOUT ? scheduler_timeout : DEFAULT_TIMEOUT
                              : 1;
            }
        } else {
            timeout = DEFAULT_TIMEOUT;
        }
    }

    s_unsubscribe_from_io_events(event_loop, &epoll_loop->read_task_handle);
    s_process_unsubscribe_cleanup_list(epoll_loop);
}<|MERGE_RESOLUTION|>--- conflicted
+++ resolved
@@ -90,17 +90,11 @@
 };
 
 /* default timeout is 100 seconds */
-<<<<<<< HEAD
-static const int DEFAULT_TIMEOUT = 100 * 1000;
-#define MAX_EVENTS 100
-static const int NANO_TO_MILLIS = 1000000;
-=======
 enum {
     DEFAULT_TIMEOUT = 100 * 1000,
     MAX_EVENTS = 100,
     NANO_TO_MILLIS = 1000000,
 };
->>>>>>> c782fcbc
 
 /* Setup edge triggered epoll with a scheduler. */
 struct aws_event_loop *aws_event_loop_new_default(struct aws_allocator *alloc, aws_io_clock_fn *clock) {
@@ -408,17 +402,12 @@
 
 /* We treat the pipe fd with a subscription to io events just like any other managed file descriptor.
  * This is the event handler for events on that pipe.*/
-<<<<<<< HEAD
-static void on_tasks_to_schedule(struct aws_event_loop *event_loop, struct aws_io_handle *handle, int events, void *user_data) {
-    struct epoll_loop *epoll_loop = (struct epoll_loop *)event_loop->impl_data;
-=======
 static void s_on_tasks_to_schedule(
     struct aws_event_loop *event_loop,
     struct aws_io_handle *handle,
     int events,
     void *user_data) {
     struct epoll_loop *epoll_loop = event_loop->impl_data;
->>>>>>> c782fcbc
     if (events & AWS_IO_EVENT_TYPE_READABLE) {
         uint64_t count_ignore = 0;
 
