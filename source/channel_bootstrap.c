/**
 * Copyright Amazon.com, Inc. or its affiliates. All Rights Reserved.
 * SPDX-License-Identifier: Apache-2.0.
 */
#include <aws/io/channel_bootstrap.h>

#include <aws/common/ref_count.h>
#include <aws/common/string.h>
#include <aws/io/event_loop.h>
#include <aws/io/logging.h>
#include <aws/io/socket.h>
#include <aws/io/socket_channel_handler.h>
#include <aws/io/tls_channel_handler.h>

#ifdef _MSC_VER
/* non-constant aggregate initializer */
#    pragma warning(disable : 4204)
/* allow automatic variable to escape scope
   (it's intentional and we make sure it doesn't actually return
    before the task is finished).*/
#    pragma warning(disable : 4221)
#endif

static void s_client_bootstrap_destroy_impl(struct aws_client_bootstrap *bootstrap) {
    AWS_ASSERT(bootstrap);
    AWS_LOGF_DEBUG(AWS_LS_IO_CHANNEL_BOOTSTRAP, "id=%p: bootstrap destroying", (void *)bootstrap);
    aws_client_bootstrap_shutdown_complete_fn *on_shutdown_complete = bootstrap->on_shutdown_complete;
    void *user_data = bootstrap->user_data;

    aws_event_loop_group_release(bootstrap->event_loop_group);
    aws_host_resolver_release(bootstrap->host_resolver);

    aws_mem_release(bootstrap->allocator, bootstrap);

    if (on_shutdown_complete) {
        on_shutdown_complete(user_data);
    }
}

struct aws_client_bootstrap *aws_client_bootstrap_acquire(struct aws_client_bootstrap *bootstrap) {
    if (bootstrap != NULL) {
        AWS_LOGF_DEBUG(AWS_LS_IO_CHANNEL_BOOTSTRAP, "id=%p: acquiring bootstrap reference", (void *)bootstrap);
        aws_ref_count_acquire(&bootstrap->ref_count);
    }

    return bootstrap;
}

void aws_client_bootstrap_release(struct aws_client_bootstrap *bootstrap) {
    if (bootstrap != NULL) {
        AWS_LOGF_DEBUG(AWS_LS_IO_CHANNEL_BOOTSTRAP, "id=%p: releasing bootstrap reference", (void *)bootstrap);
        aws_ref_count_release(&bootstrap->ref_count);
    }
}

struct aws_client_bootstrap *aws_client_bootstrap_new(
    struct aws_allocator *allocator,
    const struct aws_client_bootstrap_options *options) {
    AWS_ASSERT(allocator);
    AWS_ASSERT(options);
    AWS_ASSERT(options->event_loop_group);

    struct aws_client_bootstrap *bootstrap = aws_mem_calloc(allocator, 1, sizeof(struct aws_client_bootstrap));
    if (!bootstrap) {
        return NULL;
    }

    AWS_LOGF_INFO(
        AWS_LS_IO_CHANNEL_BOOTSTRAP,
        "id=%p: Initializing client bootstrap with event-loop group %p",
        (void *)bootstrap,
        (void *)options->event_loop_group);

    bootstrap->allocator = allocator;
    bootstrap->event_loop_group = aws_event_loop_group_acquire(options->event_loop_group);
    bootstrap->on_protocol_negotiated = NULL;
    aws_ref_count_init(
        &bootstrap->ref_count, bootstrap, (aws_simple_completion_callback *)s_client_bootstrap_destroy_impl);
    bootstrap->host_resolver = aws_host_resolver_acquire(options->host_resolver);
    bootstrap->on_shutdown_complete = options->on_shutdown_complete;
    bootstrap->user_data = options->user_data;

    if (options->host_resolution_config) {
        bootstrap->host_resolver_config = *options->host_resolution_config;
    } else {
        bootstrap->host_resolver_config = aws_host_resolver_init_default_resolution_config();
    }

    return bootstrap;
}

int aws_client_bootstrap_set_alpn_callback(
    struct aws_client_bootstrap *bootstrap,
    aws_channel_on_protocol_negotiated_fn *on_protocol_negotiated) {
    AWS_ASSERT(on_protocol_negotiated);

    AWS_LOGF_DEBUG(AWS_LS_IO_CHANNEL_BOOTSTRAP, "id=%p: Setting ALPN callback", (void *)bootstrap);
    bootstrap->on_protocol_negotiated = on_protocol_negotiated;
    return AWS_OP_SUCCESS;
}

struct client_channel_data {
    struct aws_channel *channel;
    struct aws_socket *socket;
    struct aws_tls_connection_options tls_options;
    aws_channel_on_protocol_negotiated_fn *on_protocol_negotiated;
    aws_tls_on_data_read_fn *user_on_data_read;
    aws_tls_on_negotiation_result_fn *user_on_negotiation_result;
    aws_tls_on_error_fn *user_on_error;
    void *tls_user_data;
    bool use_tls;
};

struct client_connection_args {
    struct aws_client_bootstrap *bootstrap;
    aws_client_bootstrap_on_channel_event_fn *creation_callback;
    aws_client_bootstrap_on_channel_event_fn *setup_callback;
    aws_client_bootstrap_on_channel_event_fn *shutdown_callback;
    struct client_channel_data channel_data;
    struct aws_socket_options outgoing_options;
    uint32_t outgoing_port;
    struct aws_string *host_name;
    void *user_data;
    uint8_t addresses_count;
    uint8_t failed_count;
    bool connection_chosen;
    bool setup_called;
    bool enable_read_back_pressure;
    struct aws_event_loop *requested_event_loop;

    /*
     * It is likely that all reference adjustments to the connection args take place in a single event loop
     * thread and are thus thread-safe. I can imagine some complex future scenarios where that might not hold true
     * and so it seems reasonable to switch now to a safe pattern.
     *
     */
    struct aws_ref_count ref_count;
};

static struct client_connection_args *s_client_connection_args_acquire(struct client_connection_args *args) {
    if (args != NULL) {
        AWS_LOGF_TRACE(AWS_LS_IO_CHANNEL_BOOTSTRAP, "acquiring client connection args, args=%p", (void *)args);
        aws_ref_count_acquire(&args->ref_count);
    }

    return args;
}

static void s_client_connection_args_destroy(struct client_connection_args *args) {
    AWS_ASSERT(args);
    AWS_LOGF_TRACE(AWS_LS_IO_CHANNEL_BOOTSTRAP, "destroying client connection args, args=%p", (void *)args);

    struct aws_allocator *allocator = args->bootstrap->allocator;
    aws_client_bootstrap_release(args->bootstrap);
    if (args->host_name) {
        aws_string_destroy(args->host_name);
    }

    if (args->channel_data.use_tls) {
        aws_tls_connection_options_clean_up(&args->channel_data.tls_options);
    }

    aws_mem_release(allocator, args);
}

static void s_client_connection_args_release(struct client_connection_args *args) {
    if (args != NULL) {
        AWS_LOGF_TRACE(AWS_LS_IO_CHANNEL_BOOTSTRAP, "releasing client connection args, args=%p", (void *)args);
        aws_ref_count_release(&args->ref_count);
    }
}

static struct aws_event_loop *s_get_connection_event_loop(struct client_connection_args *args) {
    if (args == NULL) {
        return NULL;
    }

    if (args->requested_event_loop != NULL) {
        return args->requested_event_loop;
    }

    return aws_event_loop_group_get_next_loop(args->bootstrap->event_loop_group);
}

static void s_connect_args_setup_callback_safe(
    struct client_connection_args *args,
    int error_code,
    struct aws_channel *channel) {

    AWS_FATAL_ASSERT(
        (args->requested_event_loop == NULL) || aws_event_loop_thread_is_callers_thread(args->requested_event_loop));

    /* setup_callback is always called exactly once */
    AWS_FATAL_ASSERT(!args->setup_called);

    AWS_ASSERT((error_code == AWS_OP_SUCCESS) == (channel != NULL));
    aws_client_bootstrap_on_channel_event_fn *setup_callback = args->setup_callback;
    setup_callback(args->bootstrap, error_code, channel, args->user_data);
    args->setup_called = true;
    /* if setup_callback is called with an error, we will not call shutdown_callback */
    if (error_code) {
        args->shutdown_callback = NULL;
    }
    s_client_connection_args_release(args);
}

struct aws_connection_args_setup_callback_task {
    struct aws_allocator *allocator;
    struct aws_task task;
    struct client_connection_args *args;
    int error_code;
    struct aws_channel *channel;
};

static void s_aws_connection_args_setup_callback_task_delete(struct aws_connection_args_setup_callback_task *task) {
    if (task == NULL) {
        return;
    }

    s_client_connection_args_release(task->args);
    if (task->channel) {
        aws_channel_release_hold(task->channel);
    }

    aws_mem_release(task->allocator, task);
}

void s_aws_connection_args_setup_callback_task_fn(struct aws_task *task, void *arg, enum aws_task_status status) {
    (void)task;

    struct aws_connection_args_setup_callback_task *callback_task = arg;

    if (status == AWS_TASK_STATUS_RUN_READY) {
        s_connect_args_setup_callback_safe(callback_task->args, callback_task->error_code, callback_task->channel);
    }

    s_aws_connection_args_setup_callback_task_delete(callback_task);
}

static struct aws_connection_args_setup_callback_task *s_aws_connection_args_setup_callback_task_new(
    struct aws_allocator *allocator,
    struct client_connection_args *args,
    int error_code,
    struct aws_channel *channel) {

    struct aws_connection_args_setup_callback_task *task =
        aws_mem_calloc(allocator, 1, sizeof(struct aws_connection_args_setup_callback_task));
    task->allocator = allocator;
    task->args = s_client_connection_args_acquire(args);
    task->error_code = error_code;
    task->channel = channel;
    if (channel != NULL) {
        aws_channel_acquire_hold(channel);
    }

    aws_task_init(
        &task->task, s_aws_connection_args_setup_callback_task_fn, task, "safe connection args setup callback");

    return task;
}

static void s_connection_args_setup_callback(
    struct client_connection_args *args,
    int error_code,
    struct aws_channel *channel) {

    if (args->requested_event_loop == NULL || aws_event_loop_thread_is_callers_thread(args->requested_event_loop)) {
        s_connect_args_setup_callback_safe(args, error_code, channel);
    } else {
        struct aws_connection_args_setup_callback_task *callback_task =
            s_aws_connection_args_setup_callback_task_new(args->bootstrap->allocator, args, error_code, channel);
        aws_event_loop_schedule_task_now(args->requested_event_loop, &callback_task->task);
    }
}

static void s_connection_args_creation_callback(struct client_connection_args *args, struct aws_channel *channel) {

    AWS_FATAL_ASSERT(channel != NULL);

    if (args->creation_callback) {
        args->creation_callback(args->bootstrap, AWS_ERROR_SUCCESS, channel, args->user_data);
    }
}

static void s_connection_args_shutdown_callback(
    struct client_connection_args *args,
    int error_code,
    struct aws_channel *channel) {

    if (!args->setup_called) {
        /* if setup_callback was not called yet, an error occurred, ensure we tell the user *SOMETHING* */
        error_code = (error_code) ? error_code : AWS_ERROR_UNKNOWN;
        s_connection_args_setup_callback(args, error_code, NULL);
        return;
    }

    aws_client_bootstrap_on_channel_event_fn *shutdown_callback = args->shutdown_callback;
    if (shutdown_callback) {
        shutdown_callback(args->bootstrap, error_code, channel, args->user_data);
    }
}

static void s_tls_client_on_negotiation_result(
    struct aws_channel_handler *handler,
    struct aws_channel_slot *slot,
    int err_code,
    void *user_data) {
    struct client_connection_args *connection_args = user_data;

    if (connection_args->channel_data.user_on_negotiation_result) {
        connection_args->channel_data.user_on_negotiation_result(
            handler, slot, err_code, connection_args->channel_data.tls_user_data);
    }

    AWS_LOGF_DEBUG(
        AWS_LS_IO_CHANNEL_BOOTSTRAP,
        "id=%p: tls negotiation result %d on channel %p",
        (void *)connection_args->bootstrap,
        err_code,
        (void *)slot->channel);

    /* if an error occurred, the user callback will be delivered in shutdown */
    if (err_code) {
        aws_channel_shutdown(slot->channel, err_code);
        return;
    }

    struct aws_channel *channel = connection_args->channel_data.channel;
    s_connection_args_setup_callback(connection_args, AWS_ERROR_SUCCESS, channel);
}

/* in the context of a channel bootstrap, we don't care about these, but since we're hooking into these APIs we have to
 * provide a proxy for the user actually receiving their callbacks. */
static void s_tls_client_on_data_read(
    struct aws_channel_handler *handler,
    struct aws_channel_slot *slot,
    struct aws_byte_buf *buffer,
    void *user_data) {
    struct client_connection_args *connection_args = user_data;

    if (connection_args->channel_data.user_on_data_read) {
        connection_args->channel_data.user_on_data_read(
            handler, slot, buffer, connection_args->channel_data.tls_user_data);
    }
}

/* in the context of a channel bootstrap, we don't care about these, but since we're hooking into these APIs we have to
 * provide a proxy for the user actually receiving their callbacks. */
static void s_tls_client_on_error(
    struct aws_channel_handler *handler,
    struct aws_channel_slot *slot,
    int err,
    const char *message,
    void *user_data) {
    struct client_connection_args *connection_args = user_data;

    if (connection_args->channel_data.user_on_error) {
        connection_args->channel_data.user_on_error(
            handler, slot, err, message, connection_args->channel_data.tls_user_data);
    }
}

static inline int s_setup_client_tls(struct client_connection_args *connection_args, struct aws_channel *channel) {
    struct aws_channel_slot *tls_slot = aws_channel_slot_new(channel);

    /* as far as cleanup goes, since this stuff is being added to a channel, the caller will free this memory
       when they clean up the channel. */
    if (!tls_slot) {
        return AWS_OP_ERR;
    }

    struct aws_channel_handler *tls_handler = aws_tls_client_handler_new(
        connection_args->bootstrap->allocator, &connection_args->channel_data.tls_options, tls_slot);

    if (!tls_handler) {
        aws_mem_release(connection_args->bootstrap->allocator, (void *)tls_slot);
        return AWS_OP_ERR;
    }

    aws_channel_slot_insert_end(channel, tls_slot);
    AWS_LOGF_TRACE(
        AWS_LS_IO_CHANNEL_BOOTSTRAP,
        "id=%p: Setting up client TLS on channel %p with handler %p on slot %p",
        (void *)connection_args->bootstrap,
        (void *)channel,
        (void *)tls_handler,
        (void *)tls_slot);

    if (aws_channel_slot_set_handler(tls_slot, tls_handler) != AWS_OP_SUCCESS) {
        return AWS_OP_ERR;
    }

    if (connection_args->channel_data.on_protocol_negotiated) {
        struct aws_channel_slot *alpn_slot = aws_channel_slot_new(channel);

        if (!alpn_slot) {
            return AWS_OP_ERR;
        }

        struct aws_channel_handler *alpn_handler = aws_tls_alpn_handler_new(
            connection_args->bootstrap->allocator,
            connection_args->channel_data.on_protocol_negotiated,
            connection_args->user_data);

        if (!alpn_handler) {
            aws_mem_release(connection_args->bootstrap->allocator, (void *)alpn_slot);
            return AWS_OP_ERR;
        }

        AWS_LOGF_TRACE(
            AWS_LS_IO_CHANNEL_BOOTSTRAP,
            "id=%p: Setting up ALPN handler on channel "
            "%p with handler %p on slot %p",
            (void *)connection_args->bootstrap,
            (void *)channel,
            (void *)alpn_handler,
            (void *)alpn_slot);

        aws_channel_slot_insert_right(tls_slot, alpn_slot);
        if (aws_channel_slot_set_handler(alpn_slot, alpn_handler) != AWS_OP_SUCCESS) {
            return AWS_OP_ERR;
        }
    }

    if (aws_tls_client_handler_start_negotiation(tls_handler) != AWS_OP_SUCCESS) {
        return AWS_OP_ERR;
    }

    return AWS_OP_SUCCESS;
}

static void s_on_client_channel_on_setup_completed(struct aws_channel *channel, int error_code, void *user_data) {
    struct client_connection_args *connection_args = user_data;
    int err_code = error_code;

    if (!err_code) {
        AWS_LOGF_DEBUG(
            AWS_LS_IO_CHANNEL_BOOTSTRAP,
            "id=%p: channel %p setup succeeded: bootstrapping.",
            (void *)connection_args->bootstrap,
            (void *)channel);

        struct aws_channel_slot *socket_slot = aws_channel_slot_new(channel);

        if (!socket_slot) {
            err_code = aws_last_error();
            goto error;
        }

        struct aws_channel_handler *socket_channel_handler = aws_socket_handler_new(
            connection_args->bootstrap->allocator,
            connection_args->channel_data.socket,
            socket_slot,
            g_aws_channel_max_fragment_size);

        if (!socket_channel_handler) {
            err_code = aws_last_error();
            aws_channel_slot_remove(socket_slot);
            socket_slot = NULL;
            goto error;
        }

        AWS_LOGF_TRACE(
            AWS_LS_IO_CHANNEL_BOOTSTRAP,
            "id=%p: Setting up socket handler on channel "
            "%p with handler %p on slot %p.",
            (void *)connection_args->bootstrap,
            (void *)channel,
            (void *)socket_channel_handler,
            (void *)socket_slot);

        if (aws_channel_slot_set_handler(socket_slot, socket_channel_handler)) {
            err_code = aws_last_error();
            goto error;
        }

        if (connection_args->channel_data.use_tls) {
            /* we don't want to notify the user that the channel is ready yet, since tls is still negotiating, wait
             * for the negotiation callback and handle it then.*/
            if (s_setup_client_tls(connection_args, channel)) {
                err_code = aws_last_error();
                goto error;
            }
        } else {
            s_connection_args_setup_callback(connection_args, AWS_OP_SUCCESS, channel);
        }

        return;
    }

error:
    AWS_LOGF_ERROR(
        AWS_LS_IO_CHANNEL_BOOTSTRAP,
        "id=%p: channel %p setup failed with error %d.",
        (void *)connection_args->bootstrap,
        (void *)channel,
        err_code);
    aws_channel_shutdown(channel, err_code);
    /* the channel shutdown callback will clean the channel up */
}

static void s_on_client_channel_on_shutdown(struct aws_channel *channel, int error_code, void *user_data) {
    struct client_connection_args *connection_args = user_data;

    AWS_LOGF_DEBUG(
        AWS_LS_IO_CHANNEL_BOOTSTRAP,
        "id=%p: channel %p shutdown with error %d.",
        (void *)connection_args->bootstrap,
        (void *)channel,
        error_code);

    /* note it's not safe to reference the bootstrap after the callback. */
    struct aws_allocator *allocator = connection_args->bootstrap->allocator;
    s_connection_args_shutdown_callback(connection_args, error_code, channel);

    aws_channel_destroy(channel);
    aws_socket_clean_up(connection_args->channel_data.socket);
    aws_mem_release(allocator, connection_args->channel_data.socket);
    s_client_connection_args_release(connection_args);
}

static bool s_aws_socket_domain_uses_dns(enum aws_socket_domain domain) {
    return domain == AWS_SOCKET_IPV4 || domain == AWS_SOCKET_IPV6;
}

/* Called when a socket connection attempt task completes. First socket to successfully open
 * assigns itself to connection_args->channel_data.socket and flips connection_args->connection_chosen
 * to true. Subsequent successful sockets will be released and cleaned up
 */
static void s_on_client_connection_established(struct aws_socket *socket, int error_code, void *user_data) {
    struct client_connection_args *connection_args = user_data;

    AWS_LOGF_DEBUG(
        AWS_LS_IO_CHANNEL_BOOTSTRAP,
        "id=%p: client connection on socket %p completed with error %d.",
        (void *)connection_args->bootstrap,
        (void *)socket,
        error_code);

    if (error_code) {
        connection_args->failed_count++;
    }

    if (error_code || connection_args->connection_chosen) {
        if (s_aws_socket_domain_uses_dns(connection_args->outgoing_options.domain) && error_code) {
            struct aws_host_address host_address;
            host_address.host = connection_args->host_name;
            host_address.address =
                aws_string_new_from_c_str(connection_args->bootstrap->allocator, socket->remote_endpoint.address);
            host_address.record_type = connection_args->outgoing_options.domain == AWS_SOCKET_IPV6
                                           ? AWS_ADDRESS_RECORD_TYPE_AAAA
                                           : AWS_ADDRESS_RECORD_TYPE_A;

            if (host_address.address) {
                AWS_LOGF_DEBUG(
                    AWS_LS_IO_CHANNEL_BOOTSTRAP,
                    "id=%p: recording bad address %s.",
                    (void *)connection_args->bootstrap,
                    socket->remote_endpoint.address);
                aws_host_resolver_record_connection_failure(connection_args->bootstrap->host_resolver, &host_address);
                aws_string_destroy((void *)host_address.address);
            }
        }

        AWS_LOGF_TRACE(
            AWS_LS_IO_CHANNEL_BOOTSTRAP,
            "id=%p: releasing socket %p either because we already have a "
            "successful connection or because it errored out.",
            (void *)connection_args->bootstrap,
            (void *)socket);
        aws_socket_close(socket);
        aws_socket_clean_up(socket);
        aws_mem_release(connection_args->bootstrap->allocator, socket);

        /* if this is the last attempted connection and it failed, notify the user */
        if (connection_args->failed_count == connection_args->addresses_count) {
            AWS_LOGF_ERROR(
                AWS_LS_IO_CHANNEL_BOOTSTRAP,
                "id=%p: Connection failed with error_code %d.",
                (void *)connection_args->bootstrap,
                error_code);
            /* connection_args will be released after setup_callback */
            s_connection_args_setup_callback(connection_args, error_code, NULL);
        }

        /* every connection task adds a ref, so every failure or cancel needs to dec one */
        s_client_connection_args_release(connection_args);
        return;
    }

    connection_args->connection_chosen = true;
    connection_args->channel_data.socket = socket;

    struct aws_channel_options args = {
        .on_setup_completed = s_on_client_channel_on_setup_completed,
        .setup_user_data = connection_args,
        .shutdown_user_data = connection_args,
        .on_shutdown_completed = s_on_client_channel_on_shutdown,
    };

    args.enable_read_back_pressure = connection_args->enable_read_back_pressure;
    args.event_loop = aws_socket_get_event_loop(socket);

    AWS_LOGF_TRACE(
        AWS_LS_IO_CHANNEL_BOOTSTRAP,
        "id=%p: Successful connection, creating a new channel using socket %p.",
        (void *)connection_args->bootstrap,
        (void *)socket);

    connection_args->channel_data.channel = aws_channel_new(connection_args->bootstrap->allocator, &args);

    if (!connection_args->channel_data.channel) {
        aws_socket_clean_up(socket);
        aws_mem_release(connection_args->bootstrap->allocator, connection_args->channel_data.socket);
        connection_args->failed_count++;

        /* if this is the last attempted connection and it failed, notify the user */
        if (connection_args->failed_count == connection_args->addresses_count) {
            s_connection_args_setup_callback(connection_args, error_code, NULL);
        }
    } else {
        s_connection_args_creation_callback(connection_args, connection_args->channel_data.channel);
    }
}

struct connection_task_data {
    struct aws_task task;
    struct aws_socket_endpoint endpoint;
    struct aws_socket_options options;
    struct aws_host_address host_address;
    struct client_connection_args *args;
    struct aws_event_loop *connect_loop;
};

static void s_attempt_connection(struct aws_task *task, void *arg, enum aws_task_status status) {
    (void)task;
    struct connection_task_data *task_data = arg;
    struct aws_allocator *allocator = task_data->args->bootstrap->allocator;
    int err_code = 0;

    if (status != AWS_TASK_STATUS_RUN_READY) {
        goto task_cancelled;
    }

    struct aws_socket *outgoing_socket = aws_mem_acquire(allocator, sizeof(struct aws_socket));
    if (aws_socket_init(outgoing_socket, allocator, &task_data->options)) {
        goto socket_init_failed;
    }

    if (aws_socket_connect(
            outgoing_socket,
            &task_data->endpoint,
            task_data->connect_loop,
            s_on_client_connection_established,
            task_data->args)) {

        goto socket_connect_failed;
    }

    goto cleanup_task;

socket_connect_failed:
    aws_host_resolver_record_connection_failure(task_data->args->bootstrap->host_resolver, &task_data->host_address);
    aws_socket_clean_up(outgoing_socket);
socket_init_failed:
    aws_mem_release(allocator, outgoing_socket);
task_cancelled:
    err_code = aws_last_error();
    task_data->args->failed_count++;
    /* if this is the last attempted connection and it failed, notify the user */
    if (task_data->args->failed_count == task_data->args->addresses_count) {
        AWS_LOGF_ERROR(
            AWS_LS_IO_CHANNEL_BOOTSTRAP,
            "id=%p: Last attempt failed to create socket with error %d",
            (void *)task_data->args->bootstrap,
            err_code);
        s_connection_args_setup_callback(task_data->args, err_code, NULL);
    } else {
        AWS_LOGF_DEBUG(
            AWS_LS_IO_CHANNEL_BOOTSTRAP,
            "id=%p: Socket connect attempt %d/%d failed with error %d. More attempts ongoing...",
            (void *)task_data->args->bootstrap,
            task_data->args->failed_count,
            task_data->args->addresses_count,
            err_code);
    }

    s_client_connection_args_release(task_data->args);

cleanup_task:
    aws_host_address_clean_up(&task_data->host_address);
    aws_mem_release(allocator, task_data);
}

static void s_on_host_resolved(
    struct aws_host_resolver *resolver,
    const struct aws_string *host_name,
    int err_code,
    const struct aws_array_list *host_addresses,
    void *user_data) {
    (void)resolver;
    (void)host_name;

    struct client_connection_args *client_connection_args = user_data;
    struct aws_allocator *allocator = client_connection_args->bootstrap->allocator;

    if (err_code) {
        AWS_LOGF_ERROR(
            AWS_LS_IO_CHANNEL_BOOTSTRAP,
            "id=%p: dns resolution failed, or all socket connections to the endpoint failed.",
            (void *)client_connection_args->bootstrap);
        s_connection_args_setup_callback(client_connection_args, err_code, NULL);
        return;
    }

    size_t host_addresses_len = aws_array_list_length(host_addresses);
    AWS_FATAL_ASSERT(host_addresses_len > 0);
    AWS_LOGF_TRACE(
        AWS_LS_IO_CHANNEL_BOOTSTRAP,
        "id=%p: dns resolution completed. Kicking off connections"
        " on %llu addresses. First one back wins.",
        (void *)client_connection_args->bootstrap,
        (unsigned long long)host_addresses_len);
    /* use this event loop for all outgoing connection attempts (only one will ultimately win). */
    struct aws_event_loop *connect_loop = s_get_connection_event_loop(client_connection_args);
    client_connection_args->addresses_count = (uint8_t)host_addresses_len;

    /* allocate all the task data first, in case it fails... */
    AWS_VARIABLE_LENGTH_ARRAY(struct connection_task_data *, tasks, host_addresses_len);
    for (size_t i = 0; i < host_addresses_len; ++i) {
        struct connection_task_data *task_data = tasks[i] =
            aws_mem_calloc(allocator, 1, sizeof(struct connection_task_data));
        bool failed = task_data == NULL;
        if (!failed) {
            struct aws_host_address *host_address_ptr = NULL;
            aws_array_list_get_at_ptr(host_addresses, (void **)&host_address_ptr, i);

            task_data->endpoint.port = client_connection_args->outgoing_port;
            AWS_ASSERT(sizeof(task_data->endpoint.address) >= host_address_ptr->address->len + 1);
            memcpy(
                task_data->endpoint.address,
                aws_string_bytes(host_address_ptr->address),
                host_address_ptr->address->len);
            task_data->endpoint.address[host_address_ptr->address->len] = 0;

            task_data->options = client_connection_args->outgoing_options;
            task_data->options.domain =
                host_address_ptr->record_type == AWS_ADDRESS_RECORD_TYPE_AAAA ? AWS_SOCKET_IPV6 : AWS_SOCKET_IPV4;

            failed = aws_host_address_copy(host_address_ptr, &task_data->host_address) != AWS_OP_SUCCESS;
            task_data->args = client_connection_args;
            task_data->connect_loop = connect_loop;
        }

        if (failed) {
            for (size_t j = 0; j <= i; ++j) {
                if (tasks[j]) {
                    aws_host_address_clean_up(&tasks[j]->host_address);
                    aws_mem_release(allocator, tasks[j]);
                }
            }
            int alloc_err_code = aws_last_error();
            AWS_LOGF_ERROR(
                AWS_LS_IO_CHANNEL_BOOTSTRAP,
                "id=%p: failed to allocate connection task data: err=%d",
                (void *)client_connection_args->bootstrap,
                alloc_err_code);
            s_connection_args_setup_callback(client_connection_args, alloc_err_code, NULL);
            return;
        }
    }

    /* ...then schedule all the tasks, which cannot fail */
    for (size_t i = 0; i < host_addresses_len; ++i) {
        struct connection_task_data *task_data = tasks[i];
        /**
         * Acquire on the connection args to make sure connection args outlive the tasks to attempt connection.
         *
         * Once upon a time, the connection attempt tasks were scheduled right after acquiring the connection args,
         * which lead to a crash that when the attempt connection tasks run and the attempt connection succeed and
         * closed before the other tasks can acquire on the connection args, the connection args had be destroyed before
         * acquire and lead to a crash.
         */
        s_client_connection_args_acquire(task_data->args);
    }

    for (size_t i = 0; i < host_addresses_len; ++i) {
        struct connection_task_data *task_data = tasks[i];
        aws_task_init(&task_data->task, s_attempt_connection, task_data, "attempt_connection");
        aws_event_loop_schedule_task_now(connect_loop, &task_data->task);
    }
}

static bool s_does_event_loop_belong_to_event_loop_group(
    struct aws_event_loop *loop,
    struct aws_event_loop_group *elg) {
    if (loop == NULL || elg == NULL) {
        return false;
    }

    size_t loop_count = aws_event_loop_group_get_loop_count(elg);
    for (size_t i = 0; i < loop_count; ++i) {
        struct aws_event_loop *elg_loop = aws_event_loop_group_get_loop_at(elg, i);
        if (elg_loop == loop) {
            return true;
        }
    }

    return false;
}

int aws_client_bootstrap_new_socket_channel(struct aws_socket_channel_bootstrap_options *options) {

    struct aws_client_bootstrap *bootstrap = options->bootstrap;
    AWS_FATAL_ASSERT(options->setup_callback);
    AWS_FATAL_ASSERT(options->shutdown_callback);
    AWS_FATAL_ASSERT(bootstrap);

    struct aws_socket_options *socket_options = (struct aws_socket_options *)options->socket_options;
    AWS_FATAL_ASSERT(socket_options != NULL);
    socket_options->event_loop_style = aws_event_loop_group_get_style(bootstrap->event_loop_group);

    const struct aws_tls_connection_options *tls_options = options->tls_options;

    AWS_FATAL_ASSERT(tls_options == NULL || socket_options->type == AWS_SOCKET_STREAM);
    aws_io_fatal_assert_library_initialized();

    if (options->requested_event_loop != NULL) {
        /* If we're asking for a specific event loop, verify it belongs to the bootstrap's event loop group */
        if (!(s_does_event_loop_belong_to_event_loop_group(
                options->requested_event_loop, bootstrap->event_loop_group))) {
            return aws_raise_error(AWS_ERROR_IO_PINNED_EVENT_LOOP_MISMATCH);
        }
    }

    struct client_connection_args *client_connection_args =
        aws_mem_calloc(bootstrap->allocator, 1, sizeof(struct client_connection_args));

    const char *host_name = options->host_name;
    uint32_t port = options->port;

    AWS_LOGF_TRACE(
        AWS_LS_IO_CHANNEL_BOOTSTRAP,
        "id=%p: attempting to initialize a new client channel to %s:%u",
        (void *)bootstrap,
        host_name,
        port);

    aws_ref_count_init(
        &client_connection_args->ref_count,
        client_connection_args,
        (aws_simple_completion_callback *)s_client_connection_args_destroy);
    client_connection_args->user_data = options->user_data;
    client_connection_args->bootstrap = aws_client_bootstrap_acquire(bootstrap);
    client_connection_args->creation_callback = options->creation_callback;
    client_connection_args->setup_callback = options->setup_callback;
    client_connection_args->shutdown_callback = options->shutdown_callback;
    client_connection_args->outgoing_options = *socket_options;
    client_connection_args->outgoing_port = port;
    client_connection_args->enable_read_back_pressure = options->enable_read_back_pressure;
    client_connection_args->requested_event_loop = options->requested_event_loop;

    if (tls_options) {
        if (aws_tls_connection_options_copy(&client_connection_args->channel_data.tls_options, tls_options)) {
            goto error;
        }
        client_connection_args->channel_data.use_tls = true;

        client_connection_args->channel_data.on_protocol_negotiated = bootstrap->on_protocol_negotiated;
        client_connection_args->channel_data.tls_user_data = tls_options->user_data;

        /* in order to honor any callbacks a user may have installed on their tls_connection_options,
         * we need to wrap them if they were set.*/
        if (bootstrap->on_protocol_negotiated) {
            client_connection_args->channel_data.tls_options.advertise_alpn_message = true;
        }

        if (tls_options->on_data_read) {
            client_connection_args->channel_data.user_on_data_read = tls_options->on_data_read;
            client_connection_args->channel_data.tls_options.on_data_read = s_tls_client_on_data_read;
        }

        if (tls_options->on_error) {
            client_connection_args->channel_data.user_on_error = tls_options->on_error;
            client_connection_args->channel_data.tls_options.on_error = s_tls_client_on_error;
        }

        if (tls_options->on_negotiation_result) {
            client_connection_args->channel_data.user_on_negotiation_result = tls_options->on_negotiation_result;
        }

        client_connection_args->channel_data.tls_options.on_negotiation_result = s_tls_client_on_negotiation_result;
        client_connection_args->channel_data.tls_options.user_data = client_connection_args;
    }

    if (s_aws_socket_domain_uses_dns(socket_options->domain)) {
        client_connection_args->host_name = aws_string_new_from_c_str(bootstrap->allocator, host_name);

        if (!client_connection_args->host_name) {
            goto error;
        }

        const struct aws_host_resolution_config *host_resolution_config = &bootstrap->host_resolver_config;
        if (options->host_resolution_override_config) {
            host_resolution_config = options->host_resolution_override_config;
        }

        if (aws_host_resolver_resolve_host(
                bootstrap->host_resolver,
                client_connection_args->host_name,
                s_on_host_resolved,
                host_resolution_config,
                client_connection_args)) {
            goto error;
        }
    } else {
        /* ensure that the pipe/domain socket name will fit in the endpoint address */
        const size_t host_name_len = strlen(host_name);
        if (host_name_len >= AWS_ADDRESS_MAX_LEN) {
            aws_raise_error(AWS_IO_SOCKET_INVALID_ADDRESS);
            goto error;
        }

        struct aws_socket_endpoint endpoint;
        AWS_ZERO_STRUCT(endpoint);
        memcpy(endpoint.address, host_name, host_name_len);
        if (socket_options->domain == AWS_SOCKET_VSOCK) {
            endpoint.port = port;
        } else {
            endpoint.port = 0;
        }

        struct aws_socket *outgoing_socket = aws_mem_acquire(bootstrap->allocator, sizeof(struct aws_socket));

        if (!outgoing_socket) {
            goto error;
        }

        if (aws_socket_init(outgoing_socket, bootstrap->allocator, socket_options)) {
            aws_mem_release(bootstrap->allocator, outgoing_socket);
            goto error;
        }

        client_connection_args->addresses_count = 1;

        struct aws_event_loop *connect_loop = s_get_connection_event_loop(client_connection_args);

        s_client_connection_args_acquire(client_connection_args);
        if (aws_socket_connect(
                outgoing_socket, &endpoint, connect_loop, s_on_client_connection_established, client_connection_args)) {
            aws_socket_clean_up(outgoing_socket);
            aws_mem_release(client_connection_args->bootstrap->allocator, outgoing_socket);
            s_client_connection_args_release(client_connection_args);
            goto error;
        }
    }

    return AWS_OP_SUCCESS;

error:
    if (client_connection_args) {
        /* tls opt will also be freed when we clean up the connection arg */
        s_client_connection_args_release(client_connection_args);
    }
    return AWS_OP_ERR;
}

void s_server_bootstrap_destroy_impl(struct aws_server_bootstrap *bootstrap) {
    AWS_ASSERT(bootstrap);
    aws_event_loop_group_release(bootstrap->event_loop_group);
    aws_mem_release(bootstrap->allocator, bootstrap);
}

struct aws_server_bootstrap *aws_server_bootstrap_acquire(struct aws_server_bootstrap *bootstrap) {
    if (bootstrap != NULL) {
        aws_ref_count_acquire(&bootstrap->ref_count);
    }

    return bootstrap;
}

void aws_server_bootstrap_release(struct aws_server_bootstrap *bootstrap) {
    /* if destroy is being called, the user intends to not use the bootstrap anymore
     * so we clean up the thread local state while the event loop thread is
     * still alive */
    AWS_LOGF_DEBUG(AWS_LS_IO_CHANNEL_BOOTSTRAP, "id=%p: releasing server bootstrap reference", (void *)bootstrap);
    if (bootstrap != NULL) {
        aws_ref_count_release(&bootstrap->ref_count);
    }
}

struct aws_server_bootstrap *aws_server_bootstrap_new(
    struct aws_allocator *allocator,
    struct aws_event_loop_group *el_group) {
    AWS_ASSERT(allocator);
    AWS_ASSERT(el_group);

    struct aws_server_bootstrap *bootstrap = aws_mem_calloc(allocator, 1, sizeof(struct aws_server_bootstrap));
    if (!bootstrap) {
        return NULL;
    }

    AWS_LOGF_INFO(
        AWS_LS_IO_CHANNEL_BOOTSTRAP,
        "id=%p: Initializing server bootstrap with event-loop group %p",
        (void *)bootstrap,
        (void *)el_group);

    bootstrap->allocator = allocator;
    bootstrap->event_loop_group = aws_event_loop_group_acquire(el_group);
    bootstrap->on_protocol_negotiated = NULL;
    aws_ref_count_init(
        &bootstrap->ref_count, bootstrap, (aws_simple_completion_callback *)s_server_bootstrap_destroy_impl);

    return bootstrap;
}

struct server_connection_args {
    struct aws_server_bootstrap *bootstrap;
    struct aws_socket listener;
    aws_server_bootstrap_on_accept_channel_setup_fn *incoming_callback;
    aws_server_bootstrap_on_accept_channel_shutdown_fn *shutdown_callback;
    aws_server_bootstrap_on_server_listener_destroy_fn *destroy_callback;
    struct aws_tls_connection_options tls_options;
    aws_channel_on_protocol_negotiated_fn *on_protocol_negotiated;
    aws_tls_on_data_read_fn *user_on_data_read;
    aws_tls_on_negotiation_result_fn *user_on_negotiation_result;
    aws_tls_on_error_fn *user_on_error;
    struct aws_task listener_destroy_task;
    void *tls_user_data;
    void *user_data;
    bool use_tls;
    bool enable_read_back_pressure;
    struct aws_ref_count ref_count;
};

struct server_channel_data {
    struct aws_channel *channel;
    struct aws_socket *socket;
    struct server_connection_args *server_connection_args;
    bool incoming_called;
};

static struct server_connection_args *s_server_connection_args_acquire(struct server_connection_args *args) {
    if (args != NULL) {
        aws_ref_count_acquire(&args->ref_count);
    }

    return args;
}

static void s_server_connection_args_destroy(struct server_connection_args *args) {
    if (args == NULL) {
        return;
    }

    /* fire the destroy callback */
    if (args->destroy_callback) {
        args->destroy_callback(args->bootstrap, args->user_data);
    }

    struct aws_allocator *allocator = args->bootstrap->allocator;
    aws_server_bootstrap_release(args->bootstrap);
    if (args->use_tls) {
        aws_tls_connection_options_clean_up(&args->tls_options);
    }

    aws_mem_release(allocator, args);
}

static void s_server_connection_args_release(struct server_connection_args *args) {
    if (args != NULL) {
        aws_ref_count_release(&args->ref_count);
    }
}

static void s_server_incoming_callback(
    struct server_channel_data *channel_data,
    int error_code,
    struct aws_channel *channel) {
    /* incoming_callback is always called exactly once for each channel */
    AWS_ASSERT(!channel_data->incoming_called);
    struct server_connection_args *args = channel_data->server_connection_args;
    args->incoming_callback(args->bootstrap, error_code, channel, args->user_data);
    channel_data->incoming_called = true;
}

static void s_tls_server_on_negotiation_result(
    struct aws_channel_handler *handler,
    struct aws_channel_slot *slot,
    int err_code,
    void *user_data) {
    struct server_channel_data *channel_data = user_data;
    struct server_connection_args *connection_args = channel_data->server_connection_args;

    if (connection_args->user_on_negotiation_result) {
        connection_args->user_on_negotiation_result(handler, slot, err_code, connection_args->tls_user_data);
    }

    AWS_LOGF_DEBUG(
        AWS_LS_IO_CHANNEL_BOOTSTRAP,
        "id=%p: tls negotiation result %d on channel %p",
        (void *)connection_args->bootstrap,
        err_code,
        (void *)slot->channel);

    struct aws_channel *channel = slot->channel;
    if (err_code) {
        /* shut down the channel */
        aws_channel_shutdown(channel, err_code);
    } else {
        s_server_incoming_callback(channel_data, err_code, channel);
    }
}

/* in the context of a channel bootstrap, we don't care about these, but since we're hooking into these APIs we have to
 * provide a proxy for the user actually receiving their callbacks. */
static void s_tls_server_on_data_read(
    struct aws_channel_handler *handler,
    struct aws_channel_slot *slot,
    struct aws_byte_buf *buffer,
    void *user_data) {
    struct server_connection_args *connection_args = user_data;

    if (connection_args->user_on_data_read) {
        connection_args->user_on_data_read(handler, slot, buffer, connection_args->tls_user_data);
    }
}

/* in the context of a channel bootstrap, we don't care about these, but since we're hooking into these APIs we have to
 * provide a proxy for the user actually receiving their callbacks. */
static void s_tls_server_on_error(
    struct aws_channel_handler *handler,
    struct aws_channel_slot *slot,
    int err,
    const char *message,
    void *user_data) {
    struct server_connection_args *connection_args = user_data;

    if (connection_args->user_on_error) {
        connection_args->user_on_error(handler, slot, err, message, connection_args->tls_user_data);
    }
}

static inline int s_setup_server_tls(struct server_channel_data *channel_data, struct aws_channel *channel) {
    struct aws_channel_slot *tls_slot = NULL;
    struct aws_channel_handler *tls_handler = NULL;
    struct server_connection_args *connection_args = channel_data->server_connection_args;

    /* as far as cleanup goes here, since we're adding things to a channel, if a slot is ever successfully
       added to the channel, we leave it there. The caller will clean up the channel and it will clean this memory
       up as well. */
    tls_slot = aws_channel_slot_new(channel);

    if (!tls_slot) {
        return AWS_OP_ERR;
    }

    /* Shallow-copy tls_options so we can override the user_data, making it specific to this channel */
    struct aws_tls_connection_options tls_options = connection_args->tls_options;
    tls_options.user_data = channel_data;
    tls_handler = aws_tls_server_handler_new(connection_args->bootstrap->allocator, &tls_options, tls_slot);

    if (!tls_handler) {
        aws_mem_release(connection_args->bootstrap->allocator, tls_slot);
        return AWS_OP_ERR;
    }

    AWS_LOGF_TRACE(
        AWS_LS_IO_CHANNEL_BOOTSTRAP,
        "id=%p: Setting up server TLS on channel %p with handler %p on slot %p",
        (void *)connection_args->bootstrap,
        (void *)channel,
        (void *)tls_handler,
        (void *)tls_slot);

    aws_channel_slot_insert_end(channel, tls_slot);

    if (aws_channel_slot_set_handler(tls_slot, tls_handler)) {
        return AWS_OP_ERR;
    }

    if (connection_args->on_protocol_negotiated) {
        struct aws_channel_slot *alpn_slot = NULL;
        struct aws_channel_handler *alpn_handler = NULL;
        alpn_slot = aws_channel_slot_new(channel);

        if (!alpn_slot) {
            return AWS_OP_ERR;
        }

        alpn_handler = aws_tls_alpn_handler_new(
            connection_args->bootstrap->allocator, connection_args->on_protocol_negotiated, connection_args->user_data);

        if (!alpn_handler) {
            aws_channel_slot_remove(alpn_slot);
            return AWS_OP_ERR;
        }

        AWS_LOGF_TRACE(
            AWS_LS_IO_CHANNEL_BOOTSTRAP,
            "id=%p: Setting up ALPN handler on channel "
            "%p with handler %p on slot %p",
            (void *)connection_args->bootstrap,
            (void *)channel,
            (void *)alpn_handler,
            (void *)alpn_slot);

        aws_channel_slot_insert_right(tls_slot, alpn_slot);

        if (aws_channel_slot_set_handler(alpn_slot, alpn_handler)) {
            return AWS_OP_ERR;
        }
    }

    /*
     * Server-side channels can reach this point in execution and actually have the CLIENT_HELLO payload already
     * on the socket in a signalled state, but there was no socket handler or read handler at the time of signal.
     * So we need to manually trigger a read here to cover that case, otherwise the negotiation will time out because
     * we will not receive any more data/notifications (unless we read and react).
     */
    if (aws_channel_trigger_read(channel)) {
        return AWS_OP_ERR;
    }

    return AWS_OP_SUCCESS;
}

static void s_on_server_channel_on_setup_completed(struct aws_channel *channel, int error_code, void *user_data) {
    struct server_channel_data *channel_data = user_data;

    int err_code = error_code;
    if (err_code) {
        /* channel fail to set up no destroy callback will fire */
        AWS_LOGF_ERROR(
            AWS_LS_IO_CHANNEL_BOOTSTRAP,
            "id=%p: channel %p setup failed with error %d.",
            (void *)channel_data->server_connection_args->bootstrap,
            (void *)channel,
            err_code);

        aws_channel_destroy(channel);
        struct aws_allocator *allocator = channel_data->socket->allocator;
        aws_socket_clean_up(channel_data->socket);
        aws_mem_release(allocator, (void *)channel_data->socket);
        s_server_incoming_callback(channel_data, err_code, NULL);
        aws_mem_release(channel_data->server_connection_args->bootstrap->allocator, channel_data);
        /* no shutdown call back will be fired, we release the ref_count of connection arg here */
        s_server_connection_args_release(channel_data->server_connection_args);
        return;
    }

    AWS_LOGF_DEBUG(
        AWS_LS_IO_CHANNEL_BOOTSTRAP,
        "id=%p: channel %p setup succeeded: bootstrapping.",
        (void *)channel_data->server_connection_args->bootstrap,
        (void *)channel);

    struct aws_channel_slot *socket_slot = aws_channel_slot_new(channel);

    if (!socket_slot) {
        err_code = aws_last_error();
        goto error;
    }

    struct aws_channel_handler *socket_channel_handler = aws_socket_handler_new(
        channel_data->server_connection_args->bootstrap->allocator,
        channel_data->socket,
        socket_slot,
        g_aws_channel_max_fragment_size);

    if (!socket_channel_handler) {
        err_code = aws_last_error();
        aws_channel_slot_remove(socket_slot);
        socket_slot = NULL;
        goto error;
    }

    AWS_LOGF_TRACE(
        AWS_LS_IO_CHANNEL_BOOTSTRAP,
        "id=%p: Setting up socket handler on channel "
        "%p with handler %p on slot %p.",
        (void *)channel_data->server_connection_args->bootstrap,
        (void *)channel,
        (void *)socket_channel_handler,
        (void *)socket_slot);

    if (aws_channel_slot_set_handler(socket_slot, socket_channel_handler)) {
        err_code = aws_last_error();
        goto error;
    }

    if (channel_data->server_connection_args->use_tls) {
        /* incoming callback will be invoked upon the negotiation completion so don't do it
         * here. */
        if (s_setup_server_tls(channel_data, channel)) {
            err_code = aws_last_error();
            goto error;
        }
    } else {
        s_server_incoming_callback(channel_data, AWS_OP_SUCCESS, channel);
    }
    return;

error:
    /* shut down the channel */
    aws_channel_shutdown(channel, err_code);
}

static void s_on_server_channel_on_shutdown(struct aws_channel *channel, int error_code, void *user_data) {
    struct server_channel_data *channel_data = user_data;
    struct server_connection_args *args = channel_data->server_connection_args;
    AWS_LOGF_DEBUG(
        AWS_LS_IO_CHANNEL_BOOTSTRAP,
        "id=%p: channel %p shutdown with error %d.",
        (void *)args->bootstrap,
        (void *)channel,
        error_code);

    void *server_shutdown_user_data = args->user_data;
    struct aws_server_bootstrap *server_bootstrap = args->bootstrap;
    struct aws_allocator *allocator = server_bootstrap->allocator;

    if (!channel_data->incoming_called) {
        error_code = (error_code) ? error_code : AWS_ERROR_UNKNOWN;
        s_server_incoming_callback(channel_data, error_code, NULL);
    } else {
        args->shutdown_callback(server_bootstrap, error_code, channel, server_shutdown_user_data);
    }

    aws_channel_destroy(channel);
    aws_socket_clean_up(channel_data->socket);
    aws_mem_release(allocator, channel_data->socket);
    s_server_connection_args_release(channel_data->server_connection_args);

    aws_mem_release(allocator, channel_data);
}

void s_on_server_connection_result(
    struct aws_socket *socket,
    int error_code,
    struct aws_socket *new_socket,
    void *user_data) {
    (void)socket;
    struct server_connection_args *connection_args = user_data;

    s_server_connection_args_acquire(connection_args);
    AWS_LOGF_DEBUG(
        AWS_LS_IO_CHANNEL_BOOTSTRAP,
        "id=%p: server connection on socket %p completed with error %d.",
        (void *)connection_args->bootstrap,
        (void *)socket,
        error_code);

    if (!error_code) {
        AWS_LOGF_TRACE(
            AWS_LS_IO_CHANNEL_BOOTSTRAP,
            "id=%p: creating a new channel for incoming "
            "connection using socket %p.",
            (void *)connection_args->bootstrap,
            (void *)socket);
        struct server_channel_data *channel_data =
            aws_mem_calloc(connection_args->bootstrap->allocator, 1, sizeof(struct server_channel_data));

        channel_data->incoming_called = false;
        channel_data->socket = new_socket;
        channel_data->server_connection_args = connection_args;

        struct aws_event_loop *event_loop =
            aws_event_loop_group_get_next_loop(connection_args->bootstrap->event_loop_group);

        struct aws_channel_options channel_args = {
            .on_setup_completed = s_on_server_channel_on_setup_completed,
            .setup_user_data = channel_data,
            .shutdown_user_data = channel_data,
            .on_shutdown_completed = s_on_server_channel_on_shutdown,
            .event_loop = event_loop,
            .enable_read_back_pressure = channel_data->server_connection_args->enable_read_back_pressure,
        };

<<<<<<< HEAD
        // DEBUG WIP this can probably be moved into the channel_args creation block above.
        channel_args.event_loop = event_loop;
        channel_args.enable_read_back_pressure = channel_data->server_connection_args->enable_read_back_pressure;

=======
>>>>>>> b3258092
        if (aws_socket_assign_to_event_loop(new_socket, event_loop)) {
            aws_mem_release(connection_args->bootstrap->allocator, (void *)channel_data);
            goto error_cleanup;
        }

        channel_data->channel = aws_channel_new(connection_args->bootstrap->allocator, &channel_args);

        if (!channel_data->channel) {
            aws_mem_release(connection_args->bootstrap->allocator, (void *)channel_data);
            goto error_cleanup;
        }
    } else {
        /* no channel is created */
        connection_args->incoming_callback(connection_args->bootstrap, error_code, NULL, connection_args->user_data);
        s_server_connection_args_release(connection_args);
    }

    return;

error_cleanup:
    /* no channel is created */
    connection_args->incoming_callback(connection_args->bootstrap, aws_last_error(), NULL, connection_args->user_data);

    struct aws_allocator *allocator = new_socket->allocator;
    aws_socket_clean_up(new_socket);
    aws_mem_release(allocator, (void *)new_socket);
    s_server_connection_args_release(connection_args);
}

static void s_listener_destroy_task(struct aws_task *task, void *arg, enum aws_task_status status) {
    (void)status;
    (void)task;
    struct server_connection_args *server_connection_args = arg;

    aws_socket_stop_accept(&server_connection_args->listener);
    aws_socket_clean_up(&server_connection_args->listener);
    s_server_connection_args_release(server_connection_args);
}

struct aws_socket *aws_server_bootstrap_new_socket_listener(
    const struct aws_server_socket_channel_bootstrap_options *bootstrap_options) {
    AWS_PRECONDITION(bootstrap_options);
    AWS_PRECONDITION(bootstrap_options->bootstrap);
    AWS_PRECONDITION(bootstrap_options->incoming_callback);
    AWS_PRECONDITION(bootstrap_options->shutdown_callback);

    struct server_connection_args *server_connection_args =
        aws_mem_calloc(bootstrap_options->bootstrap->allocator, 1, sizeof(struct server_connection_args));
    if (!server_connection_args) {
        return NULL;
    }

    AWS_LOGF_INFO(
        AWS_LS_IO_CHANNEL_BOOTSTRAP,
        "id=%p: attempting to initialize a new "
        "server socket listener for %s:%u",
        (void *)bootstrap_options->bootstrap,
        bootstrap_options->host_name,
        bootstrap_options->port);

    aws_ref_count_init(
        &server_connection_args->ref_count,
        server_connection_args,
        (aws_simple_completion_callback *)s_server_connection_args_destroy);
    server_connection_args->user_data = bootstrap_options->user_data;
    server_connection_args->bootstrap = aws_server_bootstrap_acquire(bootstrap_options->bootstrap);
    server_connection_args->shutdown_callback = bootstrap_options->shutdown_callback;
    server_connection_args->incoming_callback = bootstrap_options->incoming_callback;
    server_connection_args->destroy_callback = bootstrap_options->destroy_callback;
    server_connection_args->on_protocol_negotiated = bootstrap_options->bootstrap->on_protocol_negotiated;
    server_connection_args->enable_read_back_pressure = bootstrap_options->enable_read_back_pressure;

    aws_task_init(
        &server_connection_args->listener_destroy_task,
        s_listener_destroy_task,
        server_connection_args,
        "listener socket destroy");

    if (bootstrap_options->tls_options) {
        AWS_LOGF_INFO(
            AWS_LS_IO_CHANNEL_BOOTSTRAP, "id=%p: using tls on listener", (void *)bootstrap_options->tls_options);
        if (aws_tls_connection_options_copy(&server_connection_args->tls_options, bootstrap_options->tls_options)) {
            goto cleanup_server_connection_args;
        }

        server_connection_args->use_tls = true;

        server_connection_args->tls_user_data = bootstrap_options->tls_options->user_data;

        /* in order to honor any callbacks a user may have installed on their tls_connection_options,
         * we need to wrap them if they were set.*/
        if (bootstrap_options->bootstrap->on_protocol_negotiated) {
            server_connection_args->tls_options.advertise_alpn_message = true;
        }

        if (bootstrap_options->tls_options->on_data_read) {
            server_connection_args->user_on_data_read = bootstrap_options->tls_options->on_data_read;
            server_connection_args->tls_options.on_data_read = s_tls_server_on_data_read;
        }

        if (bootstrap_options->tls_options->on_error) {
            server_connection_args->user_on_error = bootstrap_options->tls_options->on_error;
            server_connection_args->tls_options.on_error = s_tls_server_on_error;
        }

        if (bootstrap_options->tls_options->on_negotiation_result) {
            server_connection_args->user_on_negotiation_result = bootstrap_options->tls_options->on_negotiation_result;
        }

        server_connection_args->tls_options.on_negotiation_result = s_tls_server_on_negotiation_result;
        server_connection_args->tls_options.user_data = server_connection_args;
    }

    struct aws_event_loop *connection_loop =
        aws_event_loop_group_get_next_loop(bootstrap_options->bootstrap->event_loop_group);

    ((struct aws_socket_options *)bootstrap_options->socket_options)->event_loop_style =
        aws_event_loop_group_get_style(bootstrap_options->bootstrap->event_loop_group);
    if (aws_socket_init(
            &server_connection_args->listener,
            bootstrap_options->bootstrap->allocator,
            bootstrap_options->socket_options)) {
        goto cleanup_server_connection_args;
    }

    struct aws_socket_endpoint endpoint;
    AWS_ZERO_STRUCT(endpoint);
    size_t host_name_len = 0;
    if (aws_secure_strlen(bootstrap_options->host_name, sizeof(endpoint.address), &host_name_len)) {
        goto cleanup_server_connection_args;
    }

    memcpy(endpoint.address, bootstrap_options->host_name, host_name_len);
    endpoint.port = bootstrap_options->port;

    if (aws_socket_bind(&server_connection_args->listener, &endpoint)) {
        goto cleanup_listener;
    }

    if (aws_socket_listen(&server_connection_args->listener, 1024)) {
        goto cleanup_listener;
    }

    if (aws_socket_start_accept(
            &server_connection_args->listener,
            connection_loop,
            s_on_server_connection_result,
            server_connection_args)) {
        goto cleanup_listener;
    }

    return &server_connection_args->listener;

cleanup_listener:
    aws_socket_clean_up(&server_connection_args->listener);

cleanup_server_connection_args:
    s_server_connection_args_release(server_connection_args);

    return NULL;
}

void aws_server_bootstrap_destroy_socket_listener(struct aws_server_bootstrap *bootstrap, struct aws_socket *listener) {
    struct server_connection_args *server_connection_args =
        AWS_CONTAINER_OF(listener, struct server_connection_args, listener);

    AWS_LOGF_DEBUG(AWS_LS_IO_CHANNEL_BOOTSTRAP, "id=%p: releasing bootstrap reference", (void *)bootstrap);
    aws_event_loop_schedule_task_now(listener->event_loop, &server_connection_args->listener_destroy_task);
}

int aws_server_bootstrap_set_alpn_callback(
    struct aws_server_bootstrap *bootstrap,
    aws_channel_on_protocol_negotiated_fn *on_protocol_negotiated) {
    AWS_ASSERT(on_protocol_negotiated);
    AWS_LOGF_DEBUG(AWS_LS_IO_CHANNEL_BOOTSTRAP, "id=%p: Setting ALPN callback", (void *)bootstrap);
    bootstrap->on_protocol_negotiated = on_protocol_negotiated;
    return AWS_OP_SUCCESS;
}<|MERGE_RESOLUTION|>--- conflicted
+++ resolved
@@ -1378,13 +1378,6 @@
             .enable_read_back_pressure = channel_data->server_connection_args->enable_read_back_pressure,
         };
 
-<<<<<<< HEAD
-        // DEBUG WIP this can probably be moved into the channel_args creation block above.
-        channel_args.event_loop = event_loop;
-        channel_args.enable_read_back_pressure = channel_data->server_connection_args->enable_read_back_pressure;
-
-=======
->>>>>>> b3258092
         if (aws_socket_assign_to_event_loop(new_socket, event_loop)) {
             aws_mem_release(connection_args->bootstrap->allocator, (void *)channel_data);
             goto error_cleanup;
