/**
 * Copyright Amazon.com, Inc. or its affiliates. All Rights Reserved.
 * SPDX-License-Identifier: Apache-2.0.
 */
#include <aws/io/channel_bootstrap.h>

#include <aws/common/ref_count.h>
#include <aws/common/string.h>
#include <aws/io/event_loop.h>
#include <aws/io/logging.h>
#include <aws/io/socket.h>
#include <aws/io/socket_channel_handler.h>
#include <aws/io/tls_channel_handler.h>

#if _MSC_VER
/* non-constant aggregate initializer */
#    pragma warning(disable : 4204)
/* allow automatic variable to escape scope
   (it's intentional and we make sure it doesn't actually return
    before the task is finished).*/
#    pragma warning(disable : 4221)
#endif

#define DEFAULT_DNS_TTL 30

static void s_client_bootstrap_destroy_impl(struct aws_client_bootstrap *bootstrap) {
    AWS_ASSERT(bootstrap);
    AWS_LOGF_DEBUG(AWS_LS_IO_CHANNEL_BOOTSTRAP, "id=%p: bootstrap destroying", (void *)bootstrap);
    aws_client_bootstrap_shutdown_complete_fn *on_shutdown_complete = bootstrap->on_shutdown_complete;
    void *user_data = bootstrap->user_data;

    aws_event_loop_group_release(bootstrap->event_loop_group);
    aws_host_resolver_release(bootstrap->host_resolver);

    aws_mem_release(bootstrap->allocator, bootstrap);

    if (on_shutdown_complete) {
        on_shutdown_complete(user_data);
    }
}

struct aws_client_bootstrap *aws_client_bootstrap_acquire(struct aws_client_bootstrap *bootstrap) {
    if (bootstrap != NULL) {
        AWS_LOGF_DEBUG(AWS_LS_IO_CHANNEL_BOOTSTRAP, "id=%p: acquiring bootstrap reference", (void *)bootstrap);
        aws_ref_count_acquire(&bootstrap->ref_count);
    }

    return bootstrap;
}

void aws_client_bootstrap_release(struct aws_client_bootstrap *bootstrap) {
    if (bootstrap != NULL) {
        AWS_LOGF_DEBUG(AWS_LS_IO_CHANNEL_BOOTSTRAP, "id=%p: releasing bootstrap reference", (void *)bootstrap);
        aws_ref_count_release(&bootstrap->ref_count);
    }
}

struct aws_client_bootstrap *aws_client_bootstrap_new(
    struct aws_allocator *allocator,
    const struct aws_client_bootstrap_options *options) {
    AWS_ASSERT(allocator);
    AWS_ASSERT(options);
    AWS_ASSERT(options->event_loop_group);

    struct aws_client_bootstrap *bootstrap = aws_mem_calloc(allocator, 1, sizeof(struct aws_client_bootstrap));
    if (!bootstrap) {
        return NULL;
    }

    AWS_LOGF_INFO(
        AWS_LS_IO_CHANNEL_BOOTSTRAP,
        "id=%p: Initializing client bootstrap with event-loop group %p",
        (void *)bootstrap,
        (void *)options->event_loop_group);

    bootstrap->allocator = allocator;
    bootstrap->event_loop_group = aws_event_loop_group_acquire(options->event_loop_group);
    bootstrap->on_protocol_negotiated = NULL;
    aws_ref_count_init(
        &bootstrap->ref_count, bootstrap, (aws_simple_completion_callback *)s_client_bootstrap_destroy_impl);
    bootstrap->host_resolver = aws_host_resolver_acquire(options->host_resolver);
    bootstrap->on_shutdown_complete = options->on_shutdown_complete;
    bootstrap->user_data = options->user_data;

    if (options->host_resolution_config) {
        bootstrap->host_resolver_config = *options->host_resolution_config;
    } else {
        bootstrap->host_resolver_config = (struct aws_host_resolution_config){
            .impl = aws_default_dns_resolve,
            .max_ttl = DEFAULT_DNS_TTL,
            .impl_data = NULL,
        };
    }

    return bootstrap;
}

int aws_client_bootstrap_set_alpn_callback(
    struct aws_client_bootstrap *bootstrap,
    aws_channel_on_protocol_negotiated_fn *on_protocol_negotiated) {
    AWS_ASSERT(on_protocol_negotiated);

    AWS_LOGF_DEBUG(AWS_LS_IO_CHANNEL_BOOTSTRAP, "id=%p: Setting ALPN callback", (void *)bootstrap);
    bootstrap->on_protocol_negotiated = on_protocol_negotiated;
    return AWS_OP_SUCCESS;
}

struct client_channel_data {
    struct aws_channel *channel;
    struct aws_socket *socket;
    struct aws_tls_connection_options tls_options;
    aws_channel_on_protocol_negotiated_fn *on_protocol_negotiated;
    aws_tls_on_data_read_fn *user_on_data_read;
    aws_tls_on_negotiation_result_fn *user_on_negotiation_result;
    aws_tls_on_error_fn *user_on_error;
    void *tls_user_data;
    bool use_tls;
};

struct client_connection_args {
    struct aws_client_bootstrap *bootstrap;
    aws_client_bootstrap_on_channel_event_fn *creation_callback;
    aws_client_bootstrap_on_channel_event_fn *setup_callback;
    aws_client_bootstrap_on_channel_event_fn *shutdown_callback;
    aws_channel_on_destruction_fn *channel_destruction_callback;
    struct client_channel_data channel_data;
    struct aws_socket_options outgoing_options;
    uint16_t outgoing_port;
    struct aws_string *host_name;
    void *user_data;
    uint8_t addresses_count;
    uint8_t failed_count;
    bool connection_chosen;
    bool setup_called;
    bool enable_read_back_pressure;
    bool should_invoke_destruction_callback;
    struct aws_event_loop *requested_event_loop;

    /*
     * It is likely that all reference adjustments to the connection args take place in a single event loop
     * thread and are thus thread-safe. I can imagine some complex future scenarios where that might not hold true
     * and so it seems reasonable to switch now to a safe pattern.
     *
     */
    struct aws_ref_count ref_count;
};

static struct client_connection_args *s_client_connection_args_acquire(struct client_connection_args *args) {
    if (args != NULL) {
        AWS_LOGF_TRACE(AWS_LS_IO_CHANNEL_BOOTSTRAP, "acquiring client connection args, args=%p", (void *)args);
        aws_ref_count_acquire(&args->ref_count);
    }

    return args;
}

static void s_client_connection_args_destroy(struct client_connection_args *args) {
    AWS_ASSERT(args);
    AWS_LOGF_TRACE(AWS_LS_IO_CHANNEL_BOOTSTRAP, "destroying client connection args, args=%p", (void *)args);

    struct aws_allocator *allocator = args->bootstrap->allocator;
    aws_client_bootstrap_release(args->bootstrap);
    if (args->host_name) {
        aws_string_destroy(args->host_name);
    }

    if (args->channel_data.use_tls) {
        aws_tls_connection_options_clean_up(&args->channel_data.tls_options);
    }

    aws_channel_on_destruction_fn *destruction_callback = NULL;
    void *destruction_user_data = NULL;
    if (args->should_invoke_destruction_callback) {
        destruction_callback = args->channel_destruction_callback;
        destruction_user_data = args->user_data;
    }

    aws_mem_release(allocator, args);

    if (destruction_callback != NULL) {
        (*destruction_callback)(destruction_user_data);
    }
}

static void s_client_connection_args_release(struct client_connection_args *args) {
    if (args != NULL) {
        AWS_LOGF_TRACE(AWS_LS_IO_CHANNEL_BOOTSTRAP, "releasing client connection args, args=%p", (void *)args);
        aws_ref_count_release(&args->ref_count);
    }
}

static struct aws_event_loop *s_get_connection_event_loop(struct client_connection_args *args) {
    if (args == NULL) {
        return NULL;
    }

    if (args->requested_event_loop != NULL) {
        return args->requested_event_loop;
    }

    return aws_event_loop_group_get_next_loop(args->bootstrap->event_loop_group);
}

static void s_connection_args_setup_callback(
    struct client_connection_args *args,
    int error_code,
    struct aws_channel *channel) {
    /* setup_callback is always called exactly once */
<<<<<<< HEAD
    AWS_ASSERT(!args->setup_called);
    if (!args->setup_called) {
        AWS_ASSERT((error_code == AWS_OP_SUCCESS) == (channel != NULL));
        aws_client_bootstrap_on_channel_event_fn *setup_callback = args->setup_callback;
        setup_callback(args->bootstrap, error_code, channel, args->user_data);
        args->setup_called = true;
        /* if setup_callback is called with an error, we will not call shutdown_callback */
        if (error_code) {
            args->shutdown_callback = NULL;
        } else {
            args->should_invoke_destruction_callback = true;
        }
        s_client_connection_args_release(args);
=======
    AWS_FATAL_ASSERT(!args->setup_called);

    AWS_ASSERT((error_code == AWS_OP_SUCCESS) == (channel != NULL));
    aws_client_bootstrap_on_channel_event_fn *setup_callback = args->setup_callback;
    setup_callback(args->bootstrap, error_code, channel, args->user_data);
    args->setup_called = true;
    /* if setup_callback is called with an error, we will not call shutdown_callback */
    if (error_code) {
        args->shutdown_callback = NULL;
>>>>>>> 436978eb
    }
    s_client_connection_args_release(args);
}

static void s_connection_args_creation_callback(struct client_connection_args *args, struct aws_channel *channel) {

    AWS_FATAL_ASSERT(channel != NULL);

    if (args->creation_callback) {
        args->creation_callback(args->bootstrap, AWS_ERROR_SUCCESS, channel, args->user_data);
    }
}

static void s_connection_args_shutdown_callback(
    struct client_connection_args *args,
    int error_code,
    struct aws_channel *channel) {

    if (!args->setup_called) {
        /* if setup_callback was not called yet, an error occurred, ensure we tell the user *SOMETHING* */
        error_code = (error_code) ? error_code : AWS_ERROR_UNKNOWN;
        s_connection_args_setup_callback(args, error_code, NULL);
        return;
    }

    aws_client_bootstrap_on_channel_event_fn *shutdown_callback = args->shutdown_callback;
    if (shutdown_callback) {
        shutdown_callback(args->bootstrap, error_code, channel, args->user_data);
    }
}

static void s_tls_client_on_negotiation_result(
    struct aws_channel_handler *handler,
    struct aws_channel_slot *slot,
    int err_code,
    void *user_data) {
    struct client_connection_args *connection_args = user_data;

    if (connection_args->channel_data.user_on_negotiation_result) {
        connection_args->channel_data.user_on_negotiation_result(
            handler, slot, err_code, connection_args->channel_data.tls_user_data);
    }

    AWS_LOGF_DEBUG(
        AWS_LS_IO_CHANNEL_BOOTSTRAP,
        "id=%p: tls negotiation result %d on channel %p",
        (void *)connection_args->bootstrap,
        err_code,
        (void *)slot->channel);

    /* if an error occurred, the user callback will be delivered in shutdown */
    if (err_code) {
        aws_channel_shutdown(slot->channel, err_code);
        return;
    }

    struct aws_channel *channel = connection_args->channel_data.channel;
    s_connection_args_setup_callback(connection_args, AWS_ERROR_SUCCESS, channel);
}

/* in the context of a channel bootstrap, we don't care about these, but since we're hooking into these APIs we have to
 * provide a proxy for the user actually receiving their callbacks. */
static void s_tls_client_on_data_read(
    struct aws_channel_handler *handler,
    struct aws_channel_slot *slot,
    struct aws_byte_buf *buffer,
    void *user_data) {
    struct client_connection_args *connection_args = user_data;

    if (connection_args->channel_data.user_on_data_read) {
        connection_args->channel_data.user_on_data_read(
            handler, slot, buffer, connection_args->channel_data.tls_user_data);
    }
}

/* in the context of a channel bootstrap, we don't care about these, but since we're hooking into these APIs we have to
 * provide a proxy for the user actually receiving their callbacks. */
static void s_tls_client_on_error(
    struct aws_channel_handler *handler,
    struct aws_channel_slot *slot,
    int err,
    const char *message,
    void *user_data) {
    struct client_connection_args *connection_args = user_data;

    if (connection_args->channel_data.user_on_error) {
        connection_args->channel_data.user_on_error(
            handler, slot, err, message, connection_args->channel_data.tls_user_data);
    }
}

static inline int s_setup_client_tls(struct client_connection_args *connection_args, struct aws_channel *channel) {
    struct aws_channel_slot *tls_slot = aws_channel_slot_new(channel);

    /* as far as cleanup goes, since this stuff is being added to a channel, the caller will free this memory
       when they clean up the channel. */
    if (!tls_slot) {
        return AWS_OP_ERR;
    }

    struct aws_channel_handler *tls_handler = aws_tls_client_handler_new(
        connection_args->bootstrap->allocator, &connection_args->channel_data.tls_options, tls_slot);

    if (!tls_handler) {
        aws_mem_release(connection_args->bootstrap->allocator, (void *)tls_slot);
        return AWS_OP_ERR;
    }

    aws_channel_slot_insert_end(channel, tls_slot);
    AWS_LOGF_TRACE(
        AWS_LS_IO_CHANNEL_BOOTSTRAP,
        "id=%p: Setting up client TLS on channel %p with handler %p on slot %p",
        (void *)connection_args->bootstrap,
        (void *)channel,
        (void *)tls_handler,
        (void *)tls_slot);

    if (aws_channel_slot_set_handler(tls_slot, tls_handler) != AWS_OP_SUCCESS) {
        return AWS_OP_ERR;
    }

    if (connection_args->channel_data.on_protocol_negotiated) {
        struct aws_channel_slot *alpn_slot = aws_channel_slot_new(channel);

        if (!alpn_slot) {
            return AWS_OP_ERR;
        }

        struct aws_channel_handler *alpn_handler = aws_tls_alpn_handler_new(
            connection_args->bootstrap->allocator,
            connection_args->channel_data.on_protocol_negotiated,
            connection_args->user_data);

        if (!alpn_handler) {
            aws_mem_release(connection_args->bootstrap->allocator, (void *)alpn_slot);
            return AWS_OP_ERR;
        }

        AWS_LOGF_TRACE(
            AWS_LS_IO_CHANNEL_BOOTSTRAP,
            "id=%p: Setting up ALPN handler on channel "
            "%p with handler %p on slot %p",
            (void *)connection_args->bootstrap,
            (void *)channel,
            (void *)alpn_handler,
            (void *)alpn_slot);

        aws_channel_slot_insert_right(tls_slot, alpn_slot);
        if (aws_channel_slot_set_handler(alpn_slot, alpn_handler) != AWS_OP_SUCCESS) {
            return AWS_OP_ERR;
        }
    }

    if (aws_tls_client_handler_start_negotiation(tls_handler) != AWS_OP_SUCCESS) {
        return AWS_OP_ERR;
    }

    return AWS_OP_SUCCESS;
}

static void s_on_client_channel_on_setup_completed(struct aws_channel *channel, int error_code, void *user_data) {
    struct client_connection_args *connection_args = user_data;
    int err_code = error_code;

    if (!err_code) {
        AWS_LOGF_DEBUG(
            AWS_LS_IO_CHANNEL_BOOTSTRAP,
            "id=%p: channel %p setup succeeded: bootstrapping.",
            (void *)connection_args->bootstrap,
            (void *)channel);

        struct aws_channel_slot *socket_slot = aws_channel_slot_new(channel);

        if (!socket_slot) {
            err_code = aws_last_error();
            goto error;
        }

        struct aws_channel_handler *socket_channel_handler = aws_socket_handler_new(
            connection_args->bootstrap->allocator,
            connection_args->channel_data.socket,
            socket_slot,
            g_aws_channel_max_fragment_size);

        if (!socket_channel_handler) {
            err_code = aws_last_error();
            aws_channel_slot_remove(socket_slot);
            socket_slot = NULL;
            goto error;
        }

        AWS_LOGF_TRACE(
            AWS_LS_IO_CHANNEL_BOOTSTRAP,
            "id=%p: Setting up socket handler on channel "
            "%p with handler %p on slot %p.",
            (void *)connection_args->bootstrap,
            (void *)channel,
            (void *)socket_channel_handler,
            (void *)socket_slot);

        if (aws_channel_slot_set_handler(socket_slot, socket_channel_handler)) {
            err_code = aws_last_error();
            goto error;
        }

        if (connection_args->channel_data.use_tls) {
            /* we don't want to notify the user that the channel is ready yet, since tls is still negotiating, wait
             * for the negotiation callback and handle it then.*/
            if (s_setup_client_tls(connection_args, channel)) {
                err_code = aws_last_error();
                goto error;
            }
        } else {
            s_connection_args_setup_callback(connection_args, AWS_OP_SUCCESS, channel);
        }

        return;
    }

error:
    AWS_LOGF_ERROR(
        AWS_LS_IO_CHANNEL_BOOTSTRAP,
        "id=%p: channel %p setup failed with error %d.",
        (void *)connection_args->bootstrap,
        (void *)channel,
        err_code);
    aws_channel_shutdown(channel, err_code);
    /* the channel shutdown callback will clean the channel up */
}

static void s_on_client_channel_on_destruction(void *user_data) {
    struct client_connection_args *connection_args = user_data;

    s_client_connection_args_release(connection_args);
}

static void s_on_client_channel_on_shutdown(struct aws_channel *channel, int error_code, void *user_data) {
    struct client_connection_args *connection_args = user_data;

    AWS_LOGF_DEBUG(
        AWS_LS_IO_CHANNEL_BOOTSTRAP,
        "id=%p: channel %p shutdown with error %d.",
        (void *)connection_args->bootstrap,
        (void *)channel,
        error_code);

    /* note it's not safe to reference the bootstrap after the callback. */
    struct aws_allocator *allocator = connection_args->bootstrap->allocator;
    s_connection_args_shutdown_callback(connection_args, error_code, channel);

    aws_socket_clean_up(connection_args->channel_data.socket);
    aws_mem_release(allocator, connection_args->channel_data.socket);

    connection_args->channel_data.socket = NULL;

    aws_channel_destroy(channel);
}

static bool s_aws_socket_domain_uses_dns(enum aws_socket_domain domain) {
    return domain == AWS_SOCKET_IPV4 || domain == AWS_SOCKET_IPV6;
}

static void s_on_client_connection_established(struct aws_socket *socket, int error_code, void *user_data) {
    struct client_connection_args *connection_args = user_data;

    AWS_LOGF_DEBUG(
        AWS_LS_IO_CHANNEL_BOOTSTRAP,
        "id=%p: client connection on socket %p completed with error %d.",
        (void *)connection_args->bootstrap,
        (void *)socket,
        error_code);

    if (error_code) {
        connection_args->failed_count++;
    }

    if (error_code || connection_args->connection_chosen) {
        if (s_aws_socket_domain_uses_dns(connection_args->outgoing_options.domain) && error_code) {
            struct aws_host_address host_address;
            host_address.host = connection_args->host_name;
            host_address.address =
                aws_string_new_from_c_str(connection_args->bootstrap->allocator, socket->remote_endpoint.address);
            host_address.record_type = connection_args->outgoing_options.domain == AWS_SOCKET_IPV6
                                           ? AWS_ADDRESS_RECORD_TYPE_AAAA
                                           : AWS_ADDRESS_RECORD_TYPE_A;

            if (host_address.address) {
                AWS_LOGF_DEBUG(
                    AWS_LS_IO_CHANNEL_BOOTSTRAP,
                    "id=%p: recording bad address %s.",
                    (void *)connection_args->bootstrap,
                    socket->remote_endpoint.address);
                aws_host_resolver_record_connection_failure(connection_args->bootstrap->host_resolver, &host_address);
                aws_string_destroy((void *)host_address.address);
            }
        }

        AWS_LOGF_TRACE(
            AWS_LS_IO_CHANNEL_BOOTSTRAP,
            "id=%p: releasing socket %p either because we already have a "
            "successful connection or because it errored out.",
            (void *)connection_args->bootstrap,
            (void *)socket);
        aws_socket_close(socket);

        aws_socket_clean_up(socket);
        aws_mem_release(connection_args->bootstrap->allocator, socket);

        /* if this is the last attempted connection and it failed, notify the user */
        if (connection_args->failed_count == connection_args->addresses_count) {
            AWS_LOGF_ERROR(
                AWS_LS_IO_CHANNEL_BOOTSTRAP,
                "id=%p: Connection failed with error_code %d.",
                (void *)connection_args->bootstrap,
                error_code);
            /* connection_args will be released after setup_callback */
            s_connection_args_setup_callback(connection_args, error_code, NULL);
        }

        /* every connection task adds a ref, so every failure or cancel needs to dec one */
        s_client_connection_args_release(connection_args);
        return;
    }

    connection_args->connection_chosen = true;
    connection_args->channel_data.socket = socket;

    struct aws_channel_options args = {
        .on_setup_completed = s_on_client_channel_on_setup_completed,
        .setup_user_data = connection_args,
        .shutdown_user_data = connection_args,
        .on_shutdown_completed = s_on_client_channel_on_shutdown,
        .on_destruction_completed = s_on_client_channel_on_destruction,
        .destruction_user_data = connection_args,
    };

    args.enable_read_back_pressure = connection_args->enable_read_back_pressure;
    args.event_loop = aws_socket_get_event_loop(socket);

    AWS_LOGF_TRACE(
        AWS_LS_IO_CHANNEL_BOOTSTRAP,
        "id=%p: Successful connection, creating a new channel using socket %p.",
        (void *)connection_args->bootstrap,
        (void *)socket);

    connection_args->channel_data.channel = aws_channel_new(connection_args->bootstrap->allocator, &args);

    if (!connection_args->channel_data.channel) {
        aws_socket_clean_up(socket);
        aws_mem_release(connection_args->bootstrap->allocator, connection_args->channel_data.socket);
        connection_args->failed_count++;

        /* if this is the last attempted connection and it failed, notify the user */
        if (connection_args->failed_count == connection_args->addresses_count) {
            s_connection_args_setup_callback(connection_args, error_code, NULL);
        }
    } else {
        s_connection_args_creation_callback(connection_args, connection_args->channel_data.channel);
    }
}

struct connection_task_data {
    struct aws_task task;
    struct aws_socket_endpoint endpoint;
    struct aws_socket_options options;
    struct aws_host_address host_address;
    struct client_connection_args *args;
    struct aws_event_loop *connect_loop;
};

static void s_attempt_connection(struct aws_task *task, void *arg, enum aws_task_status status) {
    (void)task;
    struct connection_task_data *task_data = arg;
    struct aws_allocator *allocator = task_data->args->bootstrap->allocator;
    int err_code = 0;

    if (status != AWS_TASK_STATUS_RUN_READY) {
        goto task_cancelled;
    }

    struct aws_socket *outgoing_socket = aws_mem_acquire(allocator, sizeof(struct aws_socket));
    if (!outgoing_socket) {
        goto socket_alloc_failed;
    }

    if (aws_socket_init(outgoing_socket, allocator, &task_data->options)) {
        goto socket_init_failed;
    }

    if (aws_socket_connect(
            outgoing_socket,
            &task_data->endpoint,
            task_data->connect_loop,
            s_on_client_connection_established,
            task_data->args)) {

        goto socket_connect_failed;
    }

    goto cleanup_task;

socket_connect_failed:
    aws_host_resolver_record_connection_failure(task_data->args->bootstrap->host_resolver, &task_data->host_address);
    aws_socket_clean_up(outgoing_socket);
socket_init_failed:
    aws_mem_release(allocator, outgoing_socket);
socket_alloc_failed:
    err_code = aws_last_error();
    AWS_LOGF_ERROR(
        AWS_LS_IO_CHANNEL_BOOTSTRAP,
        "id=%p: failed to create socket with error %d",
        (void *)task_data->args->bootstrap,
        err_code);
task_cancelled:
    task_data->args->failed_count++;
    /* if this is the last attempted connection and it failed, notify the user */
    if (task_data->args->failed_count == task_data->args->addresses_count) {
        s_connection_args_setup_callback(task_data->args, err_code, NULL);
    }
    s_client_connection_args_release(task_data->args);

cleanup_task:
    aws_host_address_clean_up(&task_data->host_address);
    aws_mem_release(allocator, task_data);
}

static void s_on_host_resolved(
    struct aws_host_resolver *resolver,
    const struct aws_string *host_name,
    int err_code,
    const struct aws_array_list *host_addresses,
    void *user_data) {
    (void)resolver;
    (void)host_name;

    struct client_connection_args *client_connection_args = user_data;
    struct aws_allocator *allocator = client_connection_args->bootstrap->allocator;

    if (err_code) {
        AWS_LOGF_ERROR(
            AWS_LS_IO_CHANNEL_BOOTSTRAP,
            "id=%p: dns resolution failed, or all socket connections to the endpoint failed.",
            (void *)client_connection_args->bootstrap);
        s_connection_args_setup_callback(client_connection_args, err_code, NULL);
        return;
    }

    size_t host_addresses_len = aws_array_list_length(host_addresses);
    AWS_FATAL_ASSERT(host_addresses_len > 0);
    AWS_LOGF_TRACE(
        AWS_LS_IO_CHANNEL_BOOTSTRAP,
        "id=%p: dns resolution completed. Kicking off connections"
        " on %llu addresses. First one back wins.",
        (void *)client_connection_args->bootstrap,
        (unsigned long long)host_addresses_len);
    /* use this event loop for all outgoing connection attempts (only one will ultimately win). */
    struct aws_event_loop *connect_loop = s_get_connection_event_loop(client_connection_args);
    client_connection_args->addresses_count = (uint8_t)host_addresses_len;

    /* allocate all the task data first, in case it fails... */
    AWS_VARIABLE_LENGTH_ARRAY(struct connection_task_data *, tasks, host_addresses_len);
    for (size_t i = 0; i < host_addresses_len; ++i) {
        struct connection_task_data *task_data = tasks[i] =
            aws_mem_calloc(allocator, 1, sizeof(struct connection_task_data));
        bool failed = task_data == NULL;
        if (!failed) {
            struct aws_host_address *host_address_ptr = NULL;
            aws_array_list_get_at_ptr(host_addresses, (void **)&host_address_ptr, i);

            task_data->endpoint.port = client_connection_args->outgoing_port;
            AWS_ASSERT(sizeof(task_data->endpoint.address) >= host_address_ptr->address->len + 1);
            memcpy(
                task_data->endpoint.address,
                aws_string_bytes(host_address_ptr->address),
                host_address_ptr->address->len);
            task_data->endpoint.address[host_address_ptr->address->len] = 0;

            task_data->options = client_connection_args->outgoing_options;
            task_data->options.domain =
                host_address_ptr->record_type == AWS_ADDRESS_RECORD_TYPE_AAAA ? AWS_SOCKET_IPV6 : AWS_SOCKET_IPV4;

            failed = aws_host_address_copy(host_address_ptr, &task_data->host_address) != AWS_OP_SUCCESS;
            task_data->args = client_connection_args;
            task_data->connect_loop = connect_loop;
        }

        if (failed) {
            for (size_t j = 0; j <= i; ++j) {
                if (tasks[j]) {
                    aws_host_address_clean_up(&tasks[j]->host_address);
                    aws_mem_release(allocator, tasks[j]);
                }
            }
            int alloc_err_code = aws_last_error();
            AWS_LOGF_ERROR(
                AWS_LS_IO_CHANNEL_BOOTSTRAP,
                "id=%p: failed to allocate connection task data: err=%d",
                (void *)client_connection_args->bootstrap,
                alloc_err_code);
            s_connection_args_setup_callback(client_connection_args, alloc_err_code, NULL);
            return;
        }
    }

    /* ...then schedule all the tasks, which cannot fail */
    for (size_t i = 0; i < host_addresses_len; ++i) {
        struct connection_task_data *task_data = tasks[i];
        /**
         * Acquire on the connection args to make sure connection args outlive the tasks to attempt connection.
         *
         * Once upon a time, the connection attempt tasks were scheduled right after acquiring the connection args,
         * which lead to a crash that when the attempt connection tasks run and the attempt connection succeed and
         * closed before the other tasks can acquire on the connection args, the connection args had be destroyed before
         * acquire and lead to a crash.
         */
        s_client_connection_args_acquire(task_data->args);
    }

    for (size_t i = 0; i < host_addresses_len; ++i) {
        struct connection_task_data *task_data = tasks[i];
        aws_task_init(&task_data->task, s_attempt_connection, task_data, "attempt_connection");
        aws_event_loop_schedule_task_now(connect_loop, &task_data->task);
    }
}

static bool s_does_event_loop_belong_to_event_loop_group(
    struct aws_event_loop *loop,
    struct aws_event_loop_group *elg) {
    if (loop == NULL || elg == NULL) {
        return false;
    }

    size_t loop_count = aws_event_loop_group_get_loop_count(elg);
    for (size_t i = 0; i < loop_count; ++i) {
        struct aws_event_loop *elg_loop = aws_event_loop_group_get_loop_at(elg, i);
        if (elg_loop == loop) {
            return true;
        }
    }

    return false;
}

int aws_client_bootstrap_new_socket_channel(struct aws_socket_channel_bootstrap_options *options) {

    struct aws_client_bootstrap *bootstrap = options->bootstrap;
    AWS_FATAL_ASSERT(options->setup_callback);
    AWS_FATAL_ASSERT(options->shutdown_callback);
    AWS_FATAL_ASSERT(bootstrap);

    const struct aws_socket_options *socket_options = options->socket_options;
    AWS_FATAL_ASSERT(socket_options != NULL);

    const struct aws_tls_connection_options *tls_options = options->tls_options;

    AWS_FATAL_ASSERT(tls_options == NULL || socket_options->type == AWS_SOCKET_STREAM);
    aws_io_fatal_assert_library_initialized();

    if (options->requested_event_loop != NULL) {
        /* If we're asking for a specific event loop, verify it belongs to the bootstrap's event loop group */
        if (!(s_does_event_loop_belong_to_event_loop_group(
                options->requested_event_loop, bootstrap->event_loop_group))) {
            return aws_raise_error(AWS_ERROR_IO_PINNED_EVENT_LOOP_MISMATCH);
        }
    }

    struct client_connection_args *client_connection_args =
        aws_mem_calloc(bootstrap->allocator, 1, sizeof(struct client_connection_args));

    if (!client_connection_args) {
        return AWS_OP_ERR;
    }

    const char *host_name = options->host_name;
    uint16_t port = options->port;

    AWS_LOGF_TRACE(
        AWS_LS_IO_CHANNEL_BOOTSTRAP,
        "id=%p: attempting to initialize a new client channel to %s:%d",
        (void *)bootstrap,
        host_name,
        (int)port);

    aws_ref_count_init(
        &client_connection_args->ref_count,
        client_connection_args,
        (aws_simple_completion_callback *)s_client_connection_args_destroy);
    client_connection_args->user_data = options->user_data;
    client_connection_args->bootstrap = aws_client_bootstrap_acquire(bootstrap);
    client_connection_args->creation_callback = options->creation_callback;
    client_connection_args->setup_callback = options->setup_callback;
    client_connection_args->shutdown_callback = options->shutdown_callback;
    client_connection_args->channel_destruction_callback = options->channel_destruction_callback;
    client_connection_args->outgoing_options = *socket_options;
    client_connection_args->outgoing_port = port;
    client_connection_args->enable_read_back_pressure = options->enable_read_back_pressure;
    client_connection_args->requested_event_loop = options->requested_event_loop;

    if (tls_options) {
        if (aws_tls_connection_options_copy(&client_connection_args->channel_data.tls_options, tls_options)) {
            goto error;
        }
        client_connection_args->channel_data.use_tls = true;

        client_connection_args->channel_data.on_protocol_negotiated = bootstrap->on_protocol_negotiated;
        client_connection_args->channel_data.tls_user_data = tls_options->user_data;

        /* in order to honor any callbacks a user may have installed on their tls_connection_options,
         * we need to wrap them if they were set.*/
        if (bootstrap->on_protocol_negotiated) {
            client_connection_args->channel_data.tls_options.advertise_alpn_message = true;
        }

        if (tls_options->on_data_read) {
            client_connection_args->channel_data.user_on_data_read = tls_options->on_data_read;
            client_connection_args->channel_data.tls_options.on_data_read = s_tls_client_on_data_read;
        }

        if (tls_options->on_error) {
            client_connection_args->channel_data.user_on_error = tls_options->on_error;
            client_connection_args->channel_data.tls_options.on_error = s_tls_client_on_error;
        }

        if (tls_options->on_negotiation_result) {
            client_connection_args->channel_data.user_on_negotiation_result = tls_options->on_negotiation_result;
        }

        client_connection_args->channel_data.tls_options.on_negotiation_result = s_tls_client_on_negotiation_result;
        client_connection_args->channel_data.tls_options.user_data = client_connection_args;
    }

    if (s_aws_socket_domain_uses_dns(socket_options->domain)) {
        client_connection_args->host_name = aws_string_new_from_c_str(bootstrap->allocator, host_name);

        if (!client_connection_args->host_name) {
            goto error;
        }

        if (aws_host_resolver_resolve_host(
                bootstrap->host_resolver,
                client_connection_args->host_name,
                s_on_host_resolved,
                &bootstrap->host_resolver_config,
                client_connection_args)) {
            goto error;
        }
    } else {
        /* ensure that the pipe/domain socket name will fit in the endpoint address */
        const size_t host_name_len = strlen(host_name);
        if (host_name_len >= AWS_ADDRESS_MAX_LEN) {
            aws_raise_error(AWS_IO_SOCKET_INVALID_ADDRESS);
            goto error;
        }

        struct aws_socket_endpoint endpoint;
        AWS_ZERO_STRUCT(endpoint);
        memcpy(endpoint.address, host_name, host_name_len);
        if (socket_options->domain == AWS_SOCKET_VSOCK) {
            endpoint.port = port;
        } else {
            endpoint.port = 0;
        }

        struct aws_socket *outgoing_socket = aws_mem_acquire(bootstrap->allocator, sizeof(struct aws_socket));

        if (!outgoing_socket) {
            goto error;
        }

        if (aws_socket_init(outgoing_socket, bootstrap->allocator, socket_options)) {
            aws_mem_release(bootstrap->allocator, outgoing_socket);
            goto error;
        }

        client_connection_args->addresses_count = 1;

        struct aws_event_loop *connect_loop = s_get_connection_event_loop(client_connection_args);

        s_client_connection_args_acquire(client_connection_args);
        if (aws_socket_connect(
                outgoing_socket, &endpoint, connect_loop, s_on_client_connection_established, client_connection_args)) {
            aws_socket_clean_up(outgoing_socket);
            aws_mem_release(client_connection_args->bootstrap->allocator, outgoing_socket);
            s_client_connection_args_release(client_connection_args);
            goto error;
        }
    }

    return AWS_OP_SUCCESS;

error:
    if (client_connection_args) {
        /* tls opt will also be freed when we clean up the connection arg */
        s_client_connection_args_release(client_connection_args);
    }
    return AWS_OP_ERR;
}

void s_server_bootstrap_destroy_impl(struct aws_server_bootstrap *bootstrap) {
    AWS_ASSERT(bootstrap);
    aws_event_loop_group_release(bootstrap->event_loop_group);
    aws_mem_release(bootstrap->allocator, bootstrap);
}

struct aws_server_bootstrap *aws_server_bootstrap_acquire(struct aws_server_bootstrap *bootstrap) {
    if (bootstrap != NULL) {
        aws_ref_count_acquire(&bootstrap->ref_count);
    }

    return bootstrap;
}

void aws_server_bootstrap_release(struct aws_server_bootstrap *bootstrap) {
    /* if destroy is being called, the user intends to not use the bootstrap anymore
     * so we clean up the thread local state while the event loop thread is
     * still alive */
    AWS_LOGF_DEBUG(AWS_LS_IO_CHANNEL_BOOTSTRAP, "id=%p: releasing server bootstrap reference", (void *)bootstrap);
    if (bootstrap != NULL) {
        aws_ref_count_release(&bootstrap->ref_count);
    }
}

struct aws_server_bootstrap *aws_server_bootstrap_new(
    struct aws_allocator *allocator,
    struct aws_event_loop_group *el_group) {
    AWS_ASSERT(allocator);
    AWS_ASSERT(el_group);

    struct aws_server_bootstrap *bootstrap = aws_mem_calloc(allocator, 1, sizeof(struct aws_server_bootstrap));
    if (!bootstrap) {
        return NULL;
    }

    AWS_LOGF_INFO(
        AWS_LS_IO_CHANNEL_BOOTSTRAP,
        "id=%p: Initializing server bootstrap with event-loop group %p",
        (void *)bootstrap,
        (void *)el_group);

    bootstrap->allocator = allocator;
    bootstrap->event_loop_group = aws_event_loop_group_acquire(el_group);
    bootstrap->on_protocol_negotiated = NULL;
    aws_ref_count_init(
        &bootstrap->ref_count, bootstrap, (aws_simple_completion_callback *)s_server_bootstrap_destroy_impl);

    return bootstrap;
}

struct server_connection_args {
    struct aws_server_bootstrap *bootstrap;
    struct aws_socket listener;
    aws_server_bootstrap_on_accept_channel_setup_fn *incoming_callback;
    aws_server_bootstrap_on_accept_channel_shutdown_fn *shutdown_callback;
    aws_server_bootstrap_on_server_listener_destroy_fn *destroy_callback;
    struct aws_tls_connection_options tls_options;
    aws_channel_on_protocol_negotiated_fn *on_protocol_negotiated;
    aws_tls_on_data_read_fn *user_on_data_read;
    aws_tls_on_negotiation_result_fn *user_on_negotiation_result;
    aws_tls_on_error_fn *user_on_error;
    struct aws_task listener_destroy_task;
    void *tls_user_data;
    void *user_data;
    bool use_tls;
    bool enable_read_back_pressure;
    struct aws_ref_count ref_count;
};

struct server_channel_data {
    struct aws_channel *channel;
    struct aws_socket *socket;
    struct server_connection_args *server_connection_args;
    bool incoming_called;
};

static struct server_connection_args *s_server_connection_args_acquire(struct server_connection_args *args) {
    if (args != NULL) {
        aws_ref_count_acquire(&args->ref_count);
    }

    return args;
}

static void s_server_connection_args_destroy(struct server_connection_args *args) {
    if (args == NULL) {
        return;
    }

    /* fire the destroy callback */
    if (args->destroy_callback) {
        args->destroy_callback(args->bootstrap, args->user_data);
    }

    struct aws_allocator *allocator = args->bootstrap->allocator;
    aws_server_bootstrap_release(args->bootstrap);
    if (args->use_tls) {
        aws_tls_connection_options_clean_up(&args->tls_options);
    }

    aws_mem_release(allocator, args);
}

static void s_server_connection_args_release(struct server_connection_args *args) {
    if (args != NULL) {
        aws_ref_count_release(&args->ref_count);
    }
}

static void s_server_incoming_callback(
    struct server_channel_data *channel_data,
    int error_code,
    struct aws_channel *channel) {
    /* incoming_callback is always called exactly once for each channel */
    AWS_ASSERT(!channel_data->incoming_called);
    struct server_connection_args *args = channel_data->server_connection_args;
    args->incoming_callback(args->bootstrap, error_code, channel, args->user_data);
    channel_data->incoming_called = true;
}

static void s_tls_server_on_negotiation_result(
    struct aws_channel_handler *handler,
    struct aws_channel_slot *slot,
    int err_code,
    void *user_data) {
    struct server_channel_data *channel_data = user_data;
    struct server_connection_args *connection_args = channel_data->server_connection_args;

    if (connection_args->user_on_negotiation_result) {
        connection_args->user_on_negotiation_result(handler, slot, err_code, connection_args->tls_user_data);
    }

    AWS_LOGF_DEBUG(
        AWS_LS_IO_CHANNEL_BOOTSTRAP,
        "id=%p: tls negotiation result %d on channel %p",
        (void *)connection_args->bootstrap,
        err_code,
        (void *)slot->channel);

    struct aws_channel *channel = slot->channel;
    if (err_code) {
        /* shut down the channel */
        aws_channel_shutdown(channel, err_code);
    } else {
        s_server_incoming_callback(channel_data, err_code, channel);
    }
}

/* in the context of a channel bootstrap, we don't care about these, but since we're hooking into these APIs we have to
 * provide a proxy for the user actually receiving their callbacks. */
static void s_tls_server_on_data_read(
    struct aws_channel_handler *handler,
    struct aws_channel_slot *slot,
    struct aws_byte_buf *buffer,
    void *user_data) {
    struct server_connection_args *connection_args = user_data;

    if (connection_args->user_on_data_read) {
        connection_args->user_on_data_read(handler, slot, buffer, connection_args->tls_user_data);
    }
}

/* in the context of a channel bootstrap, we don't care about these, but since we're hooking into these APIs we have to
 * provide a proxy for the user actually receiving their callbacks. */
static void s_tls_server_on_error(
    struct aws_channel_handler *handler,
    struct aws_channel_slot *slot,
    int err,
    const char *message,
    void *user_data) {
    struct server_connection_args *connection_args = user_data;

    if (connection_args->user_on_error) {
        connection_args->user_on_error(handler, slot, err, message, connection_args->tls_user_data);
    }
}

static inline int s_setup_server_tls(struct server_channel_data *channel_data, struct aws_channel *channel) {
    struct aws_channel_slot *tls_slot = NULL;
    struct aws_channel_handler *tls_handler = NULL;
    struct server_connection_args *connection_args = channel_data->server_connection_args;

    /* as far as cleanup goes here, since we're adding things to a channel, if a slot is ever successfully
       added to the channel, we leave it there. The caller will clean up the channel and it will clean this memory
       up as well. */
    tls_slot = aws_channel_slot_new(channel);

    if (!tls_slot) {
        return AWS_OP_ERR;
    }

    /* Shallow-copy tls_options so we can override the user_data, making it specific to this channel */
    struct aws_tls_connection_options tls_options = connection_args->tls_options;
    tls_options.user_data = channel_data;
    tls_handler = aws_tls_server_handler_new(connection_args->bootstrap->allocator, &tls_options, tls_slot);

    if (!tls_handler) {
        aws_mem_release(connection_args->bootstrap->allocator, tls_slot);
        return AWS_OP_ERR;
    }

    AWS_LOGF_TRACE(
        AWS_LS_IO_CHANNEL_BOOTSTRAP,
        "id=%p: Setting up server TLS on channel %p with handler %p on slot %p",
        (void *)connection_args->bootstrap,
        (void *)channel,
        (void *)tls_handler,
        (void *)tls_slot);

    aws_channel_slot_insert_end(channel, tls_slot);

    if (aws_channel_slot_set_handler(tls_slot, tls_handler)) {
        return AWS_OP_ERR;
    }

    if (connection_args->on_protocol_negotiated) {
        struct aws_channel_slot *alpn_slot = NULL;
        struct aws_channel_handler *alpn_handler = NULL;
        alpn_slot = aws_channel_slot_new(channel);

        if (!alpn_slot) {
            return AWS_OP_ERR;
        }

        alpn_handler = aws_tls_alpn_handler_new(
            connection_args->bootstrap->allocator, connection_args->on_protocol_negotiated, connection_args->user_data);

        if (!alpn_handler) {
            aws_channel_slot_remove(alpn_slot);
            return AWS_OP_ERR;
        }

        AWS_LOGF_TRACE(
            AWS_LS_IO_CHANNEL_BOOTSTRAP,
            "id=%p: Setting up ALPN handler on channel "
            "%p with handler %p on slot %p",
            (void *)connection_args->bootstrap,
            (void *)channel,
            (void *)alpn_handler,
            (void *)alpn_slot);

        aws_channel_slot_insert_right(tls_slot, alpn_slot);

        if (aws_channel_slot_set_handler(alpn_slot, alpn_handler)) {
            return AWS_OP_ERR;
        }
    }

    /*
     * Server-side channels can reach this point in execution and actually have the CLIENT_HELLO payload already
     * on the socket in a signalled state, but there was no socket handler or read handler at the time of signal.
     * So we need to manually trigger a read here to cover that case, otherwise the negotiation will time out because
     * we will not receive any more data/notifications (unless we read and react).
     */
    if (aws_channel_trigger_read(channel)) {
        return AWS_OP_ERR;
    }

    return AWS_OP_SUCCESS;
}

static void s_on_server_channel_on_setup_completed(struct aws_channel *channel, int error_code, void *user_data) {
    struct server_channel_data *channel_data = user_data;

    int err_code = error_code;
    if (err_code) {
        /* channel fail to set up no destroy callback will fire */
        AWS_LOGF_ERROR(
            AWS_LS_IO_CHANNEL_BOOTSTRAP,
            "id=%p: channel %p setup failed with error %d.",
            (void *)channel_data->server_connection_args->bootstrap,
            (void *)channel,
            err_code);

        aws_channel_destroy(channel);
        struct aws_allocator *allocator = channel_data->socket->allocator;
        aws_socket_clean_up(channel_data->socket);
        aws_mem_release(allocator, (void *)channel_data->socket);
        s_server_incoming_callback(channel_data, err_code, NULL);
        aws_mem_release(channel_data->server_connection_args->bootstrap->allocator, channel_data);
        /* no shutdown call back will be fired, we release the ref_count of connection arg here */
        s_server_connection_args_release(channel_data->server_connection_args);
        return;
    }

    AWS_LOGF_DEBUG(
        AWS_LS_IO_CHANNEL_BOOTSTRAP,
        "id=%p: channel %p setup succeeded: bootstrapping.",
        (void *)channel_data->server_connection_args->bootstrap,
        (void *)channel);

    struct aws_channel_slot *socket_slot = aws_channel_slot_new(channel);

    if (!socket_slot) {
        err_code = aws_last_error();
        goto error;
    }

    struct aws_channel_handler *socket_channel_handler = aws_socket_handler_new(
        channel_data->server_connection_args->bootstrap->allocator,
        channel_data->socket,
        socket_slot,
        g_aws_channel_max_fragment_size);

    if (!socket_channel_handler) {
        err_code = aws_last_error();
        aws_channel_slot_remove(socket_slot);
        socket_slot = NULL;
        goto error;
    }

    AWS_LOGF_TRACE(
        AWS_LS_IO_CHANNEL_BOOTSTRAP,
        "id=%p: Setting up socket handler on channel "
        "%p with handler %p on slot %p.",
        (void *)channel_data->server_connection_args->bootstrap,
        (void *)channel,
        (void *)socket_channel_handler,
        (void *)socket_slot);

    if (aws_channel_slot_set_handler(socket_slot, socket_channel_handler)) {
        err_code = aws_last_error();
        goto error;
    }

    if (channel_data->server_connection_args->use_tls) {
        /* incoming callback will be invoked upon the negotiation completion so don't do it
         * here. */
        if (s_setup_server_tls(channel_data, channel)) {
            err_code = aws_last_error();
            goto error;
        }
    } else {
        s_server_incoming_callback(channel_data, AWS_OP_SUCCESS, channel);
    }
    return;

error:
    /* shut down the channel */
    aws_channel_shutdown(channel, err_code);
}

static void s_on_server_channel_on_shutdown(struct aws_channel *channel, int error_code, void *user_data) {
    struct server_channel_data *channel_data = user_data;
    struct server_connection_args *args = channel_data->server_connection_args;
    AWS_LOGF_DEBUG(
        AWS_LS_IO_CHANNEL_BOOTSTRAP,
        "id=%p: channel %p shutdown with error %d.",
        (void *)args->bootstrap,
        (void *)channel,
        error_code);

    void *server_shutdown_user_data = args->user_data;
    struct aws_server_bootstrap *server_bootstrap = args->bootstrap;
    struct aws_allocator *allocator = server_bootstrap->allocator;

    if (!channel_data->incoming_called) {
        error_code = (error_code) ? error_code : AWS_ERROR_UNKNOWN;
        s_server_incoming_callback(channel_data, error_code, NULL);
    } else {
        args->shutdown_callback(server_bootstrap, error_code, channel, server_shutdown_user_data);
    }

    aws_channel_destroy(channel);
    aws_socket_clean_up(channel_data->socket);
    aws_mem_release(allocator, channel_data->socket);
    s_server_connection_args_release(channel_data->server_connection_args);

    aws_mem_release(allocator, channel_data);
}

void s_on_server_connection_result(
    struct aws_socket *socket,
    int error_code,
    struct aws_socket *new_socket,
    void *user_data) {
    (void)socket;
    struct server_connection_args *connection_args = user_data;

    s_server_connection_args_acquire(connection_args);
    AWS_LOGF_DEBUG(
        AWS_LS_IO_CHANNEL_BOOTSTRAP,
        "id=%p: server connection on socket %p completed with error %d.",
        (void *)connection_args->bootstrap,
        (void *)socket,
        error_code);

    if (!error_code) {
        AWS_LOGF_TRACE(
            AWS_LS_IO_CHANNEL_BOOTSTRAP,
            "id=%p: creating a new channel for incoming "
            "connection using socket %p.",
            (void *)connection_args->bootstrap,
            (void *)socket);
        struct server_channel_data *channel_data =
            aws_mem_calloc(connection_args->bootstrap->allocator, 1, sizeof(struct server_channel_data));
        if (!channel_data) {
            goto error_cleanup;
        }
        channel_data->incoming_called = false;
        channel_data->socket = new_socket;
        channel_data->server_connection_args = connection_args;

        struct aws_event_loop *event_loop =
            aws_event_loop_group_get_next_loop(connection_args->bootstrap->event_loop_group);

        struct aws_channel_options channel_args = {
            .on_setup_completed = s_on_server_channel_on_setup_completed,
            .setup_user_data = channel_data,
            .shutdown_user_data = channel_data,
            .on_shutdown_completed = s_on_server_channel_on_shutdown,
        };

        channel_args.event_loop = event_loop;
        channel_args.enable_read_back_pressure = channel_data->server_connection_args->enable_read_back_pressure;

        if (aws_socket_assign_to_event_loop(new_socket, event_loop)) {
            aws_mem_release(connection_args->bootstrap->allocator, (void *)channel_data);
            goto error_cleanup;
        }

        channel_data->channel = aws_channel_new(connection_args->bootstrap->allocator, &channel_args);

        if (!channel_data->channel) {
            aws_mem_release(connection_args->bootstrap->allocator, (void *)channel_data);
            goto error_cleanup;
        }
    } else {
        /* no channel is created */
        connection_args->incoming_callback(connection_args->bootstrap, error_code, NULL, connection_args->user_data);
        s_server_connection_args_release(connection_args);
    }

    return;

error_cleanup:
    /* no channel is created */
    connection_args->incoming_callback(connection_args->bootstrap, aws_last_error(), NULL, connection_args->user_data);

    struct aws_allocator *allocator = new_socket->allocator;
    aws_socket_clean_up(new_socket);
    aws_mem_release(allocator, (void *)new_socket);
    s_server_connection_args_release(connection_args);
}

static void s_listener_destroy_task(struct aws_task *task, void *arg, enum aws_task_status status) {
    (void)status;
    (void)task;
    struct server_connection_args *server_connection_args = arg;

    aws_socket_stop_accept(&server_connection_args->listener);
    aws_socket_clean_up(&server_connection_args->listener);
    s_server_connection_args_release(server_connection_args);
}

struct aws_socket *aws_server_bootstrap_new_socket_listener(
    const struct aws_server_socket_channel_bootstrap_options *bootstrap_options) {
    AWS_PRECONDITION(bootstrap_options);
    AWS_PRECONDITION(bootstrap_options->bootstrap);
    AWS_PRECONDITION(bootstrap_options->incoming_callback);
    AWS_PRECONDITION(bootstrap_options->shutdown_callback);

    struct server_connection_args *server_connection_args =
        aws_mem_calloc(bootstrap_options->bootstrap->allocator, 1, sizeof(struct server_connection_args));
    if (!server_connection_args) {
        return NULL;
    }

    AWS_LOGF_INFO(
        AWS_LS_IO_CHANNEL_BOOTSTRAP,
        "id=%p: attempting to initialize a new "
        "server socket listener for %s:%d",
        (void *)bootstrap_options->bootstrap,
        bootstrap_options->host_name,
        (int)bootstrap_options->port);

    aws_ref_count_init(
        &server_connection_args->ref_count,
        server_connection_args,
        (aws_simple_completion_callback *)s_server_connection_args_destroy);
    server_connection_args->user_data = bootstrap_options->user_data;
    server_connection_args->bootstrap = aws_server_bootstrap_acquire(bootstrap_options->bootstrap);
    server_connection_args->shutdown_callback = bootstrap_options->shutdown_callback;
    server_connection_args->incoming_callback = bootstrap_options->incoming_callback;
    server_connection_args->destroy_callback = bootstrap_options->destroy_callback;
    server_connection_args->on_protocol_negotiated = bootstrap_options->bootstrap->on_protocol_negotiated;
    server_connection_args->enable_read_back_pressure = bootstrap_options->enable_read_back_pressure;

    aws_task_init(
        &server_connection_args->listener_destroy_task,
        s_listener_destroy_task,
        server_connection_args,
        "listener socket destroy");

    if (bootstrap_options->tls_options) {
        AWS_LOGF_INFO(
            AWS_LS_IO_CHANNEL_BOOTSTRAP, "id=%p: using tls on listener", (void *)bootstrap_options->tls_options);
        if (aws_tls_connection_options_copy(&server_connection_args->tls_options, bootstrap_options->tls_options)) {
            goto cleanup_server_connection_args;
        }

        server_connection_args->use_tls = true;

        server_connection_args->tls_user_data = bootstrap_options->tls_options->user_data;

        /* in order to honor any callbacks a user may have installed on their tls_connection_options,
         * we need to wrap them if they were set.*/
        if (bootstrap_options->bootstrap->on_protocol_negotiated) {
            server_connection_args->tls_options.advertise_alpn_message = true;
        }

        if (bootstrap_options->tls_options->on_data_read) {
            server_connection_args->user_on_data_read = bootstrap_options->tls_options->on_data_read;
            server_connection_args->tls_options.on_data_read = s_tls_server_on_data_read;
        }

        if (bootstrap_options->tls_options->on_error) {
            server_connection_args->user_on_error = bootstrap_options->tls_options->on_error;
            server_connection_args->tls_options.on_error = s_tls_server_on_error;
        }

        if (bootstrap_options->tls_options->on_negotiation_result) {
            server_connection_args->user_on_negotiation_result = bootstrap_options->tls_options->on_negotiation_result;
        }

        server_connection_args->tls_options.on_negotiation_result = s_tls_server_on_negotiation_result;
        server_connection_args->tls_options.user_data = server_connection_args;
    }

    struct aws_event_loop *connection_loop =
        aws_event_loop_group_get_next_loop(bootstrap_options->bootstrap->event_loop_group);

    if (aws_socket_init(
            &server_connection_args->listener,
            bootstrap_options->bootstrap->allocator,
            bootstrap_options->socket_options)) {
        goto cleanup_server_connection_args;
    }

    struct aws_socket_endpoint endpoint;
    AWS_ZERO_STRUCT(endpoint);
    size_t host_name_len = 0;
    if (aws_secure_strlen(bootstrap_options->host_name, sizeof(endpoint.address), &host_name_len)) {
        goto cleanup_server_connection_args;
    }

    memcpy(endpoint.address, bootstrap_options->host_name, host_name_len);
    endpoint.port = bootstrap_options->port;

    if (aws_socket_bind(&server_connection_args->listener, &endpoint)) {
        goto cleanup_listener;
    }

    if (aws_socket_listen(&server_connection_args->listener, 1024)) {
        goto cleanup_listener;
    }

    if (aws_socket_start_accept(
            &server_connection_args->listener,
            connection_loop,
            s_on_server_connection_result,
            server_connection_args)) {
        goto cleanup_listener;
    }

    return &server_connection_args->listener;

cleanup_listener:
    aws_socket_clean_up(&server_connection_args->listener);

cleanup_server_connection_args:
    s_server_connection_args_release(server_connection_args);

    return NULL;
}

void aws_server_bootstrap_destroy_socket_listener(struct aws_server_bootstrap *bootstrap, struct aws_socket *listener) {
    struct server_connection_args *server_connection_args =
        AWS_CONTAINER_OF(listener, struct server_connection_args, listener);

    AWS_LOGF_DEBUG(AWS_LS_IO_CHANNEL_BOOTSTRAP, "id=%p: releasing bootstrap reference", (void *)bootstrap);
    aws_event_loop_schedule_task_now(listener->event_loop, &server_connection_args->listener_destroy_task);
}

int aws_server_bootstrap_set_alpn_callback(
    struct aws_server_bootstrap *bootstrap,
    aws_channel_on_protocol_negotiated_fn *on_protocol_negotiated) {
    AWS_ASSERT(on_protocol_negotiated);
    AWS_LOGF_DEBUG(AWS_LS_IO_CHANNEL_BOOTSTRAP, "id=%p: Setting ALPN callback", (void *)bootstrap);
    bootstrap->on_protocol_negotiated = on_protocol_negotiated;
    return AWS_OP_SUCCESS;
}<|MERGE_RESOLUTION|>--- conflicted
+++ resolved
@@ -206,21 +206,6 @@
     int error_code,
     struct aws_channel *channel) {
     /* setup_callback is always called exactly once */
-<<<<<<< HEAD
-    AWS_ASSERT(!args->setup_called);
-    if (!args->setup_called) {
-        AWS_ASSERT((error_code == AWS_OP_SUCCESS) == (channel != NULL));
-        aws_client_bootstrap_on_channel_event_fn *setup_callback = args->setup_callback;
-        setup_callback(args->bootstrap, error_code, channel, args->user_data);
-        args->setup_called = true;
-        /* if setup_callback is called with an error, we will not call shutdown_callback */
-        if (error_code) {
-            args->shutdown_callback = NULL;
-        } else {
-            args->should_invoke_destruction_callback = true;
-        }
-        s_client_connection_args_release(args);
-=======
     AWS_FATAL_ASSERT(!args->setup_called);
 
     AWS_ASSERT((error_code == AWS_OP_SUCCESS) == (channel != NULL));
@@ -230,7 +215,8 @@
     /* if setup_callback is called with an error, we will not call shutdown_callback */
     if (error_code) {
         args->shutdown_callback = NULL;
->>>>>>> 436978eb
+    } else {
+        args->should_invoke_destruction_callback = true;
     }
     s_client_connection_args_release(args);
 }
