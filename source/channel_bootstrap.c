--- conflicted
+++ resolved
@@ -34,7 +34,9 @@
 #    pragma warning(disable : 4221)
 #endif
 
-<<<<<<< HEAD
+#define MAX_HOST_RESOLVER_ENTRIES 64
+#define DEFAULT_DNS_TTL 30
+
 struct tl_shutdown_task_data {
     struct aws_condition_variable *condition_variable;
     struct aws_mutex *mutex;
@@ -83,10 +85,6 @@
     }
     aws_mutex_unlock(&mutex);
 }
-=======
-#define MAX_HOST_RESOLVER_ENTRIES 64
-#define DEFAULT_DNS_TTL 30
->>>>>>> 389f85e6
 
 int aws_client_bootstrap_init(
     struct aws_client_bootstrap *bootstrap,
@@ -149,15 +147,13 @@
 }
 
 void aws_client_bootstrap_clean_up(struct aws_client_bootstrap *bootstrap) {
-<<<<<<< HEAD
     if (bootstrap->tls_ctx) {
         s_ensure_tl_state_is_cleaned_up(bootstrap->event_loop_group);
-=======
+    }
 
     if (bootstrap->host_resolver && bootstrap->owns_resolver) {
         aws_host_resolver_clean_up(bootstrap->host_resolver);
         aws_mem_release(bootstrap->allocator, bootstrap->host_resolver);
->>>>>>> 389f85e6
     }
 
     AWS_ZERO_STRUCT(*bootstrap);
@@ -165,8 +161,7 @@
 
 struct client_channel_data {
     struct aws_channel channel;
-<<<<<<< HEAD
-    struct aws_socket socket;
+    struct aws_socket *socket;
     struct aws_tls_connection_options tls_options;
     aws_channel_on_protocol_negotiated_fn *on_protocol_negotiated;
     aws_tls_on_data_read_fn *user_on_data_read;
@@ -174,9 +169,6 @@
     aws_tls_on_error_fn *user_on_error;
     void *tls_user_data;
     bool use_tls;
-=======
-    struct aws_socket *socket;
->>>>>>> 389f85e6
 };
 
 struct client_connection_args {
@@ -539,7 +531,6 @@
     client_connection_args->outgoing_options = *options;
     client_connection_args->outgoing_port = port;
 
-<<<<<<< HEAD
     if (connection_options) {
         client_connection_args->channel_data.use_tls = true;
         client_connection_args->channel_data.tls_options = *connection_options;
@@ -570,11 +561,8 @@
         client_connection_args->channel_data.tls_options.user_data = client_connection_args;
     }
 
-    struct aws_event_loop *connection_loop = aws_event_loop_group_get_next_loop(bootstrap->event_loop_group);
-=======
     if (options->domain != AWS_SOCKET_LOCAL) {
         client_connection_args->host_name = aws_string_new_from_c_str(bootstrap->allocator, host_name);
->>>>>>> 389f85e6
 
         if (!client_connection_args->host_name) {
             goto error;
@@ -619,10 +607,21 @@
 
     return AWS_OP_SUCCESS;
 
-<<<<<<< HEAD
+error:
+    if (client_connection_args) {
+        if (client_connection_args->host_name) {
+            aws_string_destroy((void *)client_connection_args->host_name);
+        }
+
+        aws_mem_release(bootstrap->allocator, client_connection_args);
+    }
+    return AWS_OP_ERR;
+}
+
 int aws_client_bootstrap_new_tls_socket_channel(
     struct aws_client_bootstrap *bootstrap,
-    const struct aws_socket_endpoint *remote_endpoint,
+    const char *host_name,
+    uint16_t port,
     const struct aws_socket_options *options,
     const struct aws_tls_connection_options *connection_options,
     aws_client_bootstrap_on_channel_setup_fn *setup_callback,
@@ -632,18 +631,7 @@
     assert(bootstrap->tls_ctx);
 
     return s_new_client_channel(
-        bootstrap, remote_endpoint, options, connection_options, setup_callback, shutdown_callback, user_data);
-=======
-error:
-    if (client_connection_args) {
-        if (client_connection_args->host_name) {
-            aws_string_destroy((void *)client_connection_args->host_name);
-        }
-
-        aws_mem_release(bootstrap->allocator, client_connection_args);
-    }
-    return AWS_OP_ERR;
->>>>>>> 389f85e6
+        bootstrap, host_name, port, options, connection_options, setup_callback, shutdown_callback, user_data);
 }
 
 int aws_client_bootstrap_new_socket_channel(
@@ -654,12 +642,8 @@
     aws_client_bootstrap_on_channel_setup_fn *setup_callback,
     aws_client_bootstrap_on_channel_shutdown_fn *shutdown_callback,
     void *user_data) {
-<<<<<<< HEAD
     return s_new_client_channel(
-        bootstrap, remote_endpoint, options, NULL, setup_callback, shutdown_callback, user_data);
-=======
-    return s_new_client_channel(bootstrap, host_name, port, options, setup_callback, shutdown_callback, user_data);
->>>>>>> 389f85e6
+        bootstrap, host_name, port, options, NULL, setup_callback, shutdown_callback, user_data);
 }
 
 int aws_server_bootstrap_init(
@@ -757,8 +741,6 @@
 static inline int s_setup_server_tls(struct server_connection_args *connection_args, struct aws_channel *channel) {
     struct aws_channel_slot *tls_slot = NULL;
     struct aws_channel_handler *tls_handler = NULL;
-    struct aws_channel_slot *alpn_slot = NULL;
-    struct aws_channel_handler *alpn_handler = NULL;
 
     /* as far as cleanup goes here, since we're adding things to a channel, if a slot is ever successfully
        added to the channel, we leave it there. The caller will clean up the channel and it will clean this memory
@@ -787,6 +769,8 @@
     }
 
     if (connection_args->on_protocol_negotiated) {
+        struct aws_channel_slot *alpn_slot = NULL;
+        struct aws_channel_handler *alpn_handler = NULL;
         alpn_slot = aws_channel_slot_new(channel);
 
         if (!alpn_slot) {
