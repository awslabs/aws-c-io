/**
 * Copyright Amazon.com, Inc. or its affiliates. All Rights Reserved.
 * SPDX-License-Identifier: Apache-2.0.
 */
<<<<<<< HEAD

#include <aws/io/private/socket.h>

struct aws_socket_options aws_socket_options_default_tcp_ipv6(enum aws_event_loop_style el_style) {
    struct aws_socket_options options = {
        .domain = AWS_SOCKET_IPV6,
        .type = AWS_SOCKET_STREAM,
        .connect_timeout_ms = 3000,
    };
    options.event_loop_style = el_style;

    return options;
}

struct aws_socket_options aws_socket_options_default_tcp_ipv4(enum aws_event_loop_style el_style) {
    struct aws_socket_options options = {
        .domain = AWS_SOCKET_IPV4,
        .type = AWS_SOCKET_STREAM,
        .connect_timeout_ms = 3000,
    };
    options.event_loop_style = el_style;

    return options;
}

struct aws_socket_options aws_socket_options_default_udp_ipv6(enum aws_event_loop_style el_style) {
    struct aws_socket_options options = {
        .domain = AWS_SOCKET_IPV6,
        .type = AWS_SOCKET_DGRAM,
        .connect_timeout_ms = 3000,
    };
    options.event_loop_style = el_style;

    return options;
}

struct aws_socket_options aws_socket_options_default_udp_ipv4(enum aws_event_loop_style el_style) {
    struct aws_socket_options options = {
        .domain = AWS_SOCKET_IPV4,
        .type = AWS_SOCKET_DGRAM,
        .connect_timeout_ms = 3000,
    };
    options.event_loop_style = el_style;

    return options;
}

struct aws_socket_options aws_socket_options_default_local(enum aws_event_loop_style el_style) {
    struct aws_socket_options options = {
        .domain = AWS_SOCKET_LOCAL,
        .type = AWS_SOCKET_STREAM,
        .connect_timeout_ms = 3000,
    };
    options.event_loop_style = el_style;

    return options;
}

int aws_socket_init(struct aws_socket *socket, struct aws_allocator *alloc, const struct aws_socket_options *options) {

    AWS_FATAL_PRECONDITION(
        options->event_loop_style & AWS_EVENT_LOOP_STYLE_POLL_BASED ||
        options->event_loop_style & AWS_EVENT_LOOP_STYLE_COMPLETION_PORT_BASED);

    AWS_ZERO_STRUCT(*socket);
    socket->event_loop_style = options->event_loop_style;

    if (options->event_loop_style & AWS_EVENT_LOOP_STYLE_POLL_BASED) {
        return aws_socket_init_poll_based(socket, alloc, options);
    }

    if (options->event_loop_style & AWS_EVENT_LOOP_STYLE_COMPLETION_PORT_BASED) {
        return aws_socket_init_completion_port_based(socket, alloc, options);
    }

    /* this is logically impossible given the precondition above. */
    return aws_raise_error(AWS_ERROR_UNIMPLEMENTED);
}

/* on a platform without both socket types, we need to define the symbols for that type of socket so the linker will be
 * happy. */
#if !defined(AWS_USE_DISPATCH_QUEUE) && !defined(AWS_USE_IO_COMPLETION_PORTS)
int aws_socket_init_completion_port_based(
    struct aws_socket *socket,
    struct aws_allocator *alloc,
    const struct aws_socket_options *options) {
    (void)socket;
    (void)alloc;
    (void)options;

    AWS_FATAL_ASSERT(!"This socket type is not implemented for this build configuration. You have selected a "
                      "completion based socket, but no completion based implementation is available");
    return aws_raise_error(AWS_ERROR_UNIMPLEMENTED);
}
#endif /* !AWS_USE_DISPATCH_QUEUE && !AWS_USE_IO_COMPLETION_PORTS */
=======
#include <aws/io/socket.h>
>>>>>>> 68fa4412

void aws_socket_clean_up(struct aws_socket *socket) {
    AWS_PRECONDITION(socket->vtable && socket->vtable->socket_cleanup_fn);
    socket->vtable->socket_cleanup_fn(socket);
}

int aws_socket_connect(
    struct aws_socket *socket,
    const struct aws_socket_endpoint *remote_endpoint,
    struct aws_event_loop *event_loop,
    aws_socket_on_connection_result_fn *on_connection_result,
    aws_socket_retrieve_tls_options_fn *retrieve_tls_options,
    void *user_data) {
    AWS_PRECONDITION(socket->vtable && socket->vtable->socket_connect_fn);
    AWS_PRECONDITION(socket->event_loop_style & event_loop->vtable->event_loop_style);
    return socket->vtable->socket_connect_fn(
        socket, remote_endpoint, event_loop, on_connection_result, retrieve_tls_options, user_data);
}

int aws_socket_bind(struct aws_socket *socket, const struct aws_socket_endpoint *local_endpoint) {
    AWS_PRECONDITION(socket->vtable && socket->vtable->socket_bind_fn);
    return socket->vtable->socket_bind_fn(socket, local_endpoint);
}

int aws_socket_listen(struct aws_socket *socket, int backlog_size) {
    AWS_PRECONDITION(socket->vtable && socket->vtable->socket_listen_fn);
    return socket->vtable->socket_listen_fn(socket, backlog_size);
}

int aws_socket_start_accept(
    struct aws_socket *socket,
    struct aws_event_loop *accept_loop,
    aws_socket_on_accept_result_fn *on_accept_result,
    void *user_data) {
    AWS_PRECONDITION(socket->vtable && socket->vtable->socket_listen_fn);
    return socket->vtable->socket_start_accept_fn(socket, accept_loop, on_accept_result, user_data);
}

int aws_socket_stop_accept(struct aws_socket *socket) {
    AWS_PRECONDITION(socket->vtable && socket->vtable->socket_stop_accept_fn);
    return socket->vtable->socket_stop_accept_fn(socket);
}

int aws_socket_close(struct aws_socket *socket) {
    AWS_PRECONDITION(socket->vtable && socket->vtable->socket_close_fn);
    return socket->vtable->socket_close_fn(socket);
}

int aws_socket_shutdown_dir(struct aws_socket *socket, enum aws_channel_direction dir) {
    AWS_PRECONDITION(socket->vtable && socket->vtable->socket_shutdown_dir_fn);
    return socket->vtable->socket_shutdown_dir_fn(socket, dir);
}

int aws_socket_set_options(struct aws_socket *socket, const struct aws_socket_options *options) {
    AWS_PRECONDITION(socket->vtable && socket->vtable->socket_set_options_fn);
    return socket->vtable->socket_set_options_fn(socket, options);
}

int aws_socket_assign_to_event_loop(struct aws_socket *socket, struct aws_event_loop *event_loop) {
    AWS_PRECONDITION(socket->vtable && socket->vtable->socket_assign_to_event_loop_fn);
    AWS_PRECONDITION(socket->event_loop_style & event_loop->vtable->event_loop_style);
    return socket->vtable->socket_assign_to_event_loop_fn(socket, event_loop);
}

struct aws_event_loop *aws_socket_get_event_loop(struct aws_socket *socket) {
    return socket->event_loop;
}

int aws_socket_subscribe_to_readable_events(
    struct aws_socket *socket,
    aws_socket_on_readable_fn *on_readable,
    void *user_data) {
    AWS_PRECONDITION(socket->vtable && socket->vtable->socket_subscribe_to_readable_events_fn);
    return socket->vtable->socket_subscribe_to_readable_events_fn(socket, on_readable, user_data);
}

int aws_socket_read(struct aws_socket *socket, struct aws_byte_buf *buffer, size_t *amount_read) {
    AWS_PRECONDITION(socket->vtable && socket->vtable->socket_read_fn);
    return socket->vtable->socket_read_fn(socket, buffer, amount_read);
}

int aws_socket_write(
    struct aws_socket *socket,
    const struct aws_byte_cursor *cursor,
    aws_socket_on_write_completed_fn *written_fn,
    void *user_data) {

    AWS_PRECONDITION(socket->vtable && socket->vtable->socket_write_fn);
    return socket->vtable->socket_write_fn(socket, cursor, written_fn, user_data);
}

int aws_socket_get_error(struct aws_socket *socket) {
    AWS_PRECONDITION(socket->vtable && socket->vtable->socket_get_error_fn);
    return socket->vtable->socket_get_error_fn(socket);
}

bool aws_socket_is_open(struct aws_socket *socket) {
    AWS_PRECONDITION(socket->vtable && socket->vtable->socket_is_open_fn);
    return socket->vtable->socket_is_open_fn(socket);
}<|MERGE_RESOLUTION|>--- conflicted
+++ resolved
@@ -2,105 +2,7 @@
  * Copyright Amazon.com, Inc. or its affiliates. All Rights Reserved.
  * SPDX-License-Identifier: Apache-2.0.
  */
-<<<<<<< HEAD
-
-#include <aws/io/private/socket.h>
-
-struct aws_socket_options aws_socket_options_default_tcp_ipv6(enum aws_event_loop_style el_style) {
-    struct aws_socket_options options = {
-        .domain = AWS_SOCKET_IPV6,
-        .type = AWS_SOCKET_STREAM,
-        .connect_timeout_ms = 3000,
-    };
-    options.event_loop_style = el_style;
-
-    return options;
-}
-
-struct aws_socket_options aws_socket_options_default_tcp_ipv4(enum aws_event_loop_style el_style) {
-    struct aws_socket_options options = {
-        .domain = AWS_SOCKET_IPV4,
-        .type = AWS_SOCKET_STREAM,
-        .connect_timeout_ms = 3000,
-    };
-    options.event_loop_style = el_style;
-
-    return options;
-}
-
-struct aws_socket_options aws_socket_options_default_udp_ipv6(enum aws_event_loop_style el_style) {
-    struct aws_socket_options options = {
-        .domain = AWS_SOCKET_IPV6,
-        .type = AWS_SOCKET_DGRAM,
-        .connect_timeout_ms = 3000,
-    };
-    options.event_loop_style = el_style;
-
-    return options;
-}
-
-struct aws_socket_options aws_socket_options_default_udp_ipv4(enum aws_event_loop_style el_style) {
-    struct aws_socket_options options = {
-        .domain = AWS_SOCKET_IPV4,
-        .type = AWS_SOCKET_DGRAM,
-        .connect_timeout_ms = 3000,
-    };
-    options.event_loop_style = el_style;
-
-    return options;
-}
-
-struct aws_socket_options aws_socket_options_default_local(enum aws_event_loop_style el_style) {
-    struct aws_socket_options options = {
-        .domain = AWS_SOCKET_LOCAL,
-        .type = AWS_SOCKET_STREAM,
-        .connect_timeout_ms = 3000,
-    };
-    options.event_loop_style = el_style;
-
-    return options;
-}
-
-int aws_socket_init(struct aws_socket *socket, struct aws_allocator *alloc, const struct aws_socket_options *options) {
-
-    AWS_FATAL_PRECONDITION(
-        options->event_loop_style & AWS_EVENT_LOOP_STYLE_POLL_BASED ||
-        options->event_loop_style & AWS_EVENT_LOOP_STYLE_COMPLETION_PORT_BASED);
-
-    AWS_ZERO_STRUCT(*socket);
-    socket->event_loop_style = options->event_loop_style;
-
-    if (options->event_loop_style & AWS_EVENT_LOOP_STYLE_POLL_BASED) {
-        return aws_socket_init_poll_based(socket, alloc, options);
-    }
-
-    if (options->event_loop_style & AWS_EVENT_LOOP_STYLE_COMPLETION_PORT_BASED) {
-        return aws_socket_init_completion_port_based(socket, alloc, options);
-    }
-
-    /* this is logically impossible given the precondition above. */
-    return aws_raise_error(AWS_ERROR_UNIMPLEMENTED);
-}
-
-/* on a platform without both socket types, we need to define the symbols for that type of socket so the linker will be
- * happy. */
-#if !defined(AWS_USE_DISPATCH_QUEUE) && !defined(AWS_USE_IO_COMPLETION_PORTS)
-int aws_socket_init_completion_port_based(
-    struct aws_socket *socket,
-    struct aws_allocator *alloc,
-    const struct aws_socket_options *options) {
-    (void)socket;
-    (void)alloc;
-    (void)options;
-
-    AWS_FATAL_ASSERT(!"This socket type is not implemented for this build configuration. You have selected a "
-                      "completion based socket, but no completion based implementation is available");
-    return aws_raise_error(AWS_ERROR_UNIMPLEMENTED);
-}
-#endif /* !AWS_USE_DISPATCH_QUEUE && !AWS_USE_IO_COMPLETION_PORTS */
-=======
 #include <aws/io/socket.h>
->>>>>>> 68fa4412
 
 void aws_socket_clean_up(struct aws_socket *socket) {
     AWS_PRECONDITION(socket->vtable && socket->vtable->socket_cleanup_fn);
