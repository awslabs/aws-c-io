/**
 * Copyright Amazon.com, Inc. or its affiliates. All Rights Reserved.
 * SPDX-License-Identifier: Apache-2.0.
 */

#include <aws/common/assert.h>
#include <aws/common/uuid.h>
#include <aws/io/logging.h>
#include <aws/io/private/socket_impl.h>
#include <aws/io/socket.h>

void aws_socket_clean_up(struct aws_socket *socket) {
    AWS_PRECONDITION(socket->vtable && socket->vtable->socket_cleanup_fn);
    socket->vtable->socket_cleanup_fn(socket);
}

int aws_socket_connect(
    struct aws_socket *socket,
    const struct aws_socket_endpoint *remote_endpoint,
    struct aws_event_loop *event_loop,
    aws_socket_on_connection_result_fn *on_connection_result,
    aws_socket_retrieve_tls_options_fn *retrieve_tls_options,
    void *user_data) {
    AWS_PRECONDITION(socket->vtable && socket->vtable->socket_connect_fn);
    return socket->vtable->socket_connect_fn(
        socket, remote_endpoint, event_loop, on_connection_result, retrieve_tls_options, user_data);
}

int aws_socket_bind(
    struct aws_socket *socket,
    const struct aws_socket_endpoint *local_endpoint,
    aws_socket_retrieve_tls_options_fn *retrieve_tls_options,
    void *user_data) {
    AWS_PRECONDITION(socket->vtable && socket->vtable->socket_bind_fn);
    return socket->vtable->socket_bind_fn(socket, local_endpoint, retrieve_tls_options, user_data);
}

int aws_socket_listen(struct aws_socket *socket, int backlog_size) {
    AWS_PRECONDITION(socket->vtable && socket->vtable->socket_listen_fn);
    return socket->vtable->socket_listen_fn(socket, backlog_size);
}

AWS_IO_API int aws_socket_start_accept(
    struct aws_socket *socket,
    struct aws_event_loop *accept_loop,
<<<<<<< HEAD
    aws_socket_on_accept_result_fn *on_accept_result,
    void *user_data) {
    AWS_PRECONDITION(socket->vtable && socket->vtable->socket_start_accept_fn);
    return socket->vtable->socket_start_accept_fn(socket, accept_loop, on_accept_result, user_data);
=======
    struct aws_socket_listener_options options) {
    AWS_PRECONDITION(socket->vtable && socket->vtable->socket_start_accept_fn);
    return socket->vtable->socket_start_accept_fn(socket, accept_loop, options);
>>>>>>> 214913ac
}

int aws_socket_stop_accept(struct aws_socket *socket) {
    AWS_PRECONDITION(socket->vtable && socket->vtable->socket_stop_accept_fn);
    return socket->vtable->socket_stop_accept_fn(socket);
}

int aws_socket_close(struct aws_socket *socket) {
    AWS_PRECONDITION(socket->vtable && socket->vtable->socket_close_fn);
    return socket->vtable->socket_close_fn(socket);
}

int aws_socket_set_close_complete_callback(
    struct aws_socket *socket,
    aws_socket_on_shutdown_complete_fn fn,
    void *user_data) {
    AWS_PRECONDITION(socket->vtable && socket->vtable->socket_set_close_callback);
    return socket->vtable->socket_set_close_callback(socket, fn, user_data);
}

int aws_socket_set_cleanup_complete_callback(
    struct aws_socket *socket,
    aws_socket_on_shutdown_complete_fn fn,
    void *user_data) {
    AWS_PRECONDITION(socket->vtable && socket->vtable->socket_set_cleanup_callback);
    return socket->vtable->socket_set_cleanup_callback(socket, fn, user_data);
}

int aws_socket_shutdown_dir(struct aws_socket *socket, enum aws_channel_direction dir) {
    AWS_PRECONDITION(socket->vtable && socket->vtable->socket_shutdown_dir_fn);
    return socket->vtable->socket_shutdown_dir_fn(socket, dir);
}

int aws_socket_set_options(struct aws_socket *socket, const struct aws_socket_options *options) {
    AWS_PRECONDITION(socket->vtable && socket->vtable->socket_set_options_fn);
    return socket->vtable->socket_set_options_fn(socket, options);
}

int aws_socket_assign_to_event_loop(struct aws_socket *socket, struct aws_event_loop *event_loop) {
    AWS_PRECONDITION(socket->vtable && socket->vtable->socket_assign_to_event_loop_fn);
    return socket->vtable->socket_assign_to_event_loop_fn(socket, event_loop);
}

struct aws_event_loop *aws_socket_get_event_loop(struct aws_socket *socket) {
    return socket->event_loop;
}

int aws_socket_subscribe_to_readable_events(
    struct aws_socket *socket,
    aws_socket_on_readable_fn *on_readable,
    void *user_data) {
    AWS_PRECONDITION(socket->vtable && socket->vtable->socket_subscribe_to_readable_events_fn);
    return socket->vtable->socket_subscribe_to_readable_events_fn(socket, on_readable, user_data);
}

int aws_socket_read(struct aws_socket *socket, struct aws_byte_buf *buffer, size_t *amount_read) {
    AWS_PRECONDITION(socket->vtable && socket->vtable->socket_read_fn);
    return socket->vtable->socket_read_fn(socket, buffer, amount_read);
}

int aws_socket_write(
    struct aws_socket *socket,
    const struct aws_byte_cursor *cursor,
    aws_socket_on_write_completed_fn *written_fn,
    void *user_data) {

    AWS_PRECONDITION(socket->vtable && socket->vtable->socket_write_fn);
    return socket->vtable->socket_write_fn(socket, cursor, written_fn, user_data);
}

int aws_socket_get_error(struct aws_socket *socket) {
    AWS_PRECONDITION(socket->vtable && socket->vtable->socket_get_error_fn);
    return socket->vtable->socket_get_error_fn(socket);
}

bool aws_socket_is_open(struct aws_socket *socket) {
    AWS_PRECONDITION(socket->vtable && socket->vtable->socket_is_open_fn);
    return socket->vtable->socket_is_open_fn(socket);
}

/**
 * Return the default socket implementation type. If the return value is `AWS_SOCKET_IMPL_PLATFORM_DEFAULT`, the
 * function failed to retrieve the default type value.
 */
enum aws_socket_impl_type aws_socket_get_default_impl_type(void) {
// override default socket
#ifdef AWS_USE_APPLE_NETWORK_FRAMEWORK
    return AWS_SOCKET_IMPL_APPLE_NETWORK_FRAMEWORK;
#else // ! AWS_USE_APPLE_NETWORK_FRAMEWORK
/**
 * Ideally we should use the platform definition (e.x.: AWS_OS_APPLE) here, however the platform
 * definition was declared in aws-c-common. We probably do not want to introduce extra dependency here.
 */
#    if defined(AWS_ENABLE_KQUEUE) || defined(AWS_ENABLE_EPOLL)
    return AWS_SOCKET_IMPL_POSIX;
#    elif defined(AWS_ENABLE_DISPATCH_QUEUE)
    return AWS_SOCKET_IMPL_APPLE_NETWORK_FRAMEWORK;
#    elif defined(AWS_ENABLE_IO_COMPLETION_PORTS)
    return AWS_SOCKET_IMPL_WINSOCK;
#    else
    AWS_FATAL_ASSERT(
        true && "Invalid default socket impl type. Please check make sure the library is compiled the correct ");
    return AWS_SOCKET_IMPL_PLATFORM_DEFAULT;
#    endif
#endif
}

static int aws_socket_impl_type_validate_platform(enum aws_socket_impl_type type);
int aws_socket_init(struct aws_socket *socket, struct aws_allocator *alloc, const struct aws_socket_options *options) {

    // 1. get socket type & validate type is available on the platform
    enum aws_socket_impl_type type = options->impl_type;
    if (type == AWS_SOCKET_IMPL_PLATFORM_DEFAULT) {
        type = aws_socket_get_default_impl_type();
    }

    if (aws_socket_impl_type_validate_platform(type)) {
        AWS_LOGF_DEBUG(AWS_LS_IO_SOCKET, "Invalid event loop type on the platform.");
        return aws_raise_error(AWS_ERROR_PLATFORM_NOT_SUPPORTED);
    }

    // 2. setup vtable based on socket type
    switch (type) {
        case AWS_SOCKET_IMPL_POSIX:
            return aws_socket_init_posix(socket, alloc, options);
        case AWS_SOCKET_IMPL_WINSOCK:
            return aws_socket_init_winsock(socket, alloc, options);
        case AWS_SOCKET_IMPL_APPLE_NETWORK_FRAMEWORK:
            return aws_socket_init_apple_nw_socket(socket, alloc, options);
        default:
            AWS_ASSERT(false && "Invalid socket implementation on platform.");
            return aws_raise_error(AWS_ERROR_PLATFORM_NOT_SUPPORTED);
    }
}

int aws_socket_get_bound_address(const struct aws_socket *socket, struct aws_socket_endpoint *out_address) {
    if (socket->local_endpoint.address[0] == 0) {
        AWS_LOGF_ERROR(
            AWS_LS_IO_SOCKET,
            "id=%p fd=%d: Socket has no local address. Socket must be bound first.",
            (void *)socket,
            socket->io_handle.data.fd);
        return aws_raise_error(AWS_IO_SOCKET_ILLEGAL_OPERATION_FOR_STATE);
    }
    *out_address = socket->local_endpoint;
    return AWS_OP_SUCCESS;
}

void aws_socket_endpoint_init_local_address_for_test(struct aws_socket_endpoint *endpoint) {
    (void)endpoint;
    struct aws_uuid uuid;
    AWS_FATAL_ASSERT(aws_uuid_init(&uuid) == AWS_OP_SUCCESS);
    char uuid_str[AWS_UUID_STR_LEN] = {0};
    struct aws_byte_buf uuid_buf = aws_byte_buf_from_empty_array(uuid_str, sizeof(uuid_str));
    AWS_FATAL_ASSERT(aws_uuid_to_str(&uuid, &uuid_buf) == AWS_OP_SUCCESS);

    enum aws_socket_impl_type socket_type = aws_socket_get_default_impl_type();
    if (socket_type == AWS_SOCKET_IMPL_APPLE_NETWORK_FRAMEWORK) {
        snprintf(endpoint->address, sizeof(endpoint->address), "testsock" PRInSTR ".local", AWS_BYTE_BUF_PRI(uuid_buf));
    } else if (socket_type == AWS_SOCKET_IMPL_POSIX) {
        snprintf(endpoint->address, sizeof(endpoint->address), "testsock" PRInSTR ".sock", AWS_BYTE_BUF_PRI(uuid_buf));
    } else if (socket_type == AWS_SOCKET_IMPL_WINSOCK) {
        snprintf(
            endpoint->address, sizeof(endpoint->address), "\\\\.\\pipe\\testsock" PRInSTR, AWS_BYTE_BUF_PRI(uuid_buf));
    }
}

static int aws_socket_impl_type_validate_platform(enum aws_socket_impl_type type) {
    switch (type) {
        case AWS_SOCKET_IMPL_POSIX:
#if !defined(AWS_ENABLE_EPOLL) && !defined(AWS_ENABLE_KQUEUE)
            AWS_LOGF_DEBUG(AWS_LS_IO_SOCKET, "Posix socket is not supported on the platform.");
            return aws_raise_error(AWS_ERROR_PLATFORM_NOT_SUPPORTED);
#endif // AWS_SOCKET_IMPL_POSIX
            break;
        case AWS_SOCKET_IMPL_WINSOCK:
#ifndef AWS_ENABLE_IO_COMPLETION_PORTS
            AWS_LOGF_DEBUG(AWS_LS_IO_SOCKET, "WINSOCK is not supported on the platform.");
            return aws_raise_error(AWS_ERROR_PLATFORM_NOT_SUPPORTED);
#endif // AWS_ENABLE_IO_COMPLETION_PORTS
            break;
        case AWS_SOCKET_IMPL_APPLE_NETWORK_FRAMEWORK:
#ifndef AWS_ENABLE_DISPATCH_QUEUE
            AWS_LOGF_DEBUG(AWS_LS_IO_SOCKET, "Apple Network Framework is not supported on the platform.");
            return aws_raise_error(AWS_ERROR_PLATFORM_NOT_SUPPORTED);
#endif // AWS_ENABLE_DISPATCH_QUEUE
            break;
        default:
            AWS_LOGF_DEBUG(AWS_LS_IO_SOCKET, "Invalid socket implementation type.");
            return aws_raise_error(AWS_ERROR_PLATFORM_NOT_SUPPORTED);
            break;
    }
    return AWS_OP_SUCCESS;
}

#if !defined(AWS_ENABLE_EPOLL) && !defined(AWS_ENABLE_KQUEUE)
int aws_socket_init_posix(
    struct aws_socket *socket,
    struct aws_allocator *alloc,
    const struct aws_socket_options *options) {
    (void)socket;
    (void)alloc;
    (void)options;
    AWS_LOGF_DEBUG(AWS_LS_IO_SOCKET, "Posix socket is not supported on the platform.");
    return aws_raise_error(AWS_ERROR_PLATFORM_NOT_SUPPORTED);
}
#endif // !AWS_ENABLE_EPOLL && !AWS_ENABLE_KQUEUE

#ifndef AWS_ENABLE_IO_COMPLETION_PORTS
int aws_socket_init_winsock(
    struct aws_socket *socket,
    struct aws_allocator *alloc,
    const struct aws_socket_options *options) {
    (void)socket;
    (void)alloc;
    (void)options;
    AWS_LOGF_DEBUG(AWS_LS_IO_SOCKET, "WINSOCK is not supported on the platform.");
    return aws_raise_error(AWS_ERROR_PLATFORM_NOT_SUPPORTED);
}
#endif

#ifndef AWS_ENABLE_DISPATCH_QUEUE
int aws_socket_init_apple_nw_socket(
    struct aws_socket *socket,
    struct aws_allocator *alloc,
    const struct aws_socket_options *options) {
    (void)socket;
    (void)alloc;
    (void)options;
    AWS_LOGF_DEBUG(AWS_LS_IO_SOCKET, "Apple Network Framework is not supported on the platform.");
    return aws_raise_error(AWS_ERROR_PLATFORM_NOT_SUPPORTED);
}
#endif<|MERGE_RESOLUTION|>--- conflicted
+++ resolved
@@ -43,16 +43,9 @@
 AWS_IO_API int aws_socket_start_accept(
     struct aws_socket *socket,
     struct aws_event_loop *accept_loop,
-<<<<<<< HEAD
-    aws_socket_on_accept_result_fn *on_accept_result,
-    void *user_data) {
-    AWS_PRECONDITION(socket->vtable && socket->vtable->socket_start_accept_fn);
-    return socket->vtable->socket_start_accept_fn(socket, accept_loop, on_accept_result, user_data);
-=======
     struct aws_socket_listener_options options) {
     AWS_PRECONDITION(socket->vtable && socket->vtable->socket_start_accept_fn);
     return socket->vtable->socket_start_accept_fn(socket, accept_loop, options);
->>>>>>> 214913ac
 }
 
 int aws_socket_stop_accept(struct aws_socket *socket) {
