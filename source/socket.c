--- conflicted
+++ resolved
@@ -21,13 +21,8 @@
     aws_socket_retrieve_tls_options_fn *retrieve_tls_options,
     void *user_data) {
     AWS_PRECONDITION(socket->vtable && socket->vtable->socket_connect_fn);
-<<<<<<< HEAD
-    AWS_PRECONDITION(socket->event_loop_style & event_loop->vtable->event_loop_style);
     return socket->vtable->socket_connect_fn(
         socket, remote_endpoint, event_loop, on_connection_result, retrieve_tls_options, user_data);
-=======
-    return socket->vtable->socket_connect_fn(socket, remote_endpoint, event_loop, on_connection_result, user_data);
->>>>>>> d0dddda2
 }
 
 int aws_socket_bind(
@@ -239,7 +234,7 @@
     return AWS_OP_SUCCESS;
 }
 
-#if !defined(AWS_ENABLE_EPOLL) && !defined(AWS_ENABLE_KQUEUE)
+#if !defined(AWS_ENABLE_EPOLL) && !defined(AWS_ENABLE_KQUEUE) && !defined(AWS_USE_SECITEM)
 int aws_socket_init_posix(
     struct aws_socket *socket,
     struct aws_allocator *alloc,
