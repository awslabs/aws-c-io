--- conflicted
+++ resolved
@@ -188,36 +188,6 @@
     struct aws_byte_buf uuid_buf = aws_byte_buf_from_empty_array(uuid_str, sizeof(uuid_str));
     AWS_FATAL_ASSERT(aws_uuid_to_str(&uuid, &uuid_buf) == AWS_OP_SUCCESS);
 
-<<<<<<< HEAD
-#if defined(AWS_USE_APPLE_NETWORK_FRAMEWORK)
-    snprintf(endpoint->address, sizeof(endpoint->address), "testsock" PRInSTR ".local", AWS_BYTE_BUF_PRI(uuid_buf));
-    return;
-#endif
-
-#if defined(AWS_ENABLE_KQUEUE) || defined(AWS_ENABLE_EPOLL)
-    snprintf(endpoint->address, sizeof(endpoint->address), "testsock" PRInSTR ".sock", AWS_BYTE_BUF_PRI(uuid_buf));
-    return;
-#endif
-
-#if defined(AWS_ENABLE_IO_COMPLETION_PORTS)
-    snprintf(endpoint->address, sizeof(endpoint->address), "\\\\.\\pipe\\testsock" PRInSTR, AWS_BYTE_BUF_PRI(uuid_buf));
-    return;
-#endif
-}
-
-/**
- * Return the default socket implementation type. If the return value is `AWS_SOCKET_IMPL_PLATFORM_DEFAULT`, the
- * function failed to retrieve the default type value.
- */
-static enum aws_socket_impl_type aws_socket_get_default_impl_type(void) {
-    enum aws_socket_impl_type type = AWS_SOCKET_IMPL_PLATFORM_DEFAULT;
-// override default socket
-#ifdef AWS_USE_APPLE_NETWORK_FRAMEWORK
-    type = AWS_SOCKET_IMPL_APPLE_NETWORK_FRAMEWORK;
-#endif // AWS_USE_APPLE_NETWORK_FRAMEWORK
-    if (type != AWS_SOCKET_IMPL_PLATFORM_DEFAULT) {
-        return type;
-=======
     enum aws_socket_impl_type socket_type = aws_socket_get_default_impl_type();
     if (socket_type == AWS_SOCKET_IMPL_APPLE_NETWORK_FRAMEWORK) {
         snprintf(endpoint->address, sizeof(endpoint->address), "testsock" PRInSTR ".local", AWS_BYTE_BUF_PRI(uuid_buf));
@@ -226,7 +196,6 @@
     } else if (socket_type == AWS_SOCKET_IMPL_WINSOCK) {
         snprintf(
             endpoint->address, sizeof(endpoint->address), "\\\\.\\pipe\\testsock" PRInSTR, AWS_BYTE_BUF_PRI(uuid_buf));
->>>>>>> d880859e
     }
 }
 
