--- conflicted
+++ resolved
@@ -57,11 +57,7 @@
         /* yes I know this breaks the coding conventions rule on init and free being at the same scope,
          * but in this case that doesn't make sense since the user would have to know the length of the file.
          * We'll tell the user that we allocate here and if we succeed they free. */
-<<<<<<< HEAD
-        if (aws_byte_buf_init(alloc, out_buf, (size_t)ftell(fp) + 1)) {
-=======
         if (aws_byte_buf_init(alloc, out_buf, allocation_size)) {
->>>>>>> 25ff6091
             fclose(fp);
             return AWS_OP_ERR;
         }
@@ -78,12 +74,6 @@
             return s_translate_and_raise_file_open_error(errno);
         }
 
-<<<<<<< HEAD
-        /* add a null character here for apis that expect a string, but don't include it in the length. */
-        out_buf->len = out_buf->capacity - 1;
-        out_buf->buffer[out_buf->len] = 0;
-=======
->>>>>>> 25ff6091
         size_t read = fread(out_buf->buffer, 1, out_buf->len, fp);
         fclose(fp);
         if (read < out_buf->len) {
