--- conflicted
+++ resolved
@@ -3317,7 +3317,6 @@
     return socket->io_handle.data.handle != INVALID_HANDLE_VALUE;
 }
 
-<<<<<<< HEAD
 static struct aws_byte_buf s_socket_get_protocol_fn(const struct aws_socket *socket) {
     struct aws_byte_buf empty;
     AWS_ZERO_STRUCT(empty);
@@ -3336,19 +3335,6 @@
     return NULL;
 }
 
-#ifdef AWS_USE_IO_COMPLETION_PORTS
-void aws_socket_endpoint_init_local_address_for_test(struct aws_socket_endpoint *endpoint) {
-    struct aws_uuid uuid;
-    AWS_FATAL_ASSERT(aws_uuid_init(&uuid) == AWS_OP_SUCCESS);
-    char uuid_str[AWS_UUID_STR_LEN] = {0};
-    struct aws_byte_buf uuid_buf = aws_byte_buf_from_empty_array(uuid_str, sizeof(uuid_str));
-    AWS_FATAL_ASSERT(aws_uuid_to_str(&uuid, &uuid_buf) == AWS_OP_SUCCESS);
-    snprintf(endpoint->address, sizeof(endpoint->address), "\\\\.\\pipe\\testsock" PRInSTR, AWS_BYTE_BUF_PRI(uuid_buf));
-}
-#endif
-
-=======
->>>>>>> d0dddda2
 bool aws_is_network_interface_name_valid(const char *interface_name) {
     (void)interface_name;
     AWS_LOGF_ERROR(AWS_LS_IO_SOCKET, "network_interface_names are not supported on Windows");
