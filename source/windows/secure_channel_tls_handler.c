/**
 * Copyright Amazon.com, Inc. or its affiliates. All Rights Reserved.
 * SPDX-License-Identifier: Apache-2.0.
 */
#define SECURITY_WIN32
#define _CRT_SECURE_NO_WARNINGS

#include <aws/io/tls_channel_handler.h>

#include <aws/common/encoding.h>
#include <aws/common/math.h>
#include <aws/common/string.h>
#include <aws/common/task_scheduler.h>

#include <aws/io/channel.h>
#include <aws/io/file_utils.h>
#include <aws/io/logging.h>
#include <aws/io/pki_utils.h>
#include <aws/io/private/tls_channel_handler_shared.h>
#include <aws/io/statistics.h>

#include <Windows.h>

#include <schannel.h>
#include <security.h>

#include <errno.h>
#include <inttypes.h>
#include <math.h>
#include <stdio.h>
#include <stdlib.h>

#if _MSC_VER
#    pragma warning(disable : 4221) /* aggregate initializer using local variable addresses */
#    pragma warning(disable : 4204) /* non-constant aggregate initializer */
#    pragma warning(disable : 4306) /* Identifier is type cast to a larger pointer. */
#endif

#define KB_1 1024
#define READ_OUT_SIZE (16 * KB_1)
#define READ_IN_SIZE READ_OUT_SIZE
#define EST_HANDSHAKE_SIZE (7 * KB_1)

#define EST_TLS_RECORD_OVERHEAD 53 /* 5 byte header + 32 + 16 bytes for padding */

void aws_tls_init_static_state(struct aws_allocator *alloc) {
    AWS_LOGF_INFO(AWS_LS_IO_TLS, "static: Initializing TLS using SecureChannel (SSPI).");
    (void)alloc;
}

void aws_tls_clean_up_static_state(void) {}

struct secure_channel_ctx {
    struct aws_tls_ctx ctx;
    struct aws_string *alpn_list;
    SCHANNEL_CRED credentials;
    PCERT_CONTEXT pcerts;
    HCERTSTORE cert_store;
    HCERTSTORE custom_trust_store;
    bool verify_peer;
};

struct secure_channel_handler {
    struct aws_channel_handler handler;
    struct aws_tls_channel_handler_shared shared_state;
    CtxtHandle sec_handle;
    CredHandle creds;
    /*
     * The SSPI API expects an array of len 1 of these where it's the leaf certificate associated with its private
     * key.
     */
    PCCERT_CONTEXT cert_context[1];
    HCERTSTORE cert_store;
    HCERTSTORE custom_ca_store;
    SecPkgContext_StreamSizes stream_sizes;
    unsigned long ctx_req;
    unsigned long ctx_ret_flags;
    struct aws_channel_slot *slot;
    struct aws_byte_buf protocol;
    struct aws_byte_buf server_name;
    TimeStamp sspi_timestamp;
    int (*s_connection_state_fn)(struct aws_channel_handler *handler);
    /*
     * Give a little bit of extra head room, for split records.
     */
    uint8_t buffered_read_in_data[READ_IN_SIZE + KB_1];
    struct aws_byte_buf buffered_read_in_data_buf;
    size_t estimated_incomplete_size;
    size_t read_extra;
    /* This is to accommodate the extra head room we added above.
       because we're allowing for splits, we may have more data decrypted
       than we can fit in this buffer if we don't make them match. */
    uint8_t buffered_read_out_data[READ_OUT_SIZE + KB_1];
    struct aws_byte_buf buffered_read_out_data_buf;
    struct aws_channel_task sequential_task_storage;
    aws_tls_on_negotiation_result_fn *on_negotiation_result;
    aws_tls_on_data_read_fn *on_data_read;
    aws_tls_on_error_fn *on_error;
    struct aws_string *alpn_list;
    void *user_data;
    bool advertise_alpn_message;
    bool negotiation_finished;
    bool verify_peer;
};

static size_t s_message_overhead(struct aws_channel_handler *handler) {
    struct secure_channel_handler *sc_handler = handler->impl;

    if (AWS_UNLIKELY(!sc_handler->stream_sizes.cbMaximumMessage)) {
        SECURITY_STATUS status =
            QueryContextAttributes(&sc_handler->sec_handle, SECPKG_ATTR_STREAM_SIZES, &sc_handler->stream_sizes);

        if (status != SEC_E_OK) {
            return EST_TLS_RECORD_OVERHEAD;
        }
    }

    return sc_handler->stream_sizes.cbTrailer + sc_handler->stream_sizes.cbHeader;
}

bool aws_tls_is_alpn_available(void) {
/* if you built on an old version of windows, still no support, but if you did, we still
   want to check the OS version at runtime before agreeing to attempt alpn. */
#ifdef SECBUFFER_APPLICATION_PROTOCOLS
    AWS_LOGF_DEBUG(
        AWS_LS_IO_TLS,
        "static: This library was built with Windows 8.1 or later, "
        "probing OS to see what we're actually running on.");
    /* make sure we're on windows 8.1 or later. */
    OSVERSIONINFOEX os_version;
    DWORDLONG condition_mask = 0;
    VER_SET_CONDITION(condition_mask, VER_MAJORVERSION, VER_GREATER_EQUAL);
    VER_SET_CONDITION(condition_mask, VER_MINORVERSION, VER_GREATER_EQUAL);
    VER_SET_CONDITION(condition_mask, VER_SERVICEPACKMAJOR, VER_GREATER_EQUAL);
    VER_SET_CONDITION(condition_mask, VER_SERVICEPACKMINOR, VER_GREATER_EQUAL);

    AWS_ZERO_STRUCT(os_version);
    os_version.dwMajorVersion = HIBYTE(_WIN32_WINNT_WIN8);
    os_version.dwMinorVersion = LOBYTE(_WIN32_WINNT_WIN8);
    os_version.wServicePackMajor = 0;
    os_version.dwOSVersionInfoSize = sizeof(OSVERSIONINFOEX);

    if (VerifyVersionInfo(
            &os_version,
            VER_MAJORVERSION | VER_MINORVERSION | VER_SERVICEPACKMAJOR | VER_SERVICEPACKMINOR,
            condition_mask)) {
        AWS_LOGF_DEBUG(AWS_LS_IO_TLS, "static: We're running on Windows 8.1 or later. ALPN is available.");
        return true;
    }

    AWS_LOGF_WARN(
        AWS_LS_IO_TLS,
        "static: Running on older version of windows, ALPN is not supported. "
        "Please update your OS to take advantage of modern features.");
#else
    AWS_LOGF_WARN(
        AWS_LS_IO_TLS,
        "static: This library was built using a Windows SDK prior to 8.1. "
        "Please build with a version of windows >= 8.1 to take advantage modern features. ALPN is not supported.");
#endif /*SECBUFFER_APPLICATION_PROTOCOLS */
    return false;
}

bool aws_tls_is_cipher_pref_supported(enum aws_tls_cipher_pref cipher_pref) {
    switch (cipher_pref) {
        case AWS_IO_TLS_CIPHER_PREF_SYSTEM_DEFAULT:
            return true;

        case AWS_IO_TLS_CIPHER_PREF_KMS_PQ_TLSv1_0_2019_06:
        default:
            return false;
    }
}

/* this only gets called if the user specified a custom ca. */
static int s_manually_verify_peer_cert(struct aws_channel_handler *handler) {
    AWS_LOGF_DEBUG(
        AWS_LS_IO_TLS,
        "id=%p: manually verifying certifcate chain because a custom CA is configured.",
        (void *)handler);
    struct secure_channel_handler *sc_handler = handler->impl;

    int result = AWS_OP_ERR;
    CERT_CONTEXT *peer_certificate = NULL;
    HCERTCHAINENGINE engine = NULL;
    CERT_CHAIN_CONTEXT *cert_chain_ctx = NULL;

    /* get the peer's certificate so we can validated it.*/

    SECURITY_STATUS status =
        QueryContextAttributes(&sc_handler->sec_handle, SECPKG_ATTR_REMOTE_CERT_CONTEXT, &peer_certificate);

    if (status != SEC_E_OK || !peer_certificate) {
        AWS_LOGF_ERROR(
            AWS_LS_IO_TLS,
            "id=%p: failed to load peer's certificate with SECURITY_STATUS %d",
            (void *)handler,
            (int)status);
        return AWS_OP_ERR;
    }

    /* this next bit scours the custom trust store to try and load a chain to verify
       the leaf certificate against. */
    CERT_CHAIN_ENGINE_CONFIG engine_config;
    AWS_ZERO_STRUCT(engine_config);
    engine_config.cbSize = sizeof(engine_config);
    engine_config.hExclusiveRoot = sc_handler->custom_ca_store;

    if (!CertCreateCertificateChainEngine(&engine_config, &engine)) {
        AWS_LOGF_ERROR(
            AWS_LS_IO_TLS,
            "id=%p: failed to load a certificate chain engine with SECURITY_STATUS %d. "
            "Most likely, the configured CA is corrupted.",
            (void *)handler,
            (int)status);
        goto done;
    }

    CERT_CHAIN_PARA chain_params;
    AWS_ZERO_STRUCT(chain_params);
    chain_params.cbSize = sizeof(chain_params);

    if (!CertGetCertificateChain(
            engine, peer_certificate, NULL, peer_certificate->hCertStore, &chain_params, 0, NULL, &cert_chain_ctx)) {
        AWS_LOGF_ERROR(
            AWS_LS_IO_TLS,
            "id=%p: unable to find certificate in chain with SECURITY_STATUS %d.",
            (void *)handler,
            (int)status);
        goto done;
    }

    struct aws_byte_buf host = aws_tls_handler_server_name(handler);
    // hostname shouldn't be longer than 255 charts
    if (host.len >= 255) {
        AWS_LOGF_ERROR(AWS_LS_IO_TLS, "id=%p: host name too long (%d).", (void *)handler, (int)host.len);
        goto done;
    }

    wchar_t whost[255];
    AWS_ZERO_ARRAY(whost);
    size_t converted = mbstowcs(whost, (const char *)host.buffer, host.len);
    if (converted != host.len) {
        AWS_LOGF_ERROR(
            AWS_LS_IO_TLS,
            "id=%p: unable to convert host to wstr, %d -> %d.",
            (void *)handler,
            (int)host.len,
            (int)converted);
        goto done;
    }

    /* check if the chain was trusted */
    LPCSTR policyiod = CERT_CHAIN_POLICY_SSL;

    SSL_EXTRA_CERT_CHAIN_POLICY_PARA sslpolicy;
    AWS_ZERO_STRUCT(sslpolicy);
    sslpolicy.cbSize = sizeof(sslpolicy);
    sslpolicy.dwAuthType = AUTHTYPE_SERVER;
    sslpolicy.fdwChecks = 0;
    sslpolicy.pwszServerName = whost;

    CERT_CHAIN_POLICY_PARA policypara;
    AWS_ZERO_STRUCT(policypara);
    policypara.cbSize = sizeof(policypara);
    policypara.dwFlags = 0;
    policypara.pvExtraPolicyPara = &sslpolicy;

    CERT_CHAIN_POLICY_STATUS policystatus;
    AWS_ZERO_STRUCT(policystatus);
    policystatus.cbSize = sizeof(policystatus);

    if (!CertVerifyCertificateChainPolicy(policyiod, cert_chain_ctx, &policypara, &policystatus)) {
        int error = GetLastError();
        AWS_LOGF_ERROR(
            AWS_LS_IO_TLS, "id=%p: CertVerifyCertificateChainPolicy() failed, error 0x%x", (void *)handler, (int)error);
        goto done;
    }

    if (policystatus.dwError) {
        AWS_LOGF_ERROR(
            AWS_LS_IO_TLS,
            "id=%p: certificate verification failed, error 0x%x",
            (void *)handler,
            (int)policystatus.dwError);
        goto done;
    }
<<<<<<< HEAD
  
=======

#endif

>>>>>>> 6dff1136
    /* if the chain was trusted, then we're good to go, if it was not
       we bail out. */
    CERT_SIMPLE_CHAIN *simple_chain = cert_chain_ctx->rgpChain[0];
    DWORD trust_mask = ~(DWORD)CERT_TRUST_IS_NOT_TIME_NESTED;
    trust_mask &= simple_chain->TrustStatus.dwErrorStatus;

    if (trust_mask != 0) {
        AWS_LOGF_ERROR(
            AWS_LS_IO_TLS,
            "id=%p: peer certificate is un-trusted with SECURITY_STATUS %d.",
            (void *)handler,
            (int)trust_mask);
        goto done;
    }

    AWS_LOGF_DEBUG(AWS_LS_IO_TLS, "id=%p: peer certificate is trusted.", (void *)handler);
    result = AWS_OP_SUCCESS;

done:

    if (cert_chain_ctx != NULL) {
        CertFreeCertificateChain(cert_chain_ctx);
    }

    if (engine != NULL) {
        CertFreeCertificateChainEngine(engine);
    }

    if (peer_certificate != NULL) {
        CertFreeCertificateContext(peer_certificate);
    }

    return result;
}

static void s_invoke_negotiation_error(struct aws_channel_handler *handler, int err) {
    struct secure_channel_handler *sc_handler = handler->impl;

    aws_on_tls_negotiation_completed(&sc_handler->shared_state, err);

    if (sc_handler->on_negotiation_result) {
        sc_handler->on_negotiation_result(handler, sc_handler->slot, err, sc_handler->user_data);
    }
}

static void s_on_negotiation_success(struct aws_channel_handler *handler) {
    struct secure_channel_handler *sc_handler = handler->impl;

    /* if the user provided an ALPN handler to the channel, we need to let them know what their protocol is. */
    if (sc_handler->slot->adj_right && sc_handler->advertise_alpn_message && sc_handler->protocol.len) {
        struct aws_io_message *message = aws_channel_acquire_message_from_pool(
            sc_handler->slot->channel,
            AWS_IO_MESSAGE_APPLICATION_DATA,
            sizeof(struct aws_tls_negotiated_protocol_message));
        message->message_tag = AWS_TLS_NEGOTIATED_PROTOCOL_MESSAGE;
        struct aws_tls_negotiated_protocol_message *protocol_message =
            (struct aws_tls_negotiated_protocol_message *)message->message_data.buffer;

        protocol_message->protocol = sc_handler->protocol;
        message->message_data.len = sizeof(struct aws_tls_negotiated_protocol_message);
        if (aws_channel_slot_send_message(sc_handler->slot, message, AWS_CHANNEL_DIR_READ)) {
            aws_mem_release(message->allocator, message);
            aws_channel_shutdown(sc_handler->slot->channel, aws_last_error());
        }
    }

    aws_on_tls_negotiation_completed(&sc_handler->shared_state, AWS_ERROR_SUCCESS);

    if (sc_handler->on_negotiation_result) {
        sc_handler->on_negotiation_result(handler, sc_handler->slot, AWS_OP_SUCCESS, sc_handler->user_data);
    }
}

static int s_determine_sspi_error(int sspi_status) {
    switch (sspi_status) {
        case SEC_E_INSUFFICIENT_MEMORY:
            return AWS_ERROR_OOM;
        case SEC_I_CONTEXT_EXPIRED:
            return AWS_IO_TLS_ALERT_NOT_GRACEFUL;
        case SEC_E_WRONG_PRINCIPAL:
            return AWS_IO_TLS_ERROR_NEGOTIATION_FAILURE;
            /*
            case SEC_E_INVALID_HANDLE:
            case SEC_E_INVALID_TOKEN:
            case SEC_E_LOGON_DENIED:
            case SEC_E_TARGET_UNKNOWN:
            case SEC_E_NO_AUTHENTICATING_AUTHORITY:
            case SEC_E_INTERNAL_ERROR:
            case SEC_E_NO_CREDENTIALS:
            case SEC_E_UNSUPPORTED_FUNCTION:
            case SEC_E_APPLICATION_PROTOCOL_MISMATCH:
            */
        default:
            return AWS_IO_TLS_ERROR_NEGOTIATION_FAILURE;
    }
}

#define CHECK_ALPN_BUFFER_SIZE(s, i, b)                                                                                \
    if (s <= i) {                                                                                                      \
        aws_array_list_clean_up(&b);                                                                                   \
        return aws_raise_error(AWS_ERROR_SHORT_BUFFER);                                                                \
    }

/* construct ALPN extension data... apparently this works on big-endian machines? but I don't believe the docs
   if you're running ARM and you find ALPN isn't working, it's probably because I trusted the documentation
   and your bug is in here. Note, dotnet's corefx also acts like endianness isn't at play so if this is broken
   so is everyone's dotnet code. */
static int s_fillin_alpn_data(
    struct aws_channel_handler *handler,
    unsigned char *alpn_buffer_data,
    size_t buffer_size,
    size_t *written) {
    *written = 0;
    struct secure_channel_handler *sc_handler = handler->impl;
    AWS_LOGF_DEBUG(AWS_LS_IO_TLS, "")

    struct aws_array_list alpn_buffers;
    struct aws_byte_cursor alpn_buffer_array[4];
    aws_array_list_init_static(&alpn_buffers, alpn_buffer_array, 4, sizeof(struct aws_byte_cursor));

    AWS_LOGF_DEBUG(AWS_LS_IO_TLS, "Setting ALPN extension with string %s.", aws_string_c_str(sc_handler->alpn_list));
    struct aws_byte_cursor alpn_str_cur = aws_byte_cursor_from_string(sc_handler->alpn_list);
    if (aws_byte_cursor_split_on_char(&alpn_str_cur, ';', &alpn_buffers)) {
        return AWS_OP_ERR;
    }

    size_t protocols_count = aws_array_list_length(&alpn_buffers);

    size_t index = 0;
    CHECK_ALPN_BUFFER_SIZE(buffer_size, index + sizeof(uint32_t), alpn_buffers)
    uint32_t *extension_length = (uint32_t *)&alpn_buffer_data[index];
    index += sizeof(uint32_t);
    CHECK_ALPN_BUFFER_SIZE(buffer_size, index + sizeof(uint32_t), alpn_buffers)
    uint32_t *extension_name = (uint32_t *)&alpn_buffer_data[index];
    index += sizeof(uint32_t);
    CHECK_ALPN_BUFFER_SIZE(buffer_size, index + sizeof(uint32_t), alpn_buffers)
    uint16_t *protocols_byte_length = (uint16_t *)&alpn_buffer_data[index];
    index += sizeof(uint16_t);
    CHECK_ALPN_BUFFER_SIZE(buffer_size, index + sizeof(uint16_t), alpn_buffers)

    *extension_length += sizeof(uint32_t) + sizeof(uint16_t);

    *extension_name = SecApplicationProtocolNegotiationExt_ALPN;
    /*now add the protocols*/
    for (size_t i = 0; i < protocols_count; ++i) {
        struct aws_byte_cursor *protocol_ptr = NULL;
        aws_array_list_get_at_ptr(&alpn_buffers, (void **)&protocol_ptr, i);
        AWS_ASSERT(protocol_ptr);
        *extension_length += (uint32_t)protocol_ptr->len + 1;
        *protocols_byte_length += (uint16_t)protocol_ptr->len + 1;
        CHECK_ALPN_BUFFER_SIZE(buffer_size, index + 1, alpn_buffers)
        alpn_buffer_data[index++] = (unsigned char)protocol_ptr->len;
        CHECK_ALPN_BUFFER_SIZE(buffer_size, index + protocol_ptr->len, alpn_buffers)
        memcpy(alpn_buffer_data + index, protocol_ptr->ptr, protocol_ptr->len);
        index += protocol_ptr->len;
    }

    aws_array_list_clean_up(&alpn_buffers);
    *written = *extension_length + sizeof(uint32_t);
    return AWS_OP_SUCCESS;
}

static int s_process_connection_state(struct aws_channel_handler *handler) {
    struct secure_channel_handler *sc_handler = handler->impl;
    return sc_handler->s_connection_state_fn(handler);
}

static int s_do_application_data_decrypt(struct aws_channel_handler *handler);

static int s_do_server_side_negotiation_step_2(struct aws_channel_handler *handler);

/** invoked during the first step of the server's negotiation. It receives the client hello,
    adds its alpn data if available, and if everything is good, sends out the server hello. */
static int s_do_server_side_negotiation_step_1(struct aws_channel_handler *handler) {
    struct secure_channel_handler *sc_handler = handler->impl;
    AWS_LOGF_TRACE(AWS_LS_IO_TLS, "id=%p: server starting negotiation", (void *)handler);

    aws_on_drive_tls_negotiation(&sc_handler->shared_state);

    unsigned char alpn_buffer_data[128] = {0};
    SecBuffer input_bufs[] = {
        {
            .pvBuffer = sc_handler->buffered_read_in_data_buf.buffer,
            .cbBuffer = (unsigned long)sc_handler->buffered_read_in_data_buf.len,
            .BufferType = SECBUFFER_TOKEN,
        },
        {
            .pvBuffer = NULL,
            .cbBuffer = 0,
            .BufferType = SECBUFFER_EMPTY,
        },
    };

    SecBufferDesc input_bufs_desc = {
        .ulVersion = SECBUFFER_VERSION,
        .cBuffers = 2,
        .pBuffers = input_bufs,
    };

#ifdef SECBUFFER_APPLICATION_PROTOCOLS
    if (sc_handler->alpn_list && aws_tls_is_alpn_available()) {
        AWS_LOGF_DEBUG(AWS_LS_IO_TLS, "id=%p: Setting ALPN to %s", handler, aws_string_c_str(sc_handler->alpn_list));
        size_t extension_length = 0;
        if (s_fillin_alpn_data(handler, alpn_buffer_data, sizeof(alpn_buffer_data), &extension_length)) {
            return AWS_OP_ERR;
        }

        input_bufs[1].pvBuffer = alpn_buffer_data, input_bufs[1].cbBuffer = (unsigned long)extension_length,
        input_bufs[1].BufferType = SECBUFFER_APPLICATION_PROTOCOLS;
    }
#endif /* SECBUFFER_APPLICATION_PROTOCOLS*/

    sc_handler->ctx_req = ASC_REQ_SEQUENCE_DETECT | ASC_REQ_REPLAY_DETECT | ASC_REQ_CONFIDENTIALITY |
                          ASC_REQ_ALLOCATE_MEMORY | ASC_REQ_STREAM;

    if (sc_handler->verify_peer) {
        AWS_LOGF_DEBUG(
            AWS_LS_IO_TLS,
            "id=%p: server configured to use mutual tls, expecting a certficate from client.",
            (void *)handler);
        sc_handler->ctx_req |= ASC_REQ_MUTUAL_AUTH;
    }

    SecBuffer output_buffer = {
        .pvBuffer = NULL,
        .cbBuffer = 0,
        .BufferType = SECBUFFER_TOKEN,
    };

    SecBufferDesc output_buffer_desc = {
        .ulVersion = SECBUFFER_VERSION,
        .cBuffers = 1,
        .pBuffers = &output_buffer,
    };

    /* process the client hello. */
    SECURITY_STATUS status = AcceptSecurityContext(
        &sc_handler->creds,
        NULL,
        &input_bufs_desc,
        sc_handler->ctx_req,
        0,
        &sc_handler->sec_handle,
        &output_buffer_desc,
        &sc_handler->ctx_ret_flags,
        NULL);

    if (!(status == SEC_I_CONTINUE_NEEDED || status == SEC_E_OK)) {
        AWS_LOGF_ERROR(
            AWS_LS_IO_TLS,
            "id=%p: error during processing of the ClientHello. SECURITY_STATUS is %d",
            (void *)handler,
            (int)status);
        int error = s_determine_sspi_error(status);
        aws_raise_error(error);
        s_invoke_negotiation_error(handler, error);
        return AWS_OP_ERR;
    }

    size_t data_to_write_len = output_buffer.cbBuffer;

    AWS_LOGF_TRACE(AWS_LS_IO_TLS, "id=%p: Sending ServerHello. Data size %zu", (void *)handler, data_to_write_len);
    /* send the server hello. */
    struct aws_io_message *outgoing_message = aws_channel_acquire_message_from_pool(
        sc_handler->slot->channel, AWS_IO_MESSAGE_APPLICATION_DATA, data_to_write_len);
    if (!outgoing_message) {
        FreeContextBuffer(output_buffer.pvBuffer);
        s_invoke_negotiation_error(handler, aws_last_error());
        return AWS_OP_ERR;
    }

    AWS_ASSERT(outgoing_message->message_data.capacity >= data_to_write_len);
    memcpy(outgoing_message->message_data.buffer, output_buffer.pvBuffer, output_buffer.cbBuffer);
    outgoing_message->message_data.len = output_buffer.cbBuffer;
    FreeContextBuffer(output_buffer.pvBuffer);

    if (aws_channel_slot_send_message(sc_handler->slot, outgoing_message, AWS_CHANNEL_DIR_WRITE)) {
        aws_mem_release(outgoing_message->allocator, outgoing_message);
        s_invoke_negotiation_error(handler, aws_last_error());
        return AWS_OP_ERR;
    }

    sc_handler->s_connection_state_fn = s_do_server_side_negotiation_step_2;

    return AWS_OP_SUCCESS;
}

/* cipher change, key exchange, mutual TLS stuff. */
static int s_do_server_side_negotiation_step_2(struct aws_channel_handler *handler) {
    struct secure_channel_handler *sc_handler = handler->impl;

    AWS_LOGF_TRACE(
        AWS_LS_IO_TLS, "id=%p: running step 2 of negotiation (cipher change, key exchange etc...)", (void *)handler);
    SecBuffer input_buffers[] = {
        [0] =
            {
                .pvBuffer = sc_handler->buffered_read_in_data_buf.buffer,
                .cbBuffer = (unsigned long)sc_handler->buffered_read_in_data_buf.len,
                .BufferType = SECBUFFER_TOKEN,
            },
        [1] =
            {
                .pvBuffer = NULL,
                .cbBuffer = 0,
                .BufferType = SECBUFFER_EMPTY,
            },
    };

    SecBufferDesc input_buffers_desc = {
        .ulVersion = SECBUFFER_VERSION,
        .cBuffers = 2,
        .pBuffers = input_buffers,
    };

    SecBuffer output_buffers[3];
    AWS_ZERO_ARRAY(output_buffers);
    output_buffers[0].BufferType = SECBUFFER_TOKEN;
    output_buffers[1].BufferType = SECBUFFER_ALERT;

    SecBufferDesc output_buffers_desc = {
        .ulVersion = SECBUFFER_VERSION,
        .cBuffers = 3,
        .pBuffers = output_buffers,
    };

    sc_handler->read_extra = 0;
    sc_handler->estimated_incomplete_size = 0;

    SECURITY_STATUS status = AcceptSecurityContext(
        &sc_handler->creds,
        &sc_handler->sec_handle,
        &input_buffers_desc,
        sc_handler->ctx_req,
        0,
        NULL,
        &output_buffers_desc,
        &sc_handler->ctx_ret_flags,
        &sc_handler->sspi_timestamp);

    if (status != SEC_E_INCOMPLETE_MESSAGE && status != SEC_I_CONTINUE_NEEDED && status != SEC_E_OK) {
        AWS_LOGF_ERROR(
            AWS_LS_IO_TLS, "id=%p: Error during negotiation. SECURITY_STATUS is %d", (void *)handler, (int)status);
        int aws_error = s_determine_sspi_error(status);
        aws_raise_error(aws_error);
        s_invoke_negotiation_error(handler, aws_error);
        return AWS_OP_ERR;
    }

    if (status == SEC_E_INCOMPLETE_MESSAGE) {
        AWS_LOGF_TRACE(
            AWS_LS_IO_TLS, "id=%p: Last processed buffer was incomplete, waiting on more data.", (void *)handler);
        sc_handler->estimated_incomplete_size = input_buffers[1].cbBuffer;
        return aws_raise_error(AWS_IO_READ_WOULD_BLOCK);
    };
    /* any output buffers that were filled in with SECBUFFER_TOKEN need to be sent,
       SECBUFFER_EXTRA means we need to account for extra data and shift everything for the next run. */
    if (status == SEC_I_CONTINUE_NEEDED || status == SEC_E_OK) {
        for (size_t i = 0; i < output_buffers_desc.cBuffers; ++i) {
            SecBuffer *buf_ptr = &output_buffers[i];

            if (buf_ptr->BufferType == SECBUFFER_TOKEN && buf_ptr->cbBuffer) {
                struct aws_io_message *outgoing_message = aws_channel_acquire_message_from_pool(
                    sc_handler->slot->channel, AWS_IO_MESSAGE_APPLICATION_DATA, buf_ptr->cbBuffer);

                if (!outgoing_message) {
                    FreeContextBuffer(buf_ptr->pvBuffer);
                    s_invoke_negotiation_error(handler, aws_last_error());
                    return AWS_OP_ERR;
                }

                memcpy(outgoing_message->message_data.buffer, buf_ptr->pvBuffer, buf_ptr->cbBuffer);
                outgoing_message->message_data.len = buf_ptr->cbBuffer;
                FreeContextBuffer(buf_ptr->pvBuffer);

                if (aws_channel_slot_send_message(sc_handler->slot, outgoing_message, AWS_CHANNEL_DIR_WRITE)) {
                    aws_mem_release(outgoing_message->allocator, outgoing_message);
                    s_invoke_negotiation_error(handler, aws_last_error());
                    return AWS_OP_ERR;
                }
            }
        }

        if (input_buffers[1].BufferType == SECBUFFER_EXTRA && input_buffers[1].cbBuffer > 0) {
            AWS_LOGF_TRACE(
                AWS_LS_IO_TLS,
                "id=%p: Extra data recieved. Extra size is %lu",
                (void *)handler,
                input_buffers[1].cbBuffer);
            sc_handler->read_extra = input_buffers[1].cbBuffer;
        }
    }

    if (status == SEC_E_OK) {
        AWS_LOGF_TRACE(AWS_LS_IO_TLS, "id=%p: handshake completed", (void *)handler);
        /* if a custom CA store was configured, we have to do the verification ourselves. */
        if (sc_handler->custom_ca_store) {
            AWS_LOGF_TRACE(
                AWS_LS_IO_TLS,
                "id=%p: Custom CA was configured, evaluating trust before completing connection",
                (void *)handler);

            if (s_manually_verify_peer_cert(handler)) {
                aws_raise_error(AWS_IO_TLS_ERROR_NEGOTIATION_FAILURE);
                s_invoke_negotiation_error(handler, AWS_IO_TLS_ERROR_NEGOTIATION_FAILURE);
                return AWS_OP_ERR;
            }
        }
        sc_handler->negotiation_finished = true;

        /* force query of the sizes so future calls to encrypt will be loaded. */
        s_message_overhead(handler);

        /*
           grab the negotiated protocol out of the session.
        */
#ifdef SECBUFFER_APPLICATION_PROTOCOLS
        if (sc_handler->alpn_list && aws_tls_is_alpn_available()) {
            SecPkgContext_ApplicationProtocol alpn_result;
            status = QueryContextAttributes(&sc_handler->sec_handle, SECPKG_ATTR_APPLICATION_PROTOCOL, &alpn_result);
            AWS_LOGF_TRACE(AWS_LS_IO_TLS, "id=%p: ALPN is configured. Checking for negotiated protocol", handler);

            if (status == SEC_E_OK && alpn_result.ProtoNegoStatus == SecApplicationProtocolNegotiationStatus_Success) {
                aws_byte_buf_init(&sc_handler->protocol, handler->alloc, alpn_result.ProtocolIdSize + 1);
                memset(sc_handler->protocol.buffer, 0, alpn_result.ProtocolIdSize + 1);
                memcpy(sc_handler->protocol.buffer, alpn_result.ProtocolId, alpn_result.ProtocolIdSize);
                sc_handler->protocol.len = alpn_result.ProtocolIdSize;
                AWS_LOGF_DEBUG(
                    AWS_LS_IO_TLS, "id=%p: negotiated protocol %s", handler, (char *)sc_handler->protocol.buffer);
            } else {
                AWS_LOGF_WARN(
                    AWS_LS_IO_TLS,
                    "id=%p: Error retrieving negotiated protocol. SECURITY_STATUS is %d",
                    handler,
                    (int)status);
                int aws_error = s_determine_sspi_error(status);
                aws_raise_error(aws_error);
            }
        }
#endif
        sc_handler->s_connection_state_fn = s_do_application_data_decrypt;
        AWS_LOGF_DEBUG(AWS_LS_IO_TLS, "id=%p: TLS handshake completed successfully.", (void *)handler);
        s_on_negotiation_success(handler);
    }

    return AWS_OP_SUCCESS;
}

static int s_do_client_side_negotiation_step_2(struct aws_channel_handler *handler);

/* send the client hello */
static int s_do_client_side_negotiation_step_1(struct aws_channel_handler *handler) {
    struct secure_channel_handler *sc_handler = handler->impl;
    AWS_LOGF_TRACE(AWS_LS_IO_TLS, "id=%p: client starting negotiation", (void *)handler);

    aws_on_drive_tls_negotiation(&sc_handler->shared_state);

    unsigned char alpn_buffer_data[128] = {0};
    SecBuffer input_buf = {
        .pvBuffer = NULL,
        .cbBuffer = 0,
        .BufferType = SECBUFFER_EMPTY,
    };

    SecBufferDesc input_buf_desc = {
        .ulVersion = SECBUFFER_VERSION,
        .cBuffers = 1,
        .pBuffers = &input_buf,
    };

    SecBufferDesc *alpn_sspi_data = NULL;

    /* add alpn data to the client hello if it's supported. */
#ifdef SECBUFFER_APPLICATION_PROTOCOLS
    if (sc_handler->alpn_list && aws_tls_is_alpn_available()) {
        AWS_LOGF_DEBUG(
            AWS_LS_IO_TLS, "id=%p: Setting ALPN data as %s", handler, aws_string_c_str(sc_handler->alpn_list));
        size_t extension_length = 0;
        if (s_fillin_alpn_data(handler, alpn_buffer_data, sizeof(alpn_buffer_data), &extension_length)) {
            s_invoke_negotiation_error(handler, aws_last_error());
            return AWS_OP_ERR;
        }

        input_buf.pvBuffer = alpn_buffer_data, input_buf.cbBuffer = (unsigned long)extension_length,
        input_buf.BufferType = SECBUFFER_APPLICATION_PROTOCOLS;

        alpn_sspi_data = &input_buf_desc;
    }
#endif /* SECBUFFER_APPLICATION_PROTOCOLS*/

    sc_handler->ctx_req = ISC_REQ_SEQUENCE_DETECT | ISC_REQ_REPLAY_DETECT | ISC_REQ_CONFIDENTIALITY |
                          ISC_REQ_ALLOCATE_MEMORY | ISC_REQ_STREAM;

    SecBuffer output_buffer = {
        .pvBuffer = NULL,
        .cbBuffer = 0,
        .BufferType = SECBUFFER_EMPTY,
    };

    SecBufferDesc output_buffer_desc = {
        .ulVersion = SECBUFFER_VERSION,
        .cBuffers = 1,
        .pBuffers = &output_buffer,
    };

    char server_name_cstr[256];
    AWS_ZERO_ARRAY(server_name_cstr);
    AWS_ASSERT(sc_handler->server_name.len < 256);
    memcpy(server_name_cstr, sc_handler->server_name.buffer, sc_handler->server_name.len);

    SECURITY_STATUS status = InitializeSecurityContextA(
        &sc_handler->creds,
        NULL,
        (SEC_CHAR *)server_name_cstr,
        sc_handler->ctx_req,
        0,
        0,
        alpn_sspi_data,
        0,
        &sc_handler->sec_handle,
        &output_buffer_desc,
        &sc_handler->ctx_ret_flags,
        &sc_handler->sspi_timestamp);

    if (status != SEC_I_CONTINUE_NEEDED) {
        AWS_LOGF_ERROR(
            AWS_LS_IO_TLS,
            "id=%p: Error sending client/receiving server handshake data. SECURITY_STATUS is %d",
            (void *)handler,
            (int)status);
        int aws_error = s_determine_sspi_error(status);
        aws_raise_error(aws_error);
        s_invoke_negotiation_error(handler, aws_error);
        return AWS_OP_ERR;
    }

    size_t data_to_write_len = output_buffer.cbBuffer;
    AWS_LOGF_TRACE(
        AWS_LS_IO_TLS, "id=%p: Sending client handshake data of size %zu", (void *)handler, data_to_write_len);

    struct aws_io_message *outgoing_message = aws_channel_acquire_message_from_pool(
        sc_handler->slot->channel, AWS_IO_MESSAGE_APPLICATION_DATA, data_to_write_len);
    if (!outgoing_message) {
        FreeContextBuffer(output_buffer.pvBuffer);
        s_invoke_negotiation_error(handler, aws_last_error());
        return AWS_OP_ERR;
    }

    AWS_ASSERT(outgoing_message->message_data.capacity >= data_to_write_len);
    memcpy(outgoing_message->message_data.buffer, output_buffer.pvBuffer, output_buffer.cbBuffer);
    outgoing_message->message_data.len = output_buffer.cbBuffer;
    FreeContextBuffer(output_buffer.pvBuffer);

    if (aws_channel_slot_send_message(sc_handler->slot, outgoing_message, AWS_CHANNEL_DIR_WRITE)) {
        aws_mem_release(outgoing_message->allocator, outgoing_message);
        s_invoke_negotiation_error(handler, aws_last_error());
        return AWS_OP_ERR;
    }

    sc_handler->s_connection_state_fn = s_do_client_side_negotiation_step_2;

    return AWS_OP_SUCCESS;
}

/* cipher exchange, key exchange etc.... */
static int s_do_client_side_negotiation_step_2(struct aws_channel_handler *handler) {
    struct secure_channel_handler *sc_handler = handler->impl;
    AWS_LOGF_TRACE(
        AWS_LS_IO_TLS,
        "id=%p: running step 2 of client-side negotiation (cipher change, key exchange etc...)",
        (void *)handler);

    SecBuffer input_buffers[] = {
        [0] =
            {
                .pvBuffer = sc_handler->buffered_read_in_data_buf.buffer,
                .cbBuffer = (unsigned long)sc_handler->buffered_read_in_data_buf.len,
                .BufferType = SECBUFFER_TOKEN,
            },
        [1] =
            {
                .pvBuffer = NULL,
                .cbBuffer = 0,
                .BufferType = SECBUFFER_EMPTY,
            },
    };

    SecBufferDesc input_buffers_desc = {
        .ulVersion = SECBUFFER_VERSION,
        .cBuffers = 2,
        .pBuffers = input_buffers,
    };

    SecBuffer output_buffers[3];
    AWS_ZERO_ARRAY(output_buffers);
    output_buffers[0].BufferType = SECBUFFER_TOKEN;
    output_buffers[1].BufferType = SECBUFFER_ALERT;

    SecBufferDesc output_buffers_desc = {
        .ulVersion = SECBUFFER_VERSION,
        .cBuffers = 3,
        .pBuffers = output_buffers,
    };

    SECURITY_STATUS status = SEC_E_OK;

    sc_handler->read_extra = 0;
    sc_handler->estimated_incomplete_size = 0;

    char server_name_cstr[256];
    AWS_ZERO_ARRAY(server_name_cstr);
    AWS_FATAL_ASSERT(sc_handler->server_name.len < sizeof(server_name_cstr));
    memcpy(server_name_cstr, sc_handler->server_name.buffer, sc_handler->server_name.len);

    status = InitializeSecurityContextA(
        &sc_handler->creds,
        &sc_handler->sec_handle,
        (SEC_CHAR *)server_name_cstr,
        sc_handler->ctx_req,
        0,
        0,
        &input_buffers_desc,
        0,
        NULL,
        &output_buffers_desc,
        &sc_handler->ctx_ret_flags,
        &sc_handler->sspi_timestamp);

    if (status != SEC_E_INCOMPLETE_MESSAGE && status != SEC_I_CONTINUE_NEEDED && status != SEC_E_OK) {
        AWS_LOGF_ERROR(
            AWS_LS_IO_TLS, "id=%p: Error during negotiation. SECURITY_STATUS is %d", (void *)handler, (int)status);
        int aws_error = s_determine_sspi_error(status);
        aws_raise_error(aws_error);
        s_invoke_negotiation_error(handler, aws_error);
        return AWS_OP_ERR;
    }

    if (status == SEC_E_INCOMPLETE_MESSAGE) {
        sc_handler->estimated_incomplete_size = input_buffers[1].cbBuffer;
        AWS_LOGF_TRACE(
            AWS_LS_IO_TLS,
            "id=%p: Incomplete buffer recieved. Incomplete size is %zu. Waiting for more data.",
            (void *)handler,
            sc_handler->estimated_incomplete_size);
        return aws_raise_error(AWS_IO_READ_WOULD_BLOCK);
    }

    if (status == SEC_I_CONTINUE_NEEDED || status == SEC_E_OK) {
        for (size_t i = 0; i < output_buffers_desc.cBuffers; ++i) {
            SecBuffer *buf_ptr = &output_buffers[i];

            if (buf_ptr->BufferType == SECBUFFER_TOKEN && buf_ptr->cbBuffer) {
                struct aws_io_message *outgoing_message = aws_channel_acquire_message_from_pool(
                    sc_handler->slot->channel, AWS_IO_MESSAGE_APPLICATION_DATA, buf_ptr->cbBuffer);

                if (!outgoing_message) {
                    FreeContextBuffer(buf_ptr->pvBuffer);
                    s_invoke_negotiation_error(handler, aws_last_error());
                    return AWS_OP_ERR;
                }

                memcpy(outgoing_message->message_data.buffer, buf_ptr->pvBuffer, buf_ptr->cbBuffer);
                outgoing_message->message_data.len = buf_ptr->cbBuffer;
                FreeContextBuffer(buf_ptr->pvBuffer);

                if (aws_channel_slot_send_message(sc_handler->slot, outgoing_message, AWS_CHANNEL_DIR_WRITE)) {
                    aws_mem_release(outgoing_message->allocator, outgoing_message);
                    s_invoke_negotiation_error(handler, aws_last_error());
                    return AWS_OP_ERR;
                }
            }
        }

        if (input_buffers[1].BufferType == SECBUFFER_EXTRA && input_buffers[1].cbBuffer > 0) {
            AWS_LOGF_TRACE(
                AWS_LS_IO_TLS,
                "id=%p: Extra data recieved. Extra data size is %lu.",
                (void *)handler,
                input_buffers[1].cbBuffer);
            sc_handler->read_extra = input_buffers[1].cbBuffer;
        }
    }

    if (status == SEC_E_OK) {
        AWS_LOGF_TRACE(AWS_LS_IO_TLS, "id=%p: handshake completed", handler);
        /* if a custom CA store was configured, we have to do the verification ourselves. */
        if (sc_handler->custom_ca_store) {
            AWS_LOGF_TRACE(
                AWS_LS_IO_TLS,
                "id=%p: Custom CA was configured, evaluating trust before completing connection",
                (void *)handler);
            if (s_manually_verify_peer_cert(handler)) {
                aws_raise_error(AWS_IO_TLS_ERROR_NEGOTIATION_FAILURE);
                s_invoke_negotiation_error(handler, AWS_IO_TLS_ERROR_NEGOTIATION_FAILURE);
                return AWS_OP_ERR;
            }
        }
        sc_handler->negotiation_finished = true;
        /* force the sizes query, so future Encrypt message calls work.*/
        s_message_overhead(handler);

#ifdef SECBUFFER_APPLICATION_PROTOCOLS
        if (sc_handler->alpn_list && aws_tls_is_alpn_available()) {
            AWS_LOGF_TRACE(AWS_LS_IO_TLS, "id=%p: Retrieving negotiated protocol.", handler);
            SecPkgContext_ApplicationProtocol alpn_result;
            status = QueryContextAttributes(&sc_handler->sec_handle, SECPKG_ATTR_APPLICATION_PROTOCOL, &alpn_result);

            if (status == SEC_E_OK && alpn_result.ProtoNegoStatus == SecApplicationProtocolNegotiationStatus_Success) {
                aws_byte_buf_init(&sc_handler->protocol, handler->alloc, alpn_result.ProtocolIdSize + 1);
                memset(sc_handler->protocol.buffer, 0, alpn_result.ProtocolIdSize + 1);
                memcpy(sc_handler->protocol.buffer, alpn_result.ProtocolId, alpn_result.ProtocolIdSize);
                sc_handler->protocol.len = alpn_result.ProtocolIdSize;
                AWS_LOGF_DEBUG(
                    AWS_LS_IO_TLS, "id=%p: Negotiated protocol %s", handler, (char *)sc_handler->protocol.buffer);
            } else {
                AWS_LOGF_WARN(
                    AWS_LS_IO_TLS,
                    "id=%p: Error retrieving negotiated protocol. SECURITY_STATUS is %d",
                    handler,
                    (int)status);
                int aws_error = s_determine_sspi_error(status);
                aws_raise_error(aws_error);
            }
        }
#endif
        AWS_LOGF_DEBUG(AWS_LS_IO_TLS, "id=%p: TLS handshake completed successfully.", (void *)handler);
        sc_handler->s_connection_state_fn = s_do_application_data_decrypt;
        s_on_negotiation_success(handler);
    }

    return AWS_OP_SUCCESS;
}

static int s_do_application_data_decrypt(struct aws_channel_handler *handler) {
    struct secure_channel_handler *sc_handler = handler->impl;

    /* I know this is an unncessary initialization, it's initialized here to make linters happy.*/
    int error = AWS_OP_ERR;
    /* when we get an Extra buffer we have to move the pointer and replay the buffer, so we loop until we don't have
       any extra buffers left over, in the last phase, we then go ahead and send the output. This state function will
       always say BLOCKED_ON_READ or SUCCESS. There will never be left over reads.*/
    do {
        error = AWS_OP_ERR;
        /* 4 buffers are needed, only one is input, the others get zeroed out for the output operation. */
        SecBuffer input_buffers[4];
        AWS_ZERO_ARRAY(input_buffers);

        size_t read_len = sc_handler->read_extra ? sc_handler->read_extra : sc_handler->buffered_read_in_data_buf.len;
        size_t offset = sc_handler->read_extra ? sc_handler->buffered_read_in_data_buf.len - sc_handler->read_extra : 0;
        sc_handler->read_extra = 0;

        input_buffers[0] = (SecBuffer){
            .cbBuffer = (unsigned long)(read_len),
            .pvBuffer = sc_handler->buffered_read_in_data_buf.buffer + offset,
            .BufferType = SECBUFFER_DATA,
        };

        SecBufferDesc buffer_desc = {
            .ulVersion = SECBUFFER_VERSION,
            .cBuffers = 4,
            .pBuffers = input_buffers,
        };

        SECURITY_STATUS status = DecryptMessage(&sc_handler->sec_handle, &buffer_desc, 0, NULL);

        if (status == SEC_E_OK) {
            /* if SECBUFFER_DATA is the buffer type of the second buffer, we have decrypted data to process.
               If SECBUFFER_DATA is the type for the fourth buffer we need to keep track of it so we can shift
               everything before doing another decrypt operation.
               We don't care what's in the third buffer for TLS usage.*/
            if (input_buffers[1].BufferType == SECBUFFER_DATA) {
                size_t decrypted_length = input_buffers[1].cbBuffer;
                AWS_LOGF_TRACE(
                    AWS_LS_IO_TLS, "id=%p: Decrypted message with length %zu.", (void *)handler, decrypted_length);

                struct aws_byte_cursor to_append =
                    aws_byte_cursor_from_array(input_buffers[1].pvBuffer, decrypted_length);
                int append_failed = aws_byte_buf_append(&sc_handler->buffered_read_out_data_buf, &to_append);
                AWS_ASSERT(!append_failed);
                (void)append_failed;

                /* if we have extra we have to move the pointer and do another Decrypt operation. */
                if (input_buffers[3].BufferType == SECBUFFER_EXTRA) {
                    sc_handler->read_extra = input_buffers[3].cbBuffer;
                    AWS_LOGF_TRACE(
                        AWS_LS_IO_TLS,
                        "id=%p: Extra (incomplete) message received with length %zu.",
                        (void *)handler,
                        sc_handler->read_extra);
                } else {
                    error = AWS_OP_SUCCESS;
                    /* this means we processed everything in the buffer. */
                    sc_handler->buffered_read_in_data_buf.len = 0;
                    AWS_LOGF_TRACE(
                        AWS_LS_IO_TLS,
                        "id=%p: Decrypt ended exactly on the end of the record, resetting buffer.",
                        (void *)handler);
                }
            }
        }
        /* SEC_E_INCOMPLETE_MESSAGE means the message we tried to decrypt isn't a full record and we need to
           append our next read to it and try again. */
        else if (status == SEC_E_INCOMPLETE_MESSAGE) {
            sc_handler->estimated_incomplete_size = input_buffers[1].cbBuffer;
            AWS_LOGF_TRACE(
                AWS_LS_IO_TLS,
                "id=%p: (incomplete) message received. Expecting remaining portion of size %zu.",
                (void *)handler,
                sc_handler->estimated_incomplete_size);
            memmove(
                sc_handler->buffered_read_in_data_buf.buffer,
                sc_handler->buffered_read_in_data_buf.buffer + offset,
                read_len);
            sc_handler->buffered_read_in_data_buf.len = read_len;
            aws_raise_error(AWS_IO_READ_WOULD_BLOCK);
        }
        /* SEC_I_CONTEXT_EXPIRED means that the message sender has shut down the connection.  One such case
           where this can happen is an unaccepted certificate. */
        else if (status == SEC_I_CONTEXT_EXPIRED) {
            AWS_LOGF_TRACE(
                AWS_LS_IO_TLS,
                "id=%p: Alert received. Message sender has shut down the connection. SECURITY_STATUS is %d.",
                (void *)handler,
                (int)status);

            struct aws_channel_slot *slot = handler->slot;
            aws_channel_shutdown(slot->channel, AWS_OP_SUCCESS);
            error = AWS_OP_SUCCESS;
        } else {
            AWS_LOGF_ERROR(
                AWS_LS_IO_TLS, "id=%p: Error decrypting message. SECURITY_STATUS is %d.", (void *)handler, (int)status);
            int aws_error = s_determine_sspi_error(status);
            aws_raise_error(aws_error);
        }
    } while (sc_handler->read_extra);

    return error;
}

static int s_process_pending_output_messages(struct aws_channel_handler *handler) {
    struct secure_channel_handler *sc_handler = handler->impl;

    size_t downstream_window = SIZE_MAX;

    if (sc_handler->slot->adj_right) {
        downstream_window = aws_channel_slot_downstream_read_window(sc_handler->slot);
    }

    AWS_LOGF_TRACE(
        AWS_LS_IO_TLS,
        "id=%p: Processing incomming messages. Downstream window is %zu",
        (void *)handler,
        downstream_window);
    while (sc_handler->buffered_read_out_data_buf.len && downstream_window) {
        size_t requested_message_size = sc_handler->buffered_read_out_data_buf.len > downstream_window
                                            ? downstream_window
                                            : sc_handler->buffered_read_out_data_buf.len;
        AWS_LOGF_TRACE(AWS_LS_IO_TLS, "id=%p: Requested message size is %zu", (void *)handler, requested_message_size);

        if (sc_handler->slot->adj_right) {
            struct aws_io_message *read_out_msg = aws_channel_acquire_message_from_pool(
                sc_handler->slot->channel, AWS_IO_MESSAGE_APPLICATION_DATA, requested_message_size);

            if (!read_out_msg) {
                return AWS_OP_ERR;
            }

            size_t copy_size = read_out_msg->message_data.capacity < requested_message_size
                                   ? read_out_msg->message_data.capacity
                                   : requested_message_size;

            memcpy(read_out_msg->message_data.buffer, sc_handler->buffered_read_out_data_buf.buffer, copy_size);
            read_out_msg->message_data.len = copy_size;

            memmove(
                sc_handler->buffered_read_out_data_buf.buffer,
                sc_handler->buffered_read_out_data_buf.buffer + copy_size,
                sc_handler->buffered_read_out_data_buf.len - copy_size);
            sc_handler->buffered_read_out_data_buf.len -= copy_size;

            if (sc_handler->on_data_read) {
                sc_handler->on_data_read(handler, sc_handler->slot, &read_out_msg->message_data, sc_handler->user_data);
            }
            if (aws_channel_slot_send_message(sc_handler->slot, read_out_msg, AWS_CHANNEL_DIR_READ)) {
                aws_mem_release(read_out_msg->allocator, read_out_msg);
                return AWS_OP_ERR;
            }

            if (sc_handler->slot->adj_right) {
                downstream_window = aws_channel_slot_downstream_read_window(sc_handler->slot);
            }
            AWS_LOGF_TRACE(AWS_LS_IO_TLS, "id=%p: Downstream window is %zu", (void *)handler, downstream_window);
        } else {
            if (sc_handler->on_data_read) {
                sc_handler->on_data_read(
                    handler, sc_handler->slot, &sc_handler->buffered_read_out_data_buf, sc_handler->user_data);
            }
            sc_handler->buffered_read_out_data_buf.len = 0;
        }
    }

    return AWS_OP_SUCCESS;
}

static void s_process_pending_output_task(struct aws_channel_task *task, void *arg, enum aws_task_status status) {
    (void)task;
    struct aws_channel_handler *handler = arg;

    aws_channel_task_init(task, NULL, NULL, "secure_channel_handler_process_pending_output");
    if (status == AWS_TASK_STATUS_RUN_READY) {
        if (s_process_pending_output_messages(handler)) {
            struct secure_channel_handler *sc_handler = arg;
            aws_channel_shutdown(sc_handler->slot->channel, aws_last_error());
        }
    }
}

static int s_process_read_message(
    struct aws_channel_handler *handler,
    struct aws_channel_slot *slot,
    struct aws_io_message *message) {

    struct secure_channel_handler *sc_handler = handler->impl;

    if (message) {
        /* note, most of these functions log internally, so the log messages in this function are sparse. */
        AWS_LOGF_TRACE(
            AWS_LS_IO_TLS,
            "id=%p: processing incoming message of size %zu",
            (void *)handler,
            message->message_data.len);

        struct aws_byte_cursor message_cursor = aws_byte_cursor_from_buf(&message->message_data);

        /* The SSPI interface forces us to manage incomplete records manually. So when we had extra after
           the previous read, it needs to be shifted to the beginning of the current read, then the current
           read data is appended to it. If we had an incomplete record, we don't need to shift anything but
           we do need to append the current read data to the end of the incomplete record from the previous read.
           Keep going until we've processed everything in the message we were just passed.
         */
        int err = AWS_OP_SUCCESS;
        while (!err && message_cursor.len) {

            size_t available_buffer_space =
                sc_handler->buffered_read_in_data_buf.capacity - sc_handler->buffered_read_in_data_buf.len;
            size_t available_message_len = message_cursor.len;
            size_t amount_to_move_to_buffer =
                available_buffer_space > available_message_len ? available_message_len : available_buffer_space;

            memcpy(
                sc_handler->buffered_read_in_data_buf.buffer + sc_handler->buffered_read_in_data_buf.len,
                message_cursor.ptr,
                amount_to_move_to_buffer);
            sc_handler->buffered_read_in_data_buf.len += amount_to_move_to_buffer;

            err = sc_handler->s_connection_state_fn(handler);

            if (err && aws_last_error() == AWS_IO_READ_WOULD_BLOCK) {
                if (sc_handler->buffered_read_in_data_buf.len == sc_handler->buffered_read_in_data_buf.capacity) {
                    /* throw this one as a protocol error. */
                    aws_raise_error(AWS_IO_TLS_ERROR_WRITE_FAILURE);
                } else {
                    if (sc_handler->buffered_read_out_data_buf.len) {
                        err = s_process_pending_output_messages(handler);
                        if (err) {
                            break;
                        }
                    }
                    /* prevent a deadlock due to downstream handlers wanting more data, but we have an incomplete
                       record, and the amount they're requesting is less than the size of a tls record. */
                    size_t window_size = slot->window_size;
                    if (!window_size &&
                        aws_channel_slot_increment_read_window(slot, sc_handler->estimated_incomplete_size)) {
                        err = AWS_OP_ERR;
                    } else {
                        sc_handler->estimated_incomplete_size = 0;
                        err = AWS_OP_SUCCESS;
                    }
                }
                aws_byte_cursor_advance(&message_cursor, amount_to_move_to_buffer);
                continue;
            } else if (err) {
                break;
            }

            /* handle any left over extra data from the decrypt operation here. */
            if (sc_handler->read_extra) {
                size_t move_pos = sc_handler->buffered_read_in_data_buf.len - sc_handler->read_extra;
                memmove(
                    sc_handler->buffered_read_in_data_buf.buffer,
                    sc_handler->buffered_read_in_data_buf.buffer + move_pos,
                    sc_handler->read_extra);
                sc_handler->buffered_read_in_data_buf.len = sc_handler->read_extra;
                sc_handler->read_extra = 0;
            } else {
                sc_handler->buffered_read_in_data_buf.len = 0;
            }

            if (sc_handler->buffered_read_out_data_buf.len) {
                err = s_process_pending_output_messages(handler);
                if (err) {
                    break;
                }
            }
            aws_byte_cursor_advance(&message_cursor, amount_to_move_to_buffer);
        }

        if (!err) {
            aws_mem_release(message->allocator, message);
            return AWS_OP_SUCCESS;
        }

        aws_channel_shutdown(slot->channel, aws_last_error());
        return AWS_OP_ERR;
    }

    if (sc_handler->buffered_read_out_data_buf.len) {
        if (s_process_pending_output_messages(handler)) {
            return AWS_OP_ERR;
        }
        aws_mem_release(message->allocator, message);
    }

    return AWS_OP_SUCCESS;
}

static int s_process_write_message(
    struct aws_channel_handler *handler,
    struct aws_channel_slot *slot,
    struct aws_io_message *message) {

    struct secure_channel_handler *sc_handler = (struct secure_channel_handler *)handler->impl;
    AWS_ASSERT(sc_handler->negotiation_finished);
    SECURITY_STATUS status = SEC_E_OK;

    if (message) {
        AWS_LOGF_TRACE(
            AWS_LS_IO_TLS, "id=%p: processing ougoing message of size %zu", (void *)handler, message->message_data.len);

        struct aws_byte_cursor message_cursor = aws_byte_cursor_from_buf(&message->message_data);

        while (message_cursor.len) {
            AWS_LOGF_TRACE(
                AWS_LS_IO_TLS, "id=%p: processing message fragment of size %zu", (void *)handler, message_cursor.len);
            /* message size will be the lesser of either payload + record overhead or the max TLS record size.*/
            size_t upstream_overhead = aws_channel_slot_upstream_message_overhead(sc_handler->slot);
            upstream_overhead += sc_handler->stream_sizes.cbHeader + sc_handler->stream_sizes.cbTrailer;
            size_t requested_length = message_cursor.len + upstream_overhead;
            size_t to_write = sc_handler->stream_sizes.cbMaximumMessage < requested_length
                                  ? sc_handler->stream_sizes.cbMaximumMessage
                                  : requested_length;
            struct aws_io_message *outgoing_message =
                aws_channel_acquire_message_from_pool(slot->channel, AWS_IO_MESSAGE_APPLICATION_DATA, to_write);

            if (!outgoing_message || outgoing_message->message_data.capacity <= upstream_overhead) {
                return AWS_OP_ERR;
            }

            /* what if message is larger than one record? */
            size_t original_message_fragment_to_process = outgoing_message->message_data.capacity - upstream_overhead;
            memcpy(
                outgoing_message->message_data.buffer + sc_handler->stream_sizes.cbHeader,
                message_cursor.ptr,
                original_message_fragment_to_process);

            if (original_message_fragment_to_process == message_cursor.len) {
                outgoing_message->on_completion = message->on_completion;
                outgoing_message->user_data = message->user_data;
            }

            SecBuffer buffers[4] = {
                [0] =
                    {
                        .BufferType = SECBUFFER_STREAM_HEADER,
                        .pvBuffer = outgoing_message->message_data.buffer,
                        .cbBuffer = sc_handler->stream_sizes.cbHeader,
                    },
                [1] =
                    {
                        .BufferType = SECBUFFER_DATA,
                        .pvBuffer = outgoing_message->message_data.buffer + sc_handler->stream_sizes.cbHeader,
                        .cbBuffer = (unsigned long)original_message_fragment_to_process,
                    },
                [2] =
                    {
                        .BufferType = SECBUFFER_STREAM_TRAILER,
                        .pvBuffer = outgoing_message->message_data.buffer + sc_handler->stream_sizes.cbHeader +
                                    original_message_fragment_to_process,
                        .cbBuffer = sc_handler->stream_sizes.cbTrailer,
                    },
                [3] =
                    {
                        .BufferType = SECBUFFER_EMPTY,
                        .pvBuffer = NULL,
                        .cbBuffer = 0,
                    },
            };

            SecBufferDesc buffer_desc = {
                .ulVersion = SECBUFFER_VERSION,
                .cBuffers = 4,
                .pBuffers = buffers,
            };

            status = EncryptMessage(&sc_handler->sec_handle, 0, &buffer_desc, 0);

            if (status == SEC_E_OK) {
                outgoing_message->message_data.len = buffers[0].cbBuffer + buffers[1].cbBuffer + buffers[2].cbBuffer;
                AWS_LOGF_TRACE(
                    AWS_LS_IO_TLS,
                    "id=%p:message fragment encrypted successfully: size is %zu",
                    (void *)handler,
                    outgoing_message->message_data.len);

                if (aws_channel_slot_send_message(slot, outgoing_message, AWS_CHANNEL_DIR_WRITE)) {
                    aws_mem_release(outgoing_message->allocator, outgoing_message);
                    return AWS_OP_ERR;
                }

                aws_byte_cursor_advance(&message_cursor, original_message_fragment_to_process);
            } else {
                AWS_LOGF_TRACE(
                    AWS_LS_IO_TLS,
                    "id=%p: Error encrypting message. SECURITY_STATUS is %d",
                    (void *)handler,
                    (int)status);
                return aws_raise_error(AWS_IO_TLS_ERROR_WRITE_FAILURE);
            }
        }

        aws_mem_release(message->allocator, message);
    }

    return AWS_OP_SUCCESS;
}

static int s_increment_read_window(struct aws_channel_handler *handler, struct aws_channel_slot *slot, size_t size) {
    (void)size;
    struct secure_channel_handler *sc_handler = handler->impl;
    AWS_LOGF_TRACE(AWS_LS_IO_TLS, "id=%p: Increment read window message received %zu", (void *)handler, size);

    /* You can't query a context if negotiation isn't completed, since ciphers haven't been negotiated
     * and it couldn't possibly know the overhead size yet. */
    if (sc_handler->negotiation_finished && !sc_handler->stream_sizes.cbMaximumMessage) {
        SECURITY_STATUS status =
            QueryContextAttributes(&sc_handler->sec_handle, SECPKG_ATTR_STREAM_SIZES, &sc_handler->stream_sizes);

        if (status != SEC_E_OK) {
            AWS_LOGF_ERROR(
                AWS_LS_IO_TLS, "id=%p: QueryContextAttributes failed with error %d", (void *)handler, (int)status);
            aws_raise_error(AWS_ERROR_SYS_CALL_FAILURE);
            aws_channel_shutdown(slot->channel, AWS_ERROR_SYS_CALL_FAILURE);
            return AWS_OP_ERR;
        }
    }

    size_t total_desired_size = size;
    size_t downstream_size = aws_channel_slot_downstream_read_window(slot);
    size_t current_window_size = slot->window_size;

    /* the only time this branch isn't taken is when a window update is propagated during tls negotiation.
     * in that case just pass it through. */
    if (sc_handler->stream_sizes.cbMaximumMessage) {
        size_t likely_records_count = (size_t)ceil((double)(downstream_size) / (double)(READ_IN_SIZE));
        size_t offset_size = aws_mul_size_saturating(
            likely_records_count, sc_handler->stream_sizes.cbTrailer + sc_handler->stream_sizes.cbHeader);
        total_desired_size = aws_add_size_saturating(offset_size, downstream_size);
    }

    if (total_desired_size > current_window_size) {
        size_t window_update_size = total_desired_size - current_window_size;
        AWS_LOGF_TRACE(
            AWS_LS_IO_TLS, "id=%p: Propagating read window increment of size %zu", (void *)handler, window_update_size);
        aws_channel_slot_increment_read_window(slot, window_update_size);
    }

    if (sc_handler->negotiation_finished && !sc_handler->sequential_task_storage.task_fn) {
        aws_channel_task_init(
            &sc_handler->sequential_task_storage,
            s_process_pending_output_task,
            handler,
            "secure_channel_handler_process_pending_output_on_window_increment");
        aws_channel_schedule_task_now(slot->channel, &sc_handler->sequential_task_storage);
    }
    return AWS_OP_SUCCESS;
}

static size_t s_initial_window_size(struct aws_channel_handler *handler) {
    (void)handler;

    /* set this to just enough for the handshake, once the handshake completes, the downstream
       handler will tell us the new window size. */
    return EST_HANDSHAKE_SIZE;
}

static int s_handler_shutdown(
    struct aws_channel_handler *handler,
    struct aws_channel_slot *slot,
    enum aws_channel_direction dir,
    int error_code,
    bool abort_immediately) {
    struct secure_channel_handler *sc_handler = handler->impl;

    if (dir == AWS_CHANNEL_DIR_WRITE) {
        if (!abort_immediately && error_code != AWS_IO_SOCKET_CLOSED) {
            AWS_LOGF_DEBUG(AWS_LS_IO_TLS, "id=%p: Shutting down the write direction", (void *)handler)

            /* send a TLS alert. */
            SECURITY_STATUS status;

            DWORD shutdown_code = SCHANNEL_SHUTDOWN;
            SecBuffer shutdown_buffer = {
                .pvBuffer = &shutdown_code,
                .cbBuffer = sizeof(shutdown_code),
                .BufferType = SECBUFFER_TOKEN,
            };

            SecBufferDesc shutdown_buffer_desc = {
                .ulVersion = SECBUFFER_VERSION,
                .cBuffers = 1,
                .pBuffers = &shutdown_buffer,
            };

            /* this updates the SSPI internal state machine. */
            status = ApplyControlToken(&sc_handler->sec_handle, &shutdown_buffer_desc);

            if (status != SEC_E_OK) {
                aws_raise_error(AWS_ERROR_SYS_CALL_FAILURE);
                return aws_channel_slot_on_handler_shutdown_complete(
                    slot, dir, AWS_ERROR_SYS_CALL_FAILURE, abort_immediately);
            }

            SecBuffer output_buffer = {
                .pvBuffer = NULL,
                .cbBuffer = 0,
                .BufferType = SECBUFFER_EMPTY,
            };

            SecBufferDesc output_buffer_desc = {
                .ulVersion = SECBUFFER_VERSION,
                .cBuffers = 1,
                .pBuffers = &output_buffer,
            };

            struct aws_byte_buf server_name = aws_tls_handler_server_name(handler);
            char server_name_cstr[256];
            AWS_ZERO_ARRAY(server_name_cstr);
            AWS_FATAL_ASSERT(server_name.len < sizeof(server_name_cstr));
            memcpy(server_name_cstr, server_name.buffer, server_name.len);
            /* this acutally gives us an Alert record to send. */
            status = InitializeSecurityContextA(
                &sc_handler->creds,
                &sc_handler->sec_handle,
                (SEC_CHAR *)server_name_cstr,
                sc_handler->ctx_req,
                0,
                0,
                NULL,
                0,
                NULL,
                &output_buffer_desc,
                &sc_handler->ctx_ret_flags,
                NULL);

            if (status == SEC_E_OK || status == SEC_I_CONTEXT_EXPIRED) {
                struct aws_io_message *outgoing_message = aws_channel_acquire_message_from_pool(
                    slot->channel, AWS_IO_MESSAGE_APPLICATION_DATA, output_buffer.cbBuffer);

                if (!outgoing_message || outgoing_message->message_data.capacity < output_buffer.cbBuffer) {
                    return aws_channel_slot_on_handler_shutdown_complete(slot, dir, aws_last_error(), true);
                }
                memcpy(outgoing_message->message_data.buffer, output_buffer.pvBuffer, output_buffer.cbBuffer);
                outgoing_message->message_data.len = output_buffer.cbBuffer;

                /* we don't really care if this succeeds or not, it's just sending the TLS alert. */
                if (aws_channel_slot_send_message(slot, outgoing_message, AWS_CHANNEL_DIR_WRITE)) {
                    aws_mem_release(outgoing_message->allocator, outgoing_message);
                }
            }
        }
    }

    return aws_channel_slot_on_handler_shutdown_complete(slot, dir, error_code, abort_immediately);
}

static void s_do_negotiation_task(struct aws_channel_task *task, void *arg, enum aws_task_status status) {
    (void)task;

    struct aws_channel_handler *handler = arg;
    struct secure_channel_handler *sc_handler = handler->impl;

    if (status == AWS_TASK_STATUS_RUN_READY) {
        int err = sc_handler->s_connection_state_fn(handler);
        if (err) {
            aws_channel_shutdown(sc_handler->slot->channel, aws_last_error());
        }
    }
}

static void s_secure_channel_handler_destroy(
    struct aws_allocator *allocator,
    struct secure_channel_handler *sc_handler) {

    if (sc_handler == NULL) {
        return;
    }

    if (sc_handler->protocol.buffer) {
        aws_byte_buf_clean_up(&sc_handler->protocol);
    }

    if (sc_handler->alpn_list) {
        aws_string_destroy(sc_handler->alpn_list);
    }

    if (sc_handler->server_name.buffer) {
        aws_byte_buf_clean_up(&sc_handler->server_name);
    }

    if (sc_handler->sec_handle.dwLower || sc_handler->sec_handle.dwUpper) {
        DeleteSecurityContext(&sc_handler->sec_handle);
    }

    if (sc_handler->creds.dwLower || sc_handler->creds.dwUpper) {
        DeleteSecurityContext(&sc_handler->creds);
    }

    aws_tls_channel_handler_shared_clean_up(&sc_handler->shared_state);

    aws_mem_release(allocator, sc_handler);
}

static void s_handler_destroy(struct aws_channel_handler *handler) {
    AWS_LOGF_DEBUG(AWS_LS_IO_TLS, "id=%p: destroying handler", (void *)handler);
    struct secure_channel_handler *sc_handler = handler->impl;

    s_secure_channel_handler_destroy(handler->alloc, sc_handler);
}

static void s_reset_statistics(struct aws_channel_handler *handler) {
    struct secure_channel_handler *sc_handler = handler->impl;

    aws_crt_statistics_tls_reset(&sc_handler->shared_state.stats);
}

static void s_gather_statistics(struct aws_channel_handler *handler, struct aws_array_list *stats) {
    struct secure_channel_handler *sc_handler = handler->impl;

    void *stats_base = &sc_handler->shared_state.stats;
    aws_array_list_push_back(stats, &stats_base);
}

int aws_tls_client_handler_start_negotiation(struct aws_channel_handler *handler) {
    AWS_LOGF_DEBUG(AWS_LS_IO_TLS, "id=%p: Kicking off TLS negotiation", (void *)handler);

    struct secure_channel_handler *sc_handler = handler->impl;

    if (aws_channel_thread_is_callers_thread(sc_handler->slot->channel)) {
        int err = sc_handler->s_connection_state_fn(handler);
        if (err) {
            aws_channel_shutdown(sc_handler->slot->channel, aws_last_error());
        }
        return err;
    }

    aws_channel_task_init(
        &sc_handler->sequential_task_storage,
        s_do_negotiation_task,
        handler,
        "secure_channel_handler_start_negotation");
    aws_channel_schedule_task_now(sc_handler->slot->channel, &sc_handler->sequential_task_storage);
    return AWS_OP_SUCCESS;
}

struct aws_byte_buf aws_tls_handler_protocol(struct aws_channel_handler *handler) {
    struct secure_channel_handler *sc_handler = handler->impl;
    return sc_handler->protocol;
}

struct aws_byte_buf aws_tls_handler_server_name(struct aws_channel_handler *handler) {
    struct secure_channel_handler *sc_handler = handler->impl;
    return sc_handler->server_name;
}

static struct aws_channel_handler_vtable s_handler_vtable = {
    .destroy = s_handler_destroy,
    .process_read_message = s_process_read_message,
    .process_write_message = s_process_write_message,
    .shutdown = s_handler_shutdown,
    .increment_read_window = s_increment_read_window,
    .initial_window_size = s_initial_window_size,
    .message_overhead = s_message_overhead,
    .reset_statistics = s_reset_statistics,
    .gather_statistics = s_gather_statistics,
};

static struct aws_channel_handler *s_tls_handler_new(
    struct aws_allocator *alloc,
    struct aws_tls_connection_options *options,
    struct aws_channel_slot *slot,
    bool is_client_mode) {
    AWS_ASSERT(options->ctx);

    struct secure_channel_handler *sc_handler = aws_mem_calloc(alloc, 1, sizeof(struct secure_channel_handler));
    if (!sc_handler) {
        return NULL;
    }

    sc_handler->handler.alloc = alloc;
    sc_handler->handler.impl = sc_handler;
    sc_handler->handler.vtable = &s_handler_vtable;
    sc_handler->handler.slot = slot;

    aws_tls_channel_handler_shared_init(&sc_handler->shared_state, &sc_handler->handler, options);

    struct secure_channel_ctx *sc_ctx = options->ctx->impl;

    unsigned long credential_use = SECPKG_CRED_INBOUND;
    if (is_client_mode) {
        credential_use = SECPKG_CRED_OUTBOUND;
    }

    SECURITY_STATUS status = AcquireCredentialsHandleA(
        NULL,
        UNISP_NAME,
        credential_use,
        NULL,
        &sc_ctx->credentials,
        NULL,
        NULL,
        &sc_handler->creds,
        &sc_handler->sspi_timestamp);

    if (status != SEC_E_OK) {
        AWS_LOGF_ERROR(AWS_LS_IO_TLS, "Error on AcquireCredentialsHandle. SECURITY_STATUS is %d", (int)status);
        int aws_error = s_determine_sspi_error(status);
        aws_raise_error(aws_error);
        goto on_error;
    }

    sc_handler->advertise_alpn_message = options->advertise_alpn_message;
    sc_handler->on_data_read = options->on_data_read;
    sc_handler->on_error = options->on_error;
    sc_handler->on_negotiation_result = options->on_negotiation_result;
    sc_handler->user_data = options->user_data;

    if (!options->alpn_list && sc_ctx->alpn_list) {
        sc_handler->alpn_list = aws_string_new_from_string(alloc, sc_ctx->alpn_list);
        if (!sc_handler->alpn_list) {
            goto on_error;
        }
    } else if (options->alpn_list) {
        sc_handler->alpn_list = aws_string_new_from_string(alloc, options->alpn_list);
        if (!sc_handler->alpn_list) {
            goto on_error;
        }
    }

    if (options->server_name) {
        AWS_LOGF_DEBUG(
            AWS_LS_IO_TLS,
            "id=%p: Setting SNI to %s",
            (void *)&sc_handler->handler,
            aws_string_c_str(options->server_name));
        struct aws_byte_cursor server_name_crsr = aws_byte_cursor_from_string(options->server_name);
        if (aws_byte_buf_init_copy_from_cursor(&sc_handler->server_name, alloc, server_name_crsr)) {
            goto on_error;
        }
    }

    sc_handler->slot = slot;

    if (is_client_mode) {
        sc_handler->s_connection_state_fn = s_do_client_side_negotiation_step_1;
    } else {
        sc_handler->s_connection_state_fn = s_do_server_side_negotiation_step_1;
    }

    sc_handler->custom_ca_store = sc_ctx->custom_trust_store;
    sc_handler->buffered_read_in_data_buf =
        aws_byte_buf_from_array(sc_handler->buffered_read_in_data, sizeof(sc_handler->buffered_read_in_data));
    sc_handler->buffered_read_in_data_buf.len = 0;
    sc_handler->buffered_read_out_data_buf =
        aws_byte_buf_from_array(sc_handler->buffered_read_out_data, sizeof(sc_handler->buffered_read_out_data));
    sc_handler->buffered_read_out_data_buf.len = 0;
    sc_handler->verify_peer = sc_ctx->verify_peer;

    return &sc_handler->handler;

on_error:

    s_secure_channel_handler_destroy(alloc, sc_handler);

    return NULL;
}
struct aws_channel_handler *aws_tls_client_handler_new(
    struct aws_allocator *allocator,
    struct aws_tls_connection_options *options,
    struct aws_channel_slot *slot) {

    return s_tls_handler_new(allocator, options, slot, true);
}

struct aws_channel_handler *aws_tls_server_handler_new(
    struct aws_allocator *allocator,
    struct aws_tls_connection_options *options,
    struct aws_channel_slot *slot) {

    return s_tls_handler_new(allocator, options, slot, false);
}

static void s_secure_channel_ctx_destroy(struct secure_channel_ctx *secure_channel_ctx) {
    if (secure_channel_ctx == NULL) {
        return;
    }

    if (secure_channel_ctx->custom_trust_store) {
        aws_close_cert_store(secure_channel_ctx->custom_trust_store);
    }

    if (secure_channel_ctx->pcerts) {
        CertFreeCertificateContext(secure_channel_ctx->pcerts);
    }

    if (secure_channel_ctx->cert_store) {
        aws_close_cert_store(secure_channel_ctx->cert_store);
    }

    if (secure_channel_ctx->alpn_list) {
        aws_string_destroy(secure_channel_ctx->alpn_list);
    }

    aws_mem_release(secure_channel_ctx->ctx.alloc, secure_channel_ctx);
}

struct aws_tls_ctx *s_ctx_new(
    struct aws_allocator *alloc,
    const struct aws_tls_ctx_options *options,
    bool is_client_mode) {
    struct secure_channel_ctx *secure_channel_ctx = aws_mem_calloc(alloc, 1, sizeof(struct secure_channel_ctx));
    if (!secure_channel_ctx) {
        return NULL;
    }

    if (!aws_tls_is_cipher_pref_supported(options->cipher_pref)) {
        aws_raise_error(AWS_IO_TLS_CIPHER_PREF_UNSUPPORTED);
        AWS_LOGF_ERROR(AWS_LS_IO_TLS, "static: TLS Cipher Preference is not supported: %d.", options->cipher_pref);
        return NULL;
    }

    if (options->alpn_list) {
        secure_channel_ctx->alpn_list = aws_string_new_from_string(alloc, options->alpn_list);
        if (!secure_channel_ctx->alpn_list) {
            aws_mem_release(alloc, secure_channel_ctx);
            return NULL;
        }
    }

    secure_channel_ctx->verify_peer = options->verify_peer;
    secure_channel_ctx->credentials.dwVersion = SCHANNEL_CRED_VERSION;

    secure_channel_ctx->credentials.grbitEnabledProtocols = 0;

    if (is_client_mode) {
        switch (options->minimum_tls_version) {
            case AWS_IO_SSLv3:
                secure_channel_ctx->credentials.grbitEnabledProtocols |= SP_PROT_SSL3_CLIENT;
            case AWS_IO_TLSv1:
                secure_channel_ctx->credentials.grbitEnabledProtocols |= SP_PROT_TLS1_0_CLIENT;
            case AWS_IO_TLSv1_1:
                secure_channel_ctx->credentials.grbitEnabledProtocols |= SP_PROT_TLS1_1_CLIENT;
            case AWS_IO_TLSv1_2:
#if defined(SP_PROT_TLS1_2_CLIENT)
                secure_channel_ctx->credentials.grbitEnabledProtocols |= SP_PROT_TLS1_2_CLIENT;
#endif
            case AWS_IO_TLSv1_3:
#if defined(SP_PROT_TLS1_3_CLIENT)
                secure_channel_ctx->credentials.grbitEnabledProtocols |= SP_PROT_TLS1_3_CLIENT;
#endif
                break;
            case AWS_IO_TLS_VER_SYS_DEFAULTS:
                secure_channel_ctx->credentials.grbitEnabledProtocols = 0;
                break;
        }
    } else {
        switch (options->minimum_tls_version) {
            case AWS_IO_SSLv3:
                secure_channel_ctx->credentials.grbitEnabledProtocols |= SP_PROT_SSL3_SERVER;
            case AWS_IO_TLSv1:
                secure_channel_ctx->credentials.grbitEnabledProtocols |= SP_PROT_TLS1_0_SERVER;
            case AWS_IO_TLSv1_1:
                secure_channel_ctx->credentials.grbitEnabledProtocols |= SP_PROT_TLS1_1_SERVER;
            case AWS_IO_TLSv1_2:
#if defined(SP_PROT_TLS1_2_SERVER)
                secure_channel_ctx->credentials.grbitEnabledProtocols |= SP_PROT_TLS1_2_SERVER;
#endif
            case AWS_IO_TLSv1_3:
#if defined(SP_PROT_TLS1_3_SERVER)
                secure_channel_ctx->credentials.grbitEnabledProtocols |= SP_PROT_TLS1_3_SERVER;
#endif
                break;
            case AWS_IO_TLS_VER_SYS_DEFAULTS:
                secure_channel_ctx->credentials.grbitEnabledProtocols = 0;
                break;
        }
    }

    secure_channel_ctx->ctx.alloc = alloc;
    secure_channel_ctx->ctx.impl = secure_channel_ctx;
    aws_ref_count_init(
        &secure_channel_ctx->ctx.ref_count,
        secure_channel_ctx,
        (aws_simple_completion_callback *)s_secure_channel_ctx_destroy);

    if (options->verify_peer && options->ca_file.len) {
        AWS_LOGF_DEBUG(AWS_LS_IO_TLS, "static: loading custom CA file.");
        secure_channel_ctx->credentials.dwFlags = SCH_CRED_MANUAL_CRED_VALIDATION;

        struct aws_byte_cursor ca_blob_cur = aws_byte_cursor_from_buf(&options->ca_file);
        int error = aws_import_trusted_certificates(alloc, &ca_blob_cur, &secure_channel_ctx->custom_trust_store);

        if (error) {
            AWS_LOGF_ERROR(AWS_LS_IO_TLS, "static: failed to import custom CA with error %d", aws_last_error());
            goto clean_up;
        }
    } else if (is_client_mode) {
        secure_channel_ctx->credentials.dwFlags = SCH_CRED_AUTO_CRED_VALIDATION;
    }

    if (is_client_mode && !options->verify_peer) {
        AWS_LOGF_WARN(
            AWS_LS_IO_TLS,
            "static: x.509 validation has been disabled. "
            "If this is not running in a test environment, this is likely a security vulnerability.");

        secure_channel_ctx->credentials.dwFlags |= SCH_CRED_IGNORE_NO_REVOCATION_CHECK |
                                                   SCH_CRED_IGNORE_REVOCATION_OFFLINE | SCH_CRED_NO_SERVERNAME_CHECK |
                                                   SCH_CRED_MANUAL_CRED_VALIDATION;
    } else if (is_client_mode) {
        secure_channel_ctx->credentials.dwFlags |= SCH_CRED_REVOCATION_CHECK_CHAIN | SCH_CRED_IGNORE_REVOCATION_OFFLINE;
    }

    /* if using a system store. */
    if (options->system_certificate_path) {
        AWS_LOGF_DEBUG(AWS_LS_IO_TLS, "static: assuming certificate is in a system store, loading now.");

        if (aws_load_cert_from_system_cert_store(
                options->system_certificate_path, &secure_channel_ctx->cert_store, &secure_channel_ctx->pcerts)) {
            AWS_LOGF_ERROR(AWS_LS_IO_TLS, "static: failed to load %s", options->system_certificate_path);
            goto clean_up;
        }

        secure_channel_ctx->credentials.paCred = &secure_channel_ctx->pcerts;
        secure_channel_ctx->credentials.cCreds = 1;
        /* if using traditional PEM armored PKCS#7 and ASN Encoding public/private key pairs */
    } else if (options->certificate.len && options->private_key.len) {

        AWS_LOGF_DEBUG(AWS_LS_IO_TLS, "static: certificate and key have been set, setting them up now.");

        if (!aws_text_is_utf8(options->certificate.buffer, options->certificate.len)) {
            AWS_LOGF_ERROR(AWS_LS_IO_TLS, "static: failed to import certificate, must be ASCII/UTF-8 encoded");
            aws_raise_error(AWS_IO_FILE_VALIDATION_FAILURE);
            goto clean_up;
        }

        if (!aws_text_is_utf8(options->private_key.buffer, options->private_key.len)) {
            AWS_LOGF_ERROR(AWS_LS_IO_TLS, "static: failed to import private key, must be ASCII/UTF-8 encoded");
            aws_raise_error(AWS_IO_FILE_VALIDATION_FAILURE);
            goto clean_up;
        }

        struct aws_byte_cursor cert_chain_cur = aws_byte_cursor_from_buf(&options->certificate);
        struct aws_byte_cursor pk_cur = aws_byte_cursor_from_buf(&options->private_key);
        int err = aws_import_key_pair_to_cert_context(
            alloc, &cert_chain_cur, &pk_cur, &secure_channel_ctx->cert_store, &secure_channel_ctx->pcerts);

        if (err) {
            AWS_LOGF_ERROR(
                AWS_LS_IO_TLS, "static: failed to import certificate and private key with error %d.", aws_last_error());
            goto clean_up;
        }

        secure_channel_ctx->credentials.paCred = &secure_channel_ctx->pcerts;
        secure_channel_ctx->credentials.cCreds = 1;
    }

    return &secure_channel_ctx->ctx;

clean_up:
    if (secure_channel_ctx->custom_trust_store) {
        aws_close_cert_store(secure_channel_ctx->custom_trust_store);
    }

    aws_mem_release(alloc, secure_channel_ctx);
    return NULL;
}

struct aws_tls_ctx *aws_tls_server_ctx_new(struct aws_allocator *alloc, const struct aws_tls_ctx_options *options) {
    return s_ctx_new(alloc, options, false);
}

struct aws_tls_ctx *aws_tls_client_ctx_new(struct aws_allocator *alloc, const struct aws_tls_ctx_options *options) {
    return s_ctx_new(alloc, options, true);
}
<|MERGE_RESOLUTION|>--- conflicted
+++ resolved
@@ -1,1997 +1,1991 @@
-/**
- * Copyright Amazon.com, Inc. or its affiliates. All Rights Reserved.
- * SPDX-License-Identifier: Apache-2.0.
- */
-#define SECURITY_WIN32
-#define _CRT_SECURE_NO_WARNINGS
-
-#include <aws/io/tls_channel_handler.h>
-
-#include <aws/common/encoding.h>
-#include <aws/common/math.h>
-#include <aws/common/string.h>
-#include <aws/common/task_scheduler.h>
-
-#include <aws/io/channel.h>
-#include <aws/io/file_utils.h>
-#include <aws/io/logging.h>
-#include <aws/io/pki_utils.h>
-#include <aws/io/private/tls_channel_handler_shared.h>
-#include <aws/io/statistics.h>
-
-#include <Windows.h>
-
-#include <schannel.h>
-#include <security.h>
-
-#include <errno.h>
-#include <inttypes.h>
-#include <math.h>
-#include <stdio.h>
-#include <stdlib.h>
-
-#if _MSC_VER
-#    pragma warning(disable : 4221) /* aggregate initializer using local variable addresses */
-#    pragma warning(disable : 4204) /* non-constant aggregate initializer */
-#    pragma warning(disable : 4306) /* Identifier is type cast to a larger pointer. */
-#endif
-
-#define KB_1 1024
-#define READ_OUT_SIZE (16 * KB_1)
-#define READ_IN_SIZE READ_OUT_SIZE
-#define EST_HANDSHAKE_SIZE (7 * KB_1)
-
-#define EST_TLS_RECORD_OVERHEAD 53 /* 5 byte header + 32 + 16 bytes for padding */
-
-void aws_tls_init_static_state(struct aws_allocator *alloc) {
-    AWS_LOGF_INFO(AWS_LS_IO_TLS, "static: Initializing TLS using SecureChannel (SSPI).");
-    (void)alloc;
-}
-
-void aws_tls_clean_up_static_state(void) {}
-
-struct secure_channel_ctx {
-    struct aws_tls_ctx ctx;
-    struct aws_string *alpn_list;
-    SCHANNEL_CRED credentials;
-    PCERT_CONTEXT pcerts;
-    HCERTSTORE cert_store;
-    HCERTSTORE custom_trust_store;
-    bool verify_peer;
-};
-
-struct secure_channel_handler {
-    struct aws_channel_handler handler;
-    struct aws_tls_channel_handler_shared shared_state;
-    CtxtHandle sec_handle;
-    CredHandle creds;
-    /*
-     * The SSPI API expects an array of len 1 of these where it's the leaf certificate associated with its private
-     * key.
-     */
-    PCCERT_CONTEXT cert_context[1];
-    HCERTSTORE cert_store;
-    HCERTSTORE custom_ca_store;
-    SecPkgContext_StreamSizes stream_sizes;
-    unsigned long ctx_req;
-    unsigned long ctx_ret_flags;
-    struct aws_channel_slot *slot;
-    struct aws_byte_buf protocol;
-    struct aws_byte_buf server_name;
-    TimeStamp sspi_timestamp;
-    int (*s_connection_state_fn)(struct aws_channel_handler *handler);
-    /*
-     * Give a little bit of extra head room, for split records.
-     */
-    uint8_t buffered_read_in_data[READ_IN_SIZE + KB_1];
-    struct aws_byte_buf buffered_read_in_data_buf;
-    size_t estimated_incomplete_size;
-    size_t read_extra;
-    /* This is to accommodate the extra head room we added above.
-       because we're allowing for splits, we may have more data decrypted
-       than we can fit in this buffer if we don't make them match. */
-    uint8_t buffered_read_out_data[READ_OUT_SIZE + KB_1];
-    struct aws_byte_buf buffered_read_out_data_buf;
-    struct aws_channel_task sequential_task_storage;
-    aws_tls_on_negotiation_result_fn *on_negotiation_result;
-    aws_tls_on_data_read_fn *on_data_read;
-    aws_tls_on_error_fn *on_error;
-    struct aws_string *alpn_list;
-    void *user_data;
-    bool advertise_alpn_message;
-    bool negotiation_finished;
-    bool verify_peer;
-};
-
-static size_t s_message_overhead(struct aws_channel_handler *handler) {
-    struct secure_channel_handler *sc_handler = handler->impl;
-
-    if (AWS_UNLIKELY(!sc_handler->stream_sizes.cbMaximumMessage)) {
-        SECURITY_STATUS status =
-            QueryContextAttributes(&sc_handler->sec_handle, SECPKG_ATTR_STREAM_SIZES, &sc_handler->stream_sizes);
-
-        if (status != SEC_E_OK) {
-            return EST_TLS_RECORD_OVERHEAD;
-        }
-    }
-
-    return sc_handler->stream_sizes.cbTrailer + sc_handler->stream_sizes.cbHeader;
-}
-
-bool aws_tls_is_alpn_available(void) {
-/* if you built on an old version of windows, still no support, but if you did, we still
-   want to check the OS version at runtime before agreeing to attempt alpn. */
-#ifdef SECBUFFER_APPLICATION_PROTOCOLS
-    AWS_LOGF_DEBUG(
-        AWS_LS_IO_TLS,
-        "static: This library was built with Windows 8.1 or later, "
-        "probing OS to see what we're actually running on.");
-    /* make sure we're on windows 8.1 or later. */
-    OSVERSIONINFOEX os_version;
-    DWORDLONG condition_mask = 0;
-    VER_SET_CONDITION(condition_mask, VER_MAJORVERSION, VER_GREATER_EQUAL);
-    VER_SET_CONDITION(condition_mask, VER_MINORVERSION, VER_GREATER_EQUAL);
-    VER_SET_CONDITION(condition_mask, VER_SERVICEPACKMAJOR, VER_GREATER_EQUAL);
-    VER_SET_CONDITION(condition_mask, VER_SERVICEPACKMINOR, VER_GREATER_EQUAL);
-
-    AWS_ZERO_STRUCT(os_version);
-    os_version.dwMajorVersion = HIBYTE(_WIN32_WINNT_WIN8);
-    os_version.dwMinorVersion = LOBYTE(_WIN32_WINNT_WIN8);
-    os_version.wServicePackMajor = 0;
-    os_version.dwOSVersionInfoSize = sizeof(OSVERSIONINFOEX);
-
-    if (VerifyVersionInfo(
-            &os_version,
-            VER_MAJORVERSION | VER_MINORVERSION | VER_SERVICEPACKMAJOR | VER_SERVICEPACKMINOR,
-            condition_mask)) {
-        AWS_LOGF_DEBUG(AWS_LS_IO_TLS, "static: We're running on Windows 8.1 or later. ALPN is available.");
-        return true;
-    }
-
-    AWS_LOGF_WARN(
-        AWS_LS_IO_TLS,
-        "static: Running on older version of windows, ALPN is not supported. "
-        "Please update your OS to take advantage of modern features.");
-#else
-    AWS_LOGF_WARN(
-        AWS_LS_IO_TLS,
-        "static: This library was built using a Windows SDK prior to 8.1. "
-        "Please build with a version of windows >= 8.1 to take advantage modern features. ALPN is not supported.");
-#endif /*SECBUFFER_APPLICATION_PROTOCOLS */
-    return false;
-}
-
-bool aws_tls_is_cipher_pref_supported(enum aws_tls_cipher_pref cipher_pref) {
-    switch (cipher_pref) {
-        case AWS_IO_TLS_CIPHER_PREF_SYSTEM_DEFAULT:
-            return true;
-
-        case AWS_IO_TLS_CIPHER_PREF_KMS_PQ_TLSv1_0_2019_06:
-        default:
-            return false;
-    }
-}
-
-/* this only gets called if the user specified a custom ca. */
-static int s_manually_verify_peer_cert(struct aws_channel_handler *handler) {
-    AWS_LOGF_DEBUG(
-        AWS_LS_IO_TLS,
-        "id=%p: manually verifying certifcate chain because a custom CA is configured.",
-        (void *)handler);
-    struct secure_channel_handler *sc_handler = handler->impl;
-
-    int result = AWS_OP_ERR;
-    CERT_CONTEXT *peer_certificate = NULL;
-    HCERTCHAINENGINE engine = NULL;
-    CERT_CHAIN_CONTEXT *cert_chain_ctx = NULL;
-
-    /* get the peer's certificate so we can validated it.*/
-
-    SECURITY_STATUS status =
-        QueryContextAttributes(&sc_handler->sec_handle, SECPKG_ATTR_REMOTE_CERT_CONTEXT, &peer_certificate);
-
-    if (status != SEC_E_OK || !peer_certificate) {
-        AWS_LOGF_ERROR(
-            AWS_LS_IO_TLS,
-            "id=%p: failed to load peer's certificate with SECURITY_STATUS %d",
-            (void *)handler,
-            (int)status);
-        return AWS_OP_ERR;
-    }
-
-    /* this next bit scours the custom trust store to try and load a chain to verify
-       the leaf certificate against. */
-    CERT_CHAIN_ENGINE_CONFIG engine_config;
-    AWS_ZERO_STRUCT(engine_config);
-    engine_config.cbSize = sizeof(engine_config);
-    engine_config.hExclusiveRoot = sc_handler->custom_ca_store;
-
-    if (!CertCreateCertificateChainEngine(&engine_config, &engine)) {
-        AWS_LOGF_ERROR(
-            AWS_LS_IO_TLS,
-            "id=%p: failed to load a certificate chain engine with SECURITY_STATUS %d. "
-            "Most likely, the configured CA is corrupted.",
-            (void *)handler,
-            (int)status);
-        goto done;
-    }
-
-    CERT_CHAIN_PARA chain_params;
-    AWS_ZERO_STRUCT(chain_params);
-    chain_params.cbSize = sizeof(chain_params);
-
-    if (!CertGetCertificateChain(
-            engine, peer_certificate, NULL, peer_certificate->hCertStore, &chain_params, 0, NULL, &cert_chain_ctx)) {
-        AWS_LOGF_ERROR(
-            AWS_LS_IO_TLS,
-            "id=%p: unable to find certificate in chain with SECURITY_STATUS %d.",
-            (void *)handler,
-            (int)status);
-        goto done;
-    }
-
-    struct aws_byte_buf host = aws_tls_handler_server_name(handler);
-    // hostname shouldn't be longer than 255 charts
-    if (host.len >= 255) {
-        AWS_LOGF_ERROR(AWS_LS_IO_TLS, "id=%p: host name too long (%d).", (void *)handler, (int)host.len);
-        goto done;
-    }
-
-    wchar_t whost[255];
-    AWS_ZERO_ARRAY(whost);
-    size_t converted = mbstowcs(whost, (const char *)host.buffer, host.len);
-    if (converted != host.len) {
-        AWS_LOGF_ERROR(
-            AWS_LS_IO_TLS,
-            "id=%p: unable to convert host to wstr, %d -> %d.",
-            (void *)handler,
-            (int)host.len,
-            (int)converted);
-        goto done;
-    }
-
-    /* check if the chain was trusted */
-    LPCSTR policyiod = CERT_CHAIN_POLICY_SSL;
-
-    SSL_EXTRA_CERT_CHAIN_POLICY_PARA sslpolicy;
-    AWS_ZERO_STRUCT(sslpolicy);
-    sslpolicy.cbSize = sizeof(sslpolicy);
-    sslpolicy.dwAuthType = AUTHTYPE_SERVER;
-    sslpolicy.fdwChecks = 0;
-    sslpolicy.pwszServerName = whost;
-
-    CERT_CHAIN_POLICY_PARA policypara;
-    AWS_ZERO_STRUCT(policypara);
-    policypara.cbSize = sizeof(policypara);
-    policypara.dwFlags = 0;
-    policypara.pvExtraPolicyPara = &sslpolicy;
-
-    CERT_CHAIN_POLICY_STATUS policystatus;
-    AWS_ZERO_STRUCT(policystatus);
-    policystatus.cbSize = sizeof(policystatus);
-
-    if (!CertVerifyCertificateChainPolicy(policyiod, cert_chain_ctx, &policypara, &policystatus)) {
-        int error = GetLastError();
-        AWS_LOGF_ERROR(
-            AWS_LS_IO_TLS, "id=%p: CertVerifyCertificateChainPolicy() failed, error 0x%x", (void *)handler, (int)error);
-        goto done;
-    }
-
-    if (policystatus.dwError) {
-        AWS_LOGF_ERROR(
-            AWS_LS_IO_TLS,
-            "id=%p: certificate verification failed, error 0x%x",
-            (void *)handler,
-            (int)policystatus.dwError);
-        goto done;
-    }
-<<<<<<< HEAD
-  
-=======
-
-#endif
-
->>>>>>> 6dff1136
-    /* if the chain was trusted, then we're good to go, if it was not
-       we bail out. */
-    CERT_SIMPLE_CHAIN *simple_chain = cert_chain_ctx->rgpChain[0];
-    DWORD trust_mask = ~(DWORD)CERT_TRUST_IS_NOT_TIME_NESTED;
-    trust_mask &= simple_chain->TrustStatus.dwErrorStatus;
-
-    if (trust_mask != 0) {
-        AWS_LOGF_ERROR(
-            AWS_LS_IO_TLS,
-            "id=%p: peer certificate is un-trusted with SECURITY_STATUS %d.",
-            (void *)handler,
-            (int)trust_mask);
-        goto done;
-    }
-
-    AWS_LOGF_DEBUG(AWS_LS_IO_TLS, "id=%p: peer certificate is trusted.", (void *)handler);
-    result = AWS_OP_SUCCESS;
-
-done:
-
-    if (cert_chain_ctx != NULL) {
-        CertFreeCertificateChain(cert_chain_ctx);
-    }
-
-    if (engine != NULL) {
-        CertFreeCertificateChainEngine(engine);
-    }
-
-    if (peer_certificate != NULL) {
-        CertFreeCertificateContext(peer_certificate);
-    }
-
-    return result;
-}
-
-static void s_invoke_negotiation_error(struct aws_channel_handler *handler, int err) {
-    struct secure_channel_handler *sc_handler = handler->impl;
-
-    aws_on_tls_negotiation_completed(&sc_handler->shared_state, err);
-
-    if (sc_handler->on_negotiation_result) {
-        sc_handler->on_negotiation_result(handler, sc_handler->slot, err, sc_handler->user_data);
-    }
-}
-
-static void s_on_negotiation_success(struct aws_channel_handler *handler) {
-    struct secure_channel_handler *sc_handler = handler->impl;
-
-    /* if the user provided an ALPN handler to the channel, we need to let them know what their protocol is. */
-    if (sc_handler->slot->adj_right && sc_handler->advertise_alpn_message && sc_handler->protocol.len) {
-        struct aws_io_message *message = aws_channel_acquire_message_from_pool(
-            sc_handler->slot->channel,
-            AWS_IO_MESSAGE_APPLICATION_DATA,
-            sizeof(struct aws_tls_negotiated_protocol_message));
-        message->message_tag = AWS_TLS_NEGOTIATED_PROTOCOL_MESSAGE;
-        struct aws_tls_negotiated_protocol_message *protocol_message =
-            (struct aws_tls_negotiated_protocol_message *)message->message_data.buffer;
-
-        protocol_message->protocol = sc_handler->protocol;
-        message->message_data.len = sizeof(struct aws_tls_negotiated_protocol_message);
-        if (aws_channel_slot_send_message(sc_handler->slot, message, AWS_CHANNEL_DIR_READ)) {
-            aws_mem_release(message->allocator, message);
-            aws_channel_shutdown(sc_handler->slot->channel, aws_last_error());
-        }
-    }
-
-    aws_on_tls_negotiation_completed(&sc_handler->shared_state, AWS_ERROR_SUCCESS);
-
-    if (sc_handler->on_negotiation_result) {
-        sc_handler->on_negotiation_result(handler, sc_handler->slot, AWS_OP_SUCCESS, sc_handler->user_data);
-    }
-}
-
-static int s_determine_sspi_error(int sspi_status) {
-    switch (sspi_status) {
-        case SEC_E_INSUFFICIENT_MEMORY:
-            return AWS_ERROR_OOM;
-        case SEC_I_CONTEXT_EXPIRED:
-            return AWS_IO_TLS_ALERT_NOT_GRACEFUL;
-        case SEC_E_WRONG_PRINCIPAL:
-            return AWS_IO_TLS_ERROR_NEGOTIATION_FAILURE;
-            /*
-            case SEC_E_INVALID_HANDLE:
-            case SEC_E_INVALID_TOKEN:
-            case SEC_E_LOGON_DENIED:
-            case SEC_E_TARGET_UNKNOWN:
-            case SEC_E_NO_AUTHENTICATING_AUTHORITY:
-            case SEC_E_INTERNAL_ERROR:
-            case SEC_E_NO_CREDENTIALS:
-            case SEC_E_UNSUPPORTED_FUNCTION:
-            case SEC_E_APPLICATION_PROTOCOL_MISMATCH:
-            */
-        default:
-            return AWS_IO_TLS_ERROR_NEGOTIATION_FAILURE;
-    }
-}
-
-#define CHECK_ALPN_BUFFER_SIZE(s, i, b)                                                                                \
-    if (s <= i) {                                                                                                      \
-        aws_array_list_clean_up(&b);                                                                                   \
-        return aws_raise_error(AWS_ERROR_SHORT_BUFFER);                                                                \
-    }
-
-/* construct ALPN extension data... apparently this works on big-endian machines? but I don't believe the docs
-   if you're running ARM and you find ALPN isn't working, it's probably because I trusted the documentation
-   and your bug is in here. Note, dotnet's corefx also acts like endianness isn't at play so if this is broken
-   so is everyone's dotnet code. */
-static int s_fillin_alpn_data(
-    struct aws_channel_handler *handler,
-    unsigned char *alpn_buffer_data,
-    size_t buffer_size,
-    size_t *written) {
-    *written = 0;
-    struct secure_channel_handler *sc_handler = handler->impl;
-    AWS_LOGF_DEBUG(AWS_LS_IO_TLS, "")
-
-    struct aws_array_list alpn_buffers;
-    struct aws_byte_cursor alpn_buffer_array[4];
-    aws_array_list_init_static(&alpn_buffers, alpn_buffer_array, 4, sizeof(struct aws_byte_cursor));
-
-    AWS_LOGF_DEBUG(AWS_LS_IO_TLS, "Setting ALPN extension with string %s.", aws_string_c_str(sc_handler->alpn_list));
-    struct aws_byte_cursor alpn_str_cur = aws_byte_cursor_from_string(sc_handler->alpn_list);
-    if (aws_byte_cursor_split_on_char(&alpn_str_cur, ';', &alpn_buffers)) {
-        return AWS_OP_ERR;
-    }
-
-    size_t protocols_count = aws_array_list_length(&alpn_buffers);
-
-    size_t index = 0;
-    CHECK_ALPN_BUFFER_SIZE(buffer_size, index + sizeof(uint32_t), alpn_buffers)
-    uint32_t *extension_length = (uint32_t *)&alpn_buffer_data[index];
-    index += sizeof(uint32_t);
-    CHECK_ALPN_BUFFER_SIZE(buffer_size, index + sizeof(uint32_t), alpn_buffers)
-    uint32_t *extension_name = (uint32_t *)&alpn_buffer_data[index];
-    index += sizeof(uint32_t);
-    CHECK_ALPN_BUFFER_SIZE(buffer_size, index + sizeof(uint32_t), alpn_buffers)
-    uint16_t *protocols_byte_length = (uint16_t *)&alpn_buffer_data[index];
-    index += sizeof(uint16_t);
-    CHECK_ALPN_BUFFER_SIZE(buffer_size, index + sizeof(uint16_t), alpn_buffers)
-
-    *extension_length += sizeof(uint32_t) + sizeof(uint16_t);
-
-    *extension_name = SecApplicationProtocolNegotiationExt_ALPN;
-    /*now add the protocols*/
-    for (size_t i = 0; i < protocols_count; ++i) {
-        struct aws_byte_cursor *protocol_ptr = NULL;
-        aws_array_list_get_at_ptr(&alpn_buffers, (void **)&protocol_ptr, i);
-        AWS_ASSERT(protocol_ptr);
-        *extension_length += (uint32_t)protocol_ptr->len + 1;
-        *protocols_byte_length += (uint16_t)protocol_ptr->len + 1;
-        CHECK_ALPN_BUFFER_SIZE(buffer_size, index + 1, alpn_buffers)
-        alpn_buffer_data[index++] = (unsigned char)protocol_ptr->len;
-        CHECK_ALPN_BUFFER_SIZE(buffer_size, index + protocol_ptr->len, alpn_buffers)
-        memcpy(alpn_buffer_data + index, protocol_ptr->ptr, protocol_ptr->len);
-        index += protocol_ptr->len;
-    }
-
-    aws_array_list_clean_up(&alpn_buffers);
-    *written = *extension_length + sizeof(uint32_t);
-    return AWS_OP_SUCCESS;
-}
-
-static int s_process_connection_state(struct aws_channel_handler *handler) {
-    struct secure_channel_handler *sc_handler = handler->impl;
-    return sc_handler->s_connection_state_fn(handler);
-}
-
-static int s_do_application_data_decrypt(struct aws_channel_handler *handler);
-
-static int s_do_server_side_negotiation_step_2(struct aws_channel_handler *handler);
-
-/** invoked during the first step of the server's negotiation. It receives the client hello,
-    adds its alpn data if available, and if everything is good, sends out the server hello. */
-static int s_do_server_side_negotiation_step_1(struct aws_channel_handler *handler) {
-    struct secure_channel_handler *sc_handler = handler->impl;
-    AWS_LOGF_TRACE(AWS_LS_IO_TLS, "id=%p: server starting negotiation", (void *)handler);
-
-    aws_on_drive_tls_negotiation(&sc_handler->shared_state);
-
-    unsigned char alpn_buffer_data[128] = {0};
-    SecBuffer input_bufs[] = {
-        {
-            .pvBuffer = sc_handler->buffered_read_in_data_buf.buffer,
-            .cbBuffer = (unsigned long)sc_handler->buffered_read_in_data_buf.len,
-            .BufferType = SECBUFFER_TOKEN,
-        },
-        {
-            .pvBuffer = NULL,
-            .cbBuffer = 0,
-            .BufferType = SECBUFFER_EMPTY,
-        },
-    };
-
-    SecBufferDesc input_bufs_desc = {
-        .ulVersion = SECBUFFER_VERSION,
-        .cBuffers = 2,
-        .pBuffers = input_bufs,
-    };
-
-#ifdef SECBUFFER_APPLICATION_PROTOCOLS
-    if (sc_handler->alpn_list && aws_tls_is_alpn_available()) {
-        AWS_LOGF_DEBUG(AWS_LS_IO_TLS, "id=%p: Setting ALPN to %s", handler, aws_string_c_str(sc_handler->alpn_list));
-        size_t extension_length = 0;
-        if (s_fillin_alpn_data(handler, alpn_buffer_data, sizeof(alpn_buffer_data), &extension_length)) {
-            return AWS_OP_ERR;
-        }
-
-        input_bufs[1].pvBuffer = alpn_buffer_data, input_bufs[1].cbBuffer = (unsigned long)extension_length,
-        input_bufs[1].BufferType = SECBUFFER_APPLICATION_PROTOCOLS;
-    }
-#endif /* SECBUFFER_APPLICATION_PROTOCOLS*/
-
-    sc_handler->ctx_req = ASC_REQ_SEQUENCE_DETECT | ASC_REQ_REPLAY_DETECT | ASC_REQ_CONFIDENTIALITY |
-                          ASC_REQ_ALLOCATE_MEMORY | ASC_REQ_STREAM;
-
-    if (sc_handler->verify_peer) {
-        AWS_LOGF_DEBUG(
-            AWS_LS_IO_TLS,
-            "id=%p: server configured to use mutual tls, expecting a certficate from client.",
-            (void *)handler);
-        sc_handler->ctx_req |= ASC_REQ_MUTUAL_AUTH;
-    }
-
-    SecBuffer output_buffer = {
-        .pvBuffer = NULL,
-        .cbBuffer = 0,
-        .BufferType = SECBUFFER_TOKEN,
-    };
-
-    SecBufferDesc output_buffer_desc = {
-        .ulVersion = SECBUFFER_VERSION,
-        .cBuffers = 1,
-        .pBuffers = &output_buffer,
-    };
-
-    /* process the client hello. */
-    SECURITY_STATUS status = AcceptSecurityContext(
-        &sc_handler->creds,
-        NULL,
-        &input_bufs_desc,
-        sc_handler->ctx_req,
-        0,
-        &sc_handler->sec_handle,
-        &output_buffer_desc,
-        &sc_handler->ctx_ret_flags,
-        NULL);
-
-    if (!(status == SEC_I_CONTINUE_NEEDED || status == SEC_E_OK)) {
-        AWS_LOGF_ERROR(
-            AWS_LS_IO_TLS,
-            "id=%p: error during processing of the ClientHello. SECURITY_STATUS is %d",
-            (void *)handler,
-            (int)status);
-        int error = s_determine_sspi_error(status);
-        aws_raise_error(error);
-        s_invoke_negotiation_error(handler, error);
-        return AWS_OP_ERR;
-    }
-
-    size_t data_to_write_len = output_buffer.cbBuffer;
-
-    AWS_LOGF_TRACE(AWS_LS_IO_TLS, "id=%p: Sending ServerHello. Data size %zu", (void *)handler, data_to_write_len);
-    /* send the server hello. */
-    struct aws_io_message *outgoing_message = aws_channel_acquire_message_from_pool(
-        sc_handler->slot->channel, AWS_IO_MESSAGE_APPLICATION_DATA, data_to_write_len);
-    if (!outgoing_message) {
-        FreeContextBuffer(output_buffer.pvBuffer);
-        s_invoke_negotiation_error(handler, aws_last_error());
-        return AWS_OP_ERR;
-    }
-
-    AWS_ASSERT(outgoing_message->message_data.capacity >= data_to_write_len);
-    memcpy(outgoing_message->message_data.buffer, output_buffer.pvBuffer, output_buffer.cbBuffer);
-    outgoing_message->message_data.len = output_buffer.cbBuffer;
-    FreeContextBuffer(output_buffer.pvBuffer);
-
-    if (aws_channel_slot_send_message(sc_handler->slot, outgoing_message, AWS_CHANNEL_DIR_WRITE)) {
-        aws_mem_release(outgoing_message->allocator, outgoing_message);
-        s_invoke_negotiation_error(handler, aws_last_error());
-        return AWS_OP_ERR;
-    }
-
-    sc_handler->s_connection_state_fn = s_do_server_side_negotiation_step_2;
-
-    return AWS_OP_SUCCESS;
-}
-
-/* cipher change, key exchange, mutual TLS stuff. */
-static int s_do_server_side_negotiation_step_2(struct aws_channel_handler *handler) {
-    struct secure_channel_handler *sc_handler = handler->impl;
-
-    AWS_LOGF_TRACE(
-        AWS_LS_IO_TLS, "id=%p: running step 2 of negotiation (cipher change, key exchange etc...)", (void *)handler);
-    SecBuffer input_buffers[] = {
-        [0] =
-            {
-                .pvBuffer = sc_handler->buffered_read_in_data_buf.buffer,
-                .cbBuffer = (unsigned long)sc_handler->buffered_read_in_data_buf.len,
-                .BufferType = SECBUFFER_TOKEN,
-            },
-        [1] =
-            {
-                .pvBuffer = NULL,
-                .cbBuffer = 0,
-                .BufferType = SECBUFFER_EMPTY,
-            },
-    };
-
-    SecBufferDesc input_buffers_desc = {
-        .ulVersion = SECBUFFER_VERSION,
-        .cBuffers = 2,
-        .pBuffers = input_buffers,
-    };
-
-    SecBuffer output_buffers[3];
-    AWS_ZERO_ARRAY(output_buffers);
-    output_buffers[0].BufferType = SECBUFFER_TOKEN;
-    output_buffers[1].BufferType = SECBUFFER_ALERT;
-
-    SecBufferDesc output_buffers_desc = {
-        .ulVersion = SECBUFFER_VERSION,
-        .cBuffers = 3,
-        .pBuffers = output_buffers,
-    };
-
-    sc_handler->read_extra = 0;
-    sc_handler->estimated_incomplete_size = 0;
-
-    SECURITY_STATUS status = AcceptSecurityContext(
-        &sc_handler->creds,
-        &sc_handler->sec_handle,
-        &input_buffers_desc,
-        sc_handler->ctx_req,
-        0,
-        NULL,
-        &output_buffers_desc,
-        &sc_handler->ctx_ret_flags,
-        &sc_handler->sspi_timestamp);
-
-    if (status != SEC_E_INCOMPLETE_MESSAGE && status != SEC_I_CONTINUE_NEEDED && status != SEC_E_OK) {
-        AWS_LOGF_ERROR(
-            AWS_LS_IO_TLS, "id=%p: Error during negotiation. SECURITY_STATUS is %d", (void *)handler, (int)status);
-        int aws_error = s_determine_sspi_error(status);
-        aws_raise_error(aws_error);
-        s_invoke_negotiation_error(handler, aws_error);
-        return AWS_OP_ERR;
-    }
-
-    if (status == SEC_E_INCOMPLETE_MESSAGE) {
-        AWS_LOGF_TRACE(
-            AWS_LS_IO_TLS, "id=%p: Last processed buffer was incomplete, waiting on more data.", (void *)handler);
-        sc_handler->estimated_incomplete_size = input_buffers[1].cbBuffer;
-        return aws_raise_error(AWS_IO_READ_WOULD_BLOCK);
-    };
-    /* any output buffers that were filled in with SECBUFFER_TOKEN need to be sent,
-       SECBUFFER_EXTRA means we need to account for extra data and shift everything for the next run. */
-    if (status == SEC_I_CONTINUE_NEEDED || status == SEC_E_OK) {
-        for (size_t i = 0; i < output_buffers_desc.cBuffers; ++i) {
-            SecBuffer *buf_ptr = &output_buffers[i];
-
-            if (buf_ptr->BufferType == SECBUFFER_TOKEN && buf_ptr->cbBuffer) {
-                struct aws_io_message *outgoing_message = aws_channel_acquire_message_from_pool(
-                    sc_handler->slot->channel, AWS_IO_MESSAGE_APPLICATION_DATA, buf_ptr->cbBuffer);
-
-                if (!outgoing_message) {
-                    FreeContextBuffer(buf_ptr->pvBuffer);
-                    s_invoke_negotiation_error(handler, aws_last_error());
-                    return AWS_OP_ERR;
-                }
-
-                memcpy(outgoing_message->message_data.buffer, buf_ptr->pvBuffer, buf_ptr->cbBuffer);
-                outgoing_message->message_data.len = buf_ptr->cbBuffer;
-                FreeContextBuffer(buf_ptr->pvBuffer);
-
-                if (aws_channel_slot_send_message(sc_handler->slot, outgoing_message, AWS_CHANNEL_DIR_WRITE)) {
-                    aws_mem_release(outgoing_message->allocator, outgoing_message);
-                    s_invoke_negotiation_error(handler, aws_last_error());
-                    return AWS_OP_ERR;
-                }
-            }
-        }
-
-        if (input_buffers[1].BufferType == SECBUFFER_EXTRA && input_buffers[1].cbBuffer > 0) {
-            AWS_LOGF_TRACE(
-                AWS_LS_IO_TLS,
-                "id=%p: Extra data recieved. Extra size is %lu",
-                (void *)handler,
-                input_buffers[1].cbBuffer);
-            sc_handler->read_extra = input_buffers[1].cbBuffer;
-        }
-    }
-
-    if (status == SEC_E_OK) {
-        AWS_LOGF_TRACE(AWS_LS_IO_TLS, "id=%p: handshake completed", (void *)handler);
-        /* if a custom CA store was configured, we have to do the verification ourselves. */
-        if (sc_handler->custom_ca_store) {
-            AWS_LOGF_TRACE(
-                AWS_LS_IO_TLS,
-                "id=%p: Custom CA was configured, evaluating trust before completing connection",
-                (void *)handler);
-
-            if (s_manually_verify_peer_cert(handler)) {
-                aws_raise_error(AWS_IO_TLS_ERROR_NEGOTIATION_FAILURE);
-                s_invoke_negotiation_error(handler, AWS_IO_TLS_ERROR_NEGOTIATION_FAILURE);
-                return AWS_OP_ERR;
-            }
-        }
-        sc_handler->negotiation_finished = true;
-
-        /* force query of the sizes so future calls to encrypt will be loaded. */
-        s_message_overhead(handler);
-
-        /*
-           grab the negotiated protocol out of the session.
-        */
-#ifdef SECBUFFER_APPLICATION_PROTOCOLS
-        if (sc_handler->alpn_list && aws_tls_is_alpn_available()) {
-            SecPkgContext_ApplicationProtocol alpn_result;
-            status = QueryContextAttributes(&sc_handler->sec_handle, SECPKG_ATTR_APPLICATION_PROTOCOL, &alpn_result);
-            AWS_LOGF_TRACE(AWS_LS_IO_TLS, "id=%p: ALPN is configured. Checking for negotiated protocol", handler);
-
-            if (status == SEC_E_OK && alpn_result.ProtoNegoStatus == SecApplicationProtocolNegotiationStatus_Success) {
-                aws_byte_buf_init(&sc_handler->protocol, handler->alloc, alpn_result.ProtocolIdSize + 1);
-                memset(sc_handler->protocol.buffer, 0, alpn_result.ProtocolIdSize + 1);
-                memcpy(sc_handler->protocol.buffer, alpn_result.ProtocolId, alpn_result.ProtocolIdSize);
-                sc_handler->protocol.len = alpn_result.ProtocolIdSize;
-                AWS_LOGF_DEBUG(
-                    AWS_LS_IO_TLS, "id=%p: negotiated protocol %s", handler, (char *)sc_handler->protocol.buffer);
-            } else {
-                AWS_LOGF_WARN(
-                    AWS_LS_IO_TLS,
-                    "id=%p: Error retrieving negotiated protocol. SECURITY_STATUS is %d",
-                    handler,
-                    (int)status);
-                int aws_error = s_determine_sspi_error(status);
-                aws_raise_error(aws_error);
-            }
-        }
-#endif
-        sc_handler->s_connection_state_fn = s_do_application_data_decrypt;
-        AWS_LOGF_DEBUG(AWS_LS_IO_TLS, "id=%p: TLS handshake completed successfully.", (void *)handler);
-        s_on_negotiation_success(handler);
-    }
-
-    return AWS_OP_SUCCESS;
-}
-
-static int s_do_client_side_negotiation_step_2(struct aws_channel_handler *handler);
-
-/* send the client hello */
-static int s_do_client_side_negotiation_step_1(struct aws_channel_handler *handler) {
-    struct secure_channel_handler *sc_handler = handler->impl;
-    AWS_LOGF_TRACE(AWS_LS_IO_TLS, "id=%p: client starting negotiation", (void *)handler);
-
-    aws_on_drive_tls_negotiation(&sc_handler->shared_state);
-
-    unsigned char alpn_buffer_data[128] = {0};
-    SecBuffer input_buf = {
-        .pvBuffer = NULL,
-        .cbBuffer = 0,
-        .BufferType = SECBUFFER_EMPTY,
-    };
-
-    SecBufferDesc input_buf_desc = {
-        .ulVersion = SECBUFFER_VERSION,
-        .cBuffers = 1,
-        .pBuffers = &input_buf,
-    };
-
-    SecBufferDesc *alpn_sspi_data = NULL;
-
-    /* add alpn data to the client hello if it's supported. */
-#ifdef SECBUFFER_APPLICATION_PROTOCOLS
-    if (sc_handler->alpn_list && aws_tls_is_alpn_available()) {
-        AWS_LOGF_DEBUG(
-            AWS_LS_IO_TLS, "id=%p: Setting ALPN data as %s", handler, aws_string_c_str(sc_handler->alpn_list));
-        size_t extension_length = 0;
-        if (s_fillin_alpn_data(handler, alpn_buffer_data, sizeof(alpn_buffer_data), &extension_length)) {
-            s_invoke_negotiation_error(handler, aws_last_error());
-            return AWS_OP_ERR;
-        }
-
-        input_buf.pvBuffer = alpn_buffer_data, input_buf.cbBuffer = (unsigned long)extension_length,
-        input_buf.BufferType = SECBUFFER_APPLICATION_PROTOCOLS;
-
-        alpn_sspi_data = &input_buf_desc;
-    }
-#endif /* SECBUFFER_APPLICATION_PROTOCOLS*/
-
-    sc_handler->ctx_req = ISC_REQ_SEQUENCE_DETECT | ISC_REQ_REPLAY_DETECT | ISC_REQ_CONFIDENTIALITY |
-                          ISC_REQ_ALLOCATE_MEMORY | ISC_REQ_STREAM;
-
-    SecBuffer output_buffer = {
-        .pvBuffer = NULL,
-        .cbBuffer = 0,
-        .BufferType = SECBUFFER_EMPTY,
-    };
-
-    SecBufferDesc output_buffer_desc = {
-        .ulVersion = SECBUFFER_VERSION,
-        .cBuffers = 1,
-        .pBuffers = &output_buffer,
-    };
-
-    char server_name_cstr[256];
-    AWS_ZERO_ARRAY(server_name_cstr);
-    AWS_ASSERT(sc_handler->server_name.len < 256);
-    memcpy(server_name_cstr, sc_handler->server_name.buffer, sc_handler->server_name.len);
-
-    SECURITY_STATUS status = InitializeSecurityContextA(
-        &sc_handler->creds,
-        NULL,
-        (SEC_CHAR *)server_name_cstr,
-        sc_handler->ctx_req,
-        0,
-        0,
-        alpn_sspi_data,
-        0,
-        &sc_handler->sec_handle,
-        &output_buffer_desc,
-        &sc_handler->ctx_ret_flags,
-        &sc_handler->sspi_timestamp);
-
-    if (status != SEC_I_CONTINUE_NEEDED) {
-        AWS_LOGF_ERROR(
-            AWS_LS_IO_TLS,
-            "id=%p: Error sending client/receiving server handshake data. SECURITY_STATUS is %d",
-            (void *)handler,
-            (int)status);
-        int aws_error = s_determine_sspi_error(status);
-        aws_raise_error(aws_error);
-        s_invoke_negotiation_error(handler, aws_error);
-        return AWS_OP_ERR;
-    }
-
-    size_t data_to_write_len = output_buffer.cbBuffer;
-    AWS_LOGF_TRACE(
-        AWS_LS_IO_TLS, "id=%p: Sending client handshake data of size %zu", (void *)handler, data_to_write_len);
-
-    struct aws_io_message *outgoing_message = aws_channel_acquire_message_from_pool(
-        sc_handler->slot->channel, AWS_IO_MESSAGE_APPLICATION_DATA, data_to_write_len);
-    if (!outgoing_message) {
-        FreeContextBuffer(output_buffer.pvBuffer);
-        s_invoke_negotiation_error(handler, aws_last_error());
-        return AWS_OP_ERR;
-    }
-
-    AWS_ASSERT(outgoing_message->message_data.capacity >= data_to_write_len);
-    memcpy(outgoing_message->message_data.buffer, output_buffer.pvBuffer, output_buffer.cbBuffer);
-    outgoing_message->message_data.len = output_buffer.cbBuffer;
-    FreeContextBuffer(output_buffer.pvBuffer);
-
-    if (aws_channel_slot_send_message(sc_handler->slot, outgoing_message, AWS_CHANNEL_DIR_WRITE)) {
-        aws_mem_release(outgoing_message->allocator, outgoing_message);
-        s_invoke_negotiation_error(handler, aws_last_error());
-        return AWS_OP_ERR;
-    }
-
-    sc_handler->s_connection_state_fn = s_do_client_side_negotiation_step_2;
-
-    return AWS_OP_SUCCESS;
-}
-
-/* cipher exchange, key exchange etc.... */
-static int s_do_client_side_negotiation_step_2(struct aws_channel_handler *handler) {
-    struct secure_channel_handler *sc_handler = handler->impl;
-    AWS_LOGF_TRACE(
-        AWS_LS_IO_TLS,
-        "id=%p: running step 2 of client-side negotiation (cipher change, key exchange etc...)",
-        (void *)handler);
-
-    SecBuffer input_buffers[] = {
-        [0] =
-            {
-                .pvBuffer = sc_handler->buffered_read_in_data_buf.buffer,
-                .cbBuffer = (unsigned long)sc_handler->buffered_read_in_data_buf.len,
-                .BufferType = SECBUFFER_TOKEN,
-            },
-        [1] =
-            {
-                .pvBuffer = NULL,
-                .cbBuffer = 0,
-                .BufferType = SECBUFFER_EMPTY,
-            },
-    };
-
-    SecBufferDesc input_buffers_desc = {
-        .ulVersion = SECBUFFER_VERSION,
-        .cBuffers = 2,
-        .pBuffers = input_buffers,
-    };
-
-    SecBuffer output_buffers[3];
-    AWS_ZERO_ARRAY(output_buffers);
-    output_buffers[0].BufferType = SECBUFFER_TOKEN;
-    output_buffers[1].BufferType = SECBUFFER_ALERT;
-
-    SecBufferDesc output_buffers_desc = {
-        .ulVersion = SECBUFFER_VERSION,
-        .cBuffers = 3,
-        .pBuffers = output_buffers,
-    };
-
-    SECURITY_STATUS status = SEC_E_OK;
-
-    sc_handler->read_extra = 0;
-    sc_handler->estimated_incomplete_size = 0;
-
-    char server_name_cstr[256];
-    AWS_ZERO_ARRAY(server_name_cstr);
-    AWS_FATAL_ASSERT(sc_handler->server_name.len < sizeof(server_name_cstr));
-    memcpy(server_name_cstr, sc_handler->server_name.buffer, sc_handler->server_name.len);
-
-    status = InitializeSecurityContextA(
-        &sc_handler->creds,
-        &sc_handler->sec_handle,
-        (SEC_CHAR *)server_name_cstr,
-        sc_handler->ctx_req,
-        0,
-        0,
-        &input_buffers_desc,
-        0,
-        NULL,
-        &output_buffers_desc,
-        &sc_handler->ctx_ret_flags,
-        &sc_handler->sspi_timestamp);
-
-    if (status != SEC_E_INCOMPLETE_MESSAGE && status != SEC_I_CONTINUE_NEEDED && status != SEC_E_OK) {
-        AWS_LOGF_ERROR(
-            AWS_LS_IO_TLS, "id=%p: Error during negotiation. SECURITY_STATUS is %d", (void *)handler, (int)status);
-        int aws_error = s_determine_sspi_error(status);
-        aws_raise_error(aws_error);
-        s_invoke_negotiation_error(handler, aws_error);
-        return AWS_OP_ERR;
-    }
-
-    if (status == SEC_E_INCOMPLETE_MESSAGE) {
-        sc_handler->estimated_incomplete_size = input_buffers[1].cbBuffer;
-        AWS_LOGF_TRACE(
-            AWS_LS_IO_TLS,
-            "id=%p: Incomplete buffer recieved. Incomplete size is %zu. Waiting for more data.",
-            (void *)handler,
-            sc_handler->estimated_incomplete_size);
-        return aws_raise_error(AWS_IO_READ_WOULD_BLOCK);
-    }
-
-    if (status == SEC_I_CONTINUE_NEEDED || status == SEC_E_OK) {
-        for (size_t i = 0; i < output_buffers_desc.cBuffers; ++i) {
-            SecBuffer *buf_ptr = &output_buffers[i];
-
-            if (buf_ptr->BufferType == SECBUFFER_TOKEN && buf_ptr->cbBuffer) {
-                struct aws_io_message *outgoing_message = aws_channel_acquire_message_from_pool(
-                    sc_handler->slot->channel, AWS_IO_MESSAGE_APPLICATION_DATA, buf_ptr->cbBuffer);
-
-                if (!outgoing_message) {
-                    FreeContextBuffer(buf_ptr->pvBuffer);
-                    s_invoke_negotiation_error(handler, aws_last_error());
-                    return AWS_OP_ERR;
-                }
-
-                memcpy(outgoing_message->message_data.buffer, buf_ptr->pvBuffer, buf_ptr->cbBuffer);
-                outgoing_message->message_data.len = buf_ptr->cbBuffer;
-                FreeContextBuffer(buf_ptr->pvBuffer);
-
-                if (aws_channel_slot_send_message(sc_handler->slot, outgoing_message, AWS_CHANNEL_DIR_WRITE)) {
-                    aws_mem_release(outgoing_message->allocator, outgoing_message);
-                    s_invoke_negotiation_error(handler, aws_last_error());
-                    return AWS_OP_ERR;
-                }
-            }
-        }
-
-        if (input_buffers[1].BufferType == SECBUFFER_EXTRA && input_buffers[1].cbBuffer > 0) {
-            AWS_LOGF_TRACE(
-                AWS_LS_IO_TLS,
-                "id=%p: Extra data recieved. Extra data size is %lu.",
-                (void *)handler,
-                input_buffers[1].cbBuffer);
-            sc_handler->read_extra = input_buffers[1].cbBuffer;
-        }
-    }
-
-    if (status == SEC_E_OK) {
-        AWS_LOGF_TRACE(AWS_LS_IO_TLS, "id=%p: handshake completed", handler);
-        /* if a custom CA store was configured, we have to do the verification ourselves. */
-        if (sc_handler->custom_ca_store) {
-            AWS_LOGF_TRACE(
-                AWS_LS_IO_TLS,
-                "id=%p: Custom CA was configured, evaluating trust before completing connection",
-                (void *)handler);
-            if (s_manually_verify_peer_cert(handler)) {
-                aws_raise_error(AWS_IO_TLS_ERROR_NEGOTIATION_FAILURE);
-                s_invoke_negotiation_error(handler, AWS_IO_TLS_ERROR_NEGOTIATION_FAILURE);
-                return AWS_OP_ERR;
-            }
-        }
-        sc_handler->negotiation_finished = true;
-        /* force the sizes query, so future Encrypt message calls work.*/
-        s_message_overhead(handler);
-
-#ifdef SECBUFFER_APPLICATION_PROTOCOLS
-        if (sc_handler->alpn_list && aws_tls_is_alpn_available()) {
-            AWS_LOGF_TRACE(AWS_LS_IO_TLS, "id=%p: Retrieving negotiated protocol.", handler);
-            SecPkgContext_ApplicationProtocol alpn_result;
-            status = QueryContextAttributes(&sc_handler->sec_handle, SECPKG_ATTR_APPLICATION_PROTOCOL, &alpn_result);
-
-            if (status == SEC_E_OK && alpn_result.ProtoNegoStatus == SecApplicationProtocolNegotiationStatus_Success) {
-                aws_byte_buf_init(&sc_handler->protocol, handler->alloc, alpn_result.ProtocolIdSize + 1);
-                memset(sc_handler->protocol.buffer, 0, alpn_result.ProtocolIdSize + 1);
-                memcpy(sc_handler->protocol.buffer, alpn_result.ProtocolId, alpn_result.ProtocolIdSize);
-                sc_handler->protocol.len = alpn_result.ProtocolIdSize;
-                AWS_LOGF_DEBUG(
-                    AWS_LS_IO_TLS, "id=%p: Negotiated protocol %s", handler, (char *)sc_handler->protocol.buffer);
-            } else {
-                AWS_LOGF_WARN(
-                    AWS_LS_IO_TLS,
-                    "id=%p: Error retrieving negotiated protocol. SECURITY_STATUS is %d",
-                    handler,
-                    (int)status);
-                int aws_error = s_determine_sspi_error(status);
-                aws_raise_error(aws_error);
-            }
-        }
-#endif
-        AWS_LOGF_DEBUG(AWS_LS_IO_TLS, "id=%p: TLS handshake completed successfully.", (void *)handler);
-        sc_handler->s_connection_state_fn = s_do_application_data_decrypt;
-        s_on_negotiation_success(handler);
-    }
-
-    return AWS_OP_SUCCESS;
-}
-
-static int s_do_application_data_decrypt(struct aws_channel_handler *handler) {
-    struct secure_channel_handler *sc_handler = handler->impl;
-
-    /* I know this is an unncessary initialization, it's initialized here to make linters happy.*/
-    int error = AWS_OP_ERR;
-    /* when we get an Extra buffer we have to move the pointer and replay the buffer, so we loop until we don't have
-       any extra buffers left over, in the last phase, we then go ahead and send the output. This state function will
-       always say BLOCKED_ON_READ or SUCCESS. There will never be left over reads.*/
-    do {
-        error = AWS_OP_ERR;
-        /* 4 buffers are needed, only one is input, the others get zeroed out for the output operation. */
-        SecBuffer input_buffers[4];
-        AWS_ZERO_ARRAY(input_buffers);
-
-        size_t read_len = sc_handler->read_extra ? sc_handler->read_extra : sc_handler->buffered_read_in_data_buf.len;
-        size_t offset = sc_handler->read_extra ? sc_handler->buffered_read_in_data_buf.len - sc_handler->read_extra : 0;
-        sc_handler->read_extra = 0;
-
-        input_buffers[0] = (SecBuffer){
-            .cbBuffer = (unsigned long)(read_len),
-            .pvBuffer = sc_handler->buffered_read_in_data_buf.buffer + offset,
-            .BufferType = SECBUFFER_DATA,
-        };
-
-        SecBufferDesc buffer_desc = {
-            .ulVersion = SECBUFFER_VERSION,
-            .cBuffers = 4,
-            .pBuffers = input_buffers,
-        };
-
-        SECURITY_STATUS status = DecryptMessage(&sc_handler->sec_handle, &buffer_desc, 0, NULL);
-
-        if (status == SEC_E_OK) {
-            /* if SECBUFFER_DATA is the buffer type of the second buffer, we have decrypted data to process.
-               If SECBUFFER_DATA is the type for the fourth buffer we need to keep track of it so we can shift
-               everything before doing another decrypt operation.
-               We don't care what's in the third buffer for TLS usage.*/
-            if (input_buffers[1].BufferType == SECBUFFER_DATA) {
-                size_t decrypted_length = input_buffers[1].cbBuffer;
-                AWS_LOGF_TRACE(
-                    AWS_LS_IO_TLS, "id=%p: Decrypted message with length %zu.", (void *)handler, decrypted_length);
-
-                struct aws_byte_cursor to_append =
-                    aws_byte_cursor_from_array(input_buffers[1].pvBuffer, decrypted_length);
-                int append_failed = aws_byte_buf_append(&sc_handler->buffered_read_out_data_buf, &to_append);
-                AWS_ASSERT(!append_failed);
-                (void)append_failed;
-
-                /* if we have extra we have to move the pointer and do another Decrypt operation. */
-                if (input_buffers[3].BufferType == SECBUFFER_EXTRA) {
-                    sc_handler->read_extra = input_buffers[3].cbBuffer;
-                    AWS_LOGF_TRACE(
-                        AWS_LS_IO_TLS,
-                        "id=%p: Extra (incomplete) message received with length %zu.",
-                        (void *)handler,
-                        sc_handler->read_extra);
-                } else {
-                    error = AWS_OP_SUCCESS;
-                    /* this means we processed everything in the buffer. */
-                    sc_handler->buffered_read_in_data_buf.len = 0;
-                    AWS_LOGF_TRACE(
-                        AWS_LS_IO_TLS,
-                        "id=%p: Decrypt ended exactly on the end of the record, resetting buffer.",
-                        (void *)handler);
-                }
-            }
-        }
-        /* SEC_E_INCOMPLETE_MESSAGE means the message we tried to decrypt isn't a full record and we need to
-           append our next read to it and try again. */
-        else if (status == SEC_E_INCOMPLETE_MESSAGE) {
-            sc_handler->estimated_incomplete_size = input_buffers[1].cbBuffer;
-            AWS_LOGF_TRACE(
-                AWS_LS_IO_TLS,
-                "id=%p: (incomplete) message received. Expecting remaining portion of size %zu.",
-                (void *)handler,
-                sc_handler->estimated_incomplete_size);
-            memmove(
-                sc_handler->buffered_read_in_data_buf.buffer,
-                sc_handler->buffered_read_in_data_buf.buffer + offset,
-                read_len);
-            sc_handler->buffered_read_in_data_buf.len = read_len;
-            aws_raise_error(AWS_IO_READ_WOULD_BLOCK);
-        }
-        /* SEC_I_CONTEXT_EXPIRED means that the message sender has shut down the connection.  One such case
-           where this can happen is an unaccepted certificate. */
-        else if (status == SEC_I_CONTEXT_EXPIRED) {
-            AWS_LOGF_TRACE(
-                AWS_LS_IO_TLS,
-                "id=%p: Alert received. Message sender has shut down the connection. SECURITY_STATUS is %d.",
-                (void *)handler,
-                (int)status);
-
-            struct aws_channel_slot *slot = handler->slot;
-            aws_channel_shutdown(slot->channel, AWS_OP_SUCCESS);
-            error = AWS_OP_SUCCESS;
-        } else {
-            AWS_LOGF_ERROR(
-                AWS_LS_IO_TLS, "id=%p: Error decrypting message. SECURITY_STATUS is %d.", (void *)handler, (int)status);
-            int aws_error = s_determine_sspi_error(status);
-            aws_raise_error(aws_error);
-        }
-    } while (sc_handler->read_extra);
-
-    return error;
-}
-
-static int s_process_pending_output_messages(struct aws_channel_handler *handler) {
-    struct secure_channel_handler *sc_handler = handler->impl;
-
-    size_t downstream_window = SIZE_MAX;
-
-    if (sc_handler->slot->adj_right) {
-        downstream_window = aws_channel_slot_downstream_read_window(sc_handler->slot);
-    }
-
-    AWS_LOGF_TRACE(
-        AWS_LS_IO_TLS,
-        "id=%p: Processing incomming messages. Downstream window is %zu",
-        (void *)handler,
-        downstream_window);
-    while (sc_handler->buffered_read_out_data_buf.len && downstream_window) {
-        size_t requested_message_size = sc_handler->buffered_read_out_data_buf.len > downstream_window
-                                            ? downstream_window
-                                            : sc_handler->buffered_read_out_data_buf.len;
-        AWS_LOGF_TRACE(AWS_LS_IO_TLS, "id=%p: Requested message size is %zu", (void *)handler, requested_message_size);
-
-        if (sc_handler->slot->adj_right) {
-            struct aws_io_message *read_out_msg = aws_channel_acquire_message_from_pool(
-                sc_handler->slot->channel, AWS_IO_MESSAGE_APPLICATION_DATA, requested_message_size);
-
-            if (!read_out_msg) {
-                return AWS_OP_ERR;
-            }
-
-            size_t copy_size = read_out_msg->message_data.capacity < requested_message_size
-                                   ? read_out_msg->message_data.capacity
-                                   : requested_message_size;
-
-            memcpy(read_out_msg->message_data.buffer, sc_handler->buffered_read_out_data_buf.buffer, copy_size);
-            read_out_msg->message_data.len = copy_size;
-
-            memmove(
-                sc_handler->buffered_read_out_data_buf.buffer,
-                sc_handler->buffered_read_out_data_buf.buffer + copy_size,
-                sc_handler->buffered_read_out_data_buf.len - copy_size);
-            sc_handler->buffered_read_out_data_buf.len -= copy_size;
-
-            if (sc_handler->on_data_read) {
-                sc_handler->on_data_read(handler, sc_handler->slot, &read_out_msg->message_data, sc_handler->user_data);
-            }
-            if (aws_channel_slot_send_message(sc_handler->slot, read_out_msg, AWS_CHANNEL_DIR_READ)) {
-                aws_mem_release(read_out_msg->allocator, read_out_msg);
-                return AWS_OP_ERR;
-            }
-
-            if (sc_handler->slot->adj_right) {
-                downstream_window = aws_channel_slot_downstream_read_window(sc_handler->slot);
-            }
-            AWS_LOGF_TRACE(AWS_LS_IO_TLS, "id=%p: Downstream window is %zu", (void *)handler, downstream_window);
-        } else {
-            if (sc_handler->on_data_read) {
-                sc_handler->on_data_read(
-                    handler, sc_handler->slot, &sc_handler->buffered_read_out_data_buf, sc_handler->user_data);
-            }
-            sc_handler->buffered_read_out_data_buf.len = 0;
-        }
-    }
-
-    return AWS_OP_SUCCESS;
-}
-
-static void s_process_pending_output_task(struct aws_channel_task *task, void *arg, enum aws_task_status status) {
-    (void)task;
-    struct aws_channel_handler *handler = arg;
-
-    aws_channel_task_init(task, NULL, NULL, "secure_channel_handler_process_pending_output");
-    if (status == AWS_TASK_STATUS_RUN_READY) {
-        if (s_process_pending_output_messages(handler)) {
-            struct secure_channel_handler *sc_handler = arg;
-            aws_channel_shutdown(sc_handler->slot->channel, aws_last_error());
-        }
-    }
-}
-
-static int s_process_read_message(
-    struct aws_channel_handler *handler,
-    struct aws_channel_slot *slot,
-    struct aws_io_message *message) {
-
-    struct secure_channel_handler *sc_handler = handler->impl;
-
-    if (message) {
-        /* note, most of these functions log internally, so the log messages in this function are sparse. */
-        AWS_LOGF_TRACE(
-            AWS_LS_IO_TLS,
-            "id=%p: processing incoming message of size %zu",
-            (void *)handler,
-            message->message_data.len);
-
-        struct aws_byte_cursor message_cursor = aws_byte_cursor_from_buf(&message->message_data);
-
-        /* The SSPI interface forces us to manage incomplete records manually. So when we had extra after
-           the previous read, it needs to be shifted to the beginning of the current read, then the current
-           read data is appended to it. If we had an incomplete record, we don't need to shift anything but
-           we do need to append the current read data to the end of the incomplete record from the previous read.
-           Keep going until we've processed everything in the message we were just passed.
-         */
-        int err = AWS_OP_SUCCESS;
-        while (!err && message_cursor.len) {
-
-            size_t available_buffer_space =
-                sc_handler->buffered_read_in_data_buf.capacity - sc_handler->buffered_read_in_data_buf.len;
-            size_t available_message_len = message_cursor.len;
-            size_t amount_to_move_to_buffer =
-                available_buffer_space > available_message_len ? available_message_len : available_buffer_space;
-
-            memcpy(
-                sc_handler->buffered_read_in_data_buf.buffer + sc_handler->buffered_read_in_data_buf.len,
-                message_cursor.ptr,
-                amount_to_move_to_buffer);
-            sc_handler->buffered_read_in_data_buf.len += amount_to_move_to_buffer;
-
-            err = sc_handler->s_connection_state_fn(handler);
-
-            if (err && aws_last_error() == AWS_IO_READ_WOULD_BLOCK) {
-                if (sc_handler->buffered_read_in_data_buf.len == sc_handler->buffered_read_in_data_buf.capacity) {
-                    /* throw this one as a protocol error. */
-                    aws_raise_error(AWS_IO_TLS_ERROR_WRITE_FAILURE);
-                } else {
-                    if (sc_handler->buffered_read_out_data_buf.len) {
-                        err = s_process_pending_output_messages(handler);
-                        if (err) {
-                            break;
-                        }
-                    }
-                    /* prevent a deadlock due to downstream handlers wanting more data, but we have an incomplete
-                       record, and the amount they're requesting is less than the size of a tls record. */
-                    size_t window_size = slot->window_size;
-                    if (!window_size &&
-                        aws_channel_slot_increment_read_window(slot, sc_handler->estimated_incomplete_size)) {
-                        err = AWS_OP_ERR;
-                    } else {
-                        sc_handler->estimated_incomplete_size = 0;
-                        err = AWS_OP_SUCCESS;
-                    }
-                }
-                aws_byte_cursor_advance(&message_cursor, amount_to_move_to_buffer);
-                continue;
-            } else if (err) {
-                break;
-            }
-
-            /* handle any left over extra data from the decrypt operation here. */
-            if (sc_handler->read_extra) {
-                size_t move_pos = sc_handler->buffered_read_in_data_buf.len - sc_handler->read_extra;
-                memmove(
-                    sc_handler->buffered_read_in_data_buf.buffer,
-                    sc_handler->buffered_read_in_data_buf.buffer + move_pos,
-                    sc_handler->read_extra);
-                sc_handler->buffered_read_in_data_buf.len = sc_handler->read_extra;
-                sc_handler->read_extra = 0;
-            } else {
-                sc_handler->buffered_read_in_data_buf.len = 0;
-            }
-
-            if (sc_handler->buffered_read_out_data_buf.len) {
-                err = s_process_pending_output_messages(handler);
-                if (err) {
-                    break;
-                }
-            }
-            aws_byte_cursor_advance(&message_cursor, amount_to_move_to_buffer);
-        }
-
-        if (!err) {
-            aws_mem_release(message->allocator, message);
-            return AWS_OP_SUCCESS;
-        }
-
-        aws_channel_shutdown(slot->channel, aws_last_error());
-        return AWS_OP_ERR;
-    }
-
-    if (sc_handler->buffered_read_out_data_buf.len) {
-        if (s_process_pending_output_messages(handler)) {
-            return AWS_OP_ERR;
-        }
-        aws_mem_release(message->allocator, message);
-    }
-
-    return AWS_OP_SUCCESS;
-}
-
-static int s_process_write_message(
-    struct aws_channel_handler *handler,
-    struct aws_channel_slot *slot,
-    struct aws_io_message *message) {
-
-    struct secure_channel_handler *sc_handler = (struct secure_channel_handler *)handler->impl;
-    AWS_ASSERT(sc_handler->negotiation_finished);
-    SECURITY_STATUS status = SEC_E_OK;
-
-    if (message) {
-        AWS_LOGF_TRACE(
-            AWS_LS_IO_TLS, "id=%p: processing ougoing message of size %zu", (void *)handler, message->message_data.len);
-
-        struct aws_byte_cursor message_cursor = aws_byte_cursor_from_buf(&message->message_data);
-
-        while (message_cursor.len) {
-            AWS_LOGF_TRACE(
-                AWS_LS_IO_TLS, "id=%p: processing message fragment of size %zu", (void *)handler, message_cursor.len);
-            /* message size will be the lesser of either payload + record overhead or the max TLS record size.*/
-            size_t upstream_overhead = aws_channel_slot_upstream_message_overhead(sc_handler->slot);
-            upstream_overhead += sc_handler->stream_sizes.cbHeader + sc_handler->stream_sizes.cbTrailer;
-            size_t requested_length = message_cursor.len + upstream_overhead;
-            size_t to_write = sc_handler->stream_sizes.cbMaximumMessage < requested_length
-                                  ? sc_handler->stream_sizes.cbMaximumMessage
-                                  : requested_length;
-            struct aws_io_message *outgoing_message =
-                aws_channel_acquire_message_from_pool(slot->channel, AWS_IO_MESSAGE_APPLICATION_DATA, to_write);
-
-            if (!outgoing_message || outgoing_message->message_data.capacity <= upstream_overhead) {
-                return AWS_OP_ERR;
-            }
-
-            /* what if message is larger than one record? */
-            size_t original_message_fragment_to_process = outgoing_message->message_data.capacity - upstream_overhead;
-            memcpy(
-                outgoing_message->message_data.buffer + sc_handler->stream_sizes.cbHeader,
-                message_cursor.ptr,
-                original_message_fragment_to_process);
-
-            if (original_message_fragment_to_process == message_cursor.len) {
-                outgoing_message->on_completion = message->on_completion;
-                outgoing_message->user_data = message->user_data;
-            }
-
-            SecBuffer buffers[4] = {
-                [0] =
-                    {
-                        .BufferType = SECBUFFER_STREAM_HEADER,
-                        .pvBuffer = outgoing_message->message_data.buffer,
-                        .cbBuffer = sc_handler->stream_sizes.cbHeader,
-                    },
-                [1] =
-                    {
-                        .BufferType = SECBUFFER_DATA,
-                        .pvBuffer = outgoing_message->message_data.buffer + sc_handler->stream_sizes.cbHeader,
-                        .cbBuffer = (unsigned long)original_message_fragment_to_process,
-                    },
-                [2] =
-                    {
-                        .BufferType = SECBUFFER_STREAM_TRAILER,
-                        .pvBuffer = outgoing_message->message_data.buffer + sc_handler->stream_sizes.cbHeader +
-                                    original_message_fragment_to_process,
-                        .cbBuffer = sc_handler->stream_sizes.cbTrailer,
-                    },
-                [3] =
-                    {
-                        .BufferType = SECBUFFER_EMPTY,
-                        .pvBuffer = NULL,
-                        .cbBuffer = 0,
-                    },
-            };
-
-            SecBufferDesc buffer_desc = {
-                .ulVersion = SECBUFFER_VERSION,
-                .cBuffers = 4,
-                .pBuffers = buffers,
-            };
-
-            status = EncryptMessage(&sc_handler->sec_handle, 0, &buffer_desc, 0);
-
-            if (status == SEC_E_OK) {
-                outgoing_message->message_data.len = buffers[0].cbBuffer + buffers[1].cbBuffer + buffers[2].cbBuffer;
-                AWS_LOGF_TRACE(
-                    AWS_LS_IO_TLS,
-                    "id=%p:message fragment encrypted successfully: size is %zu",
-                    (void *)handler,
-                    outgoing_message->message_data.len);
-
-                if (aws_channel_slot_send_message(slot, outgoing_message, AWS_CHANNEL_DIR_WRITE)) {
-                    aws_mem_release(outgoing_message->allocator, outgoing_message);
-                    return AWS_OP_ERR;
-                }
-
-                aws_byte_cursor_advance(&message_cursor, original_message_fragment_to_process);
-            } else {
-                AWS_LOGF_TRACE(
-                    AWS_LS_IO_TLS,
-                    "id=%p: Error encrypting message. SECURITY_STATUS is %d",
-                    (void *)handler,
-                    (int)status);
-                return aws_raise_error(AWS_IO_TLS_ERROR_WRITE_FAILURE);
-            }
-        }
-
-        aws_mem_release(message->allocator, message);
-    }
-
-    return AWS_OP_SUCCESS;
-}
-
-static int s_increment_read_window(struct aws_channel_handler *handler, struct aws_channel_slot *slot, size_t size) {
-    (void)size;
-    struct secure_channel_handler *sc_handler = handler->impl;
-    AWS_LOGF_TRACE(AWS_LS_IO_TLS, "id=%p: Increment read window message received %zu", (void *)handler, size);
-
-    /* You can't query a context if negotiation isn't completed, since ciphers haven't been negotiated
-     * and it couldn't possibly know the overhead size yet. */
-    if (sc_handler->negotiation_finished && !sc_handler->stream_sizes.cbMaximumMessage) {
-        SECURITY_STATUS status =
-            QueryContextAttributes(&sc_handler->sec_handle, SECPKG_ATTR_STREAM_SIZES, &sc_handler->stream_sizes);
-
-        if (status != SEC_E_OK) {
-            AWS_LOGF_ERROR(
-                AWS_LS_IO_TLS, "id=%p: QueryContextAttributes failed with error %d", (void *)handler, (int)status);
-            aws_raise_error(AWS_ERROR_SYS_CALL_FAILURE);
-            aws_channel_shutdown(slot->channel, AWS_ERROR_SYS_CALL_FAILURE);
-            return AWS_OP_ERR;
-        }
-    }
-
-    size_t total_desired_size = size;
-    size_t downstream_size = aws_channel_slot_downstream_read_window(slot);
-    size_t current_window_size = slot->window_size;
-
-    /* the only time this branch isn't taken is when a window update is propagated during tls negotiation.
-     * in that case just pass it through. */
-    if (sc_handler->stream_sizes.cbMaximumMessage) {
-        size_t likely_records_count = (size_t)ceil((double)(downstream_size) / (double)(READ_IN_SIZE));
-        size_t offset_size = aws_mul_size_saturating(
-            likely_records_count, sc_handler->stream_sizes.cbTrailer + sc_handler->stream_sizes.cbHeader);
-        total_desired_size = aws_add_size_saturating(offset_size, downstream_size);
-    }
-
-    if (total_desired_size > current_window_size) {
-        size_t window_update_size = total_desired_size - current_window_size;
-        AWS_LOGF_TRACE(
-            AWS_LS_IO_TLS, "id=%p: Propagating read window increment of size %zu", (void *)handler, window_update_size);
-        aws_channel_slot_increment_read_window(slot, window_update_size);
-    }
-
-    if (sc_handler->negotiation_finished && !sc_handler->sequential_task_storage.task_fn) {
-        aws_channel_task_init(
-            &sc_handler->sequential_task_storage,
-            s_process_pending_output_task,
-            handler,
-            "secure_channel_handler_process_pending_output_on_window_increment");
-        aws_channel_schedule_task_now(slot->channel, &sc_handler->sequential_task_storage);
-    }
-    return AWS_OP_SUCCESS;
-}
-
-static size_t s_initial_window_size(struct aws_channel_handler *handler) {
-    (void)handler;
-
-    /* set this to just enough for the handshake, once the handshake completes, the downstream
-       handler will tell us the new window size. */
-    return EST_HANDSHAKE_SIZE;
-}
-
-static int s_handler_shutdown(
-    struct aws_channel_handler *handler,
-    struct aws_channel_slot *slot,
-    enum aws_channel_direction dir,
-    int error_code,
-    bool abort_immediately) {
-    struct secure_channel_handler *sc_handler = handler->impl;
-
-    if (dir == AWS_CHANNEL_DIR_WRITE) {
-        if (!abort_immediately && error_code != AWS_IO_SOCKET_CLOSED) {
-            AWS_LOGF_DEBUG(AWS_LS_IO_TLS, "id=%p: Shutting down the write direction", (void *)handler)
-
-            /* send a TLS alert. */
-            SECURITY_STATUS status;
-
-            DWORD shutdown_code = SCHANNEL_SHUTDOWN;
-            SecBuffer shutdown_buffer = {
-                .pvBuffer = &shutdown_code,
-                .cbBuffer = sizeof(shutdown_code),
-                .BufferType = SECBUFFER_TOKEN,
-            };
-
-            SecBufferDesc shutdown_buffer_desc = {
-                .ulVersion = SECBUFFER_VERSION,
-                .cBuffers = 1,
-                .pBuffers = &shutdown_buffer,
-            };
-
-            /* this updates the SSPI internal state machine. */
-            status = ApplyControlToken(&sc_handler->sec_handle, &shutdown_buffer_desc);
-
-            if (status != SEC_E_OK) {
-                aws_raise_error(AWS_ERROR_SYS_CALL_FAILURE);
-                return aws_channel_slot_on_handler_shutdown_complete(
-                    slot, dir, AWS_ERROR_SYS_CALL_FAILURE, abort_immediately);
-            }
-
-            SecBuffer output_buffer = {
-                .pvBuffer = NULL,
-                .cbBuffer = 0,
-                .BufferType = SECBUFFER_EMPTY,
-            };
-
-            SecBufferDesc output_buffer_desc = {
-                .ulVersion = SECBUFFER_VERSION,
-                .cBuffers = 1,
-                .pBuffers = &output_buffer,
-            };
-
-            struct aws_byte_buf server_name = aws_tls_handler_server_name(handler);
-            char server_name_cstr[256];
-            AWS_ZERO_ARRAY(server_name_cstr);
-            AWS_FATAL_ASSERT(server_name.len < sizeof(server_name_cstr));
-            memcpy(server_name_cstr, server_name.buffer, server_name.len);
-            /* this acutally gives us an Alert record to send. */
-            status = InitializeSecurityContextA(
-                &sc_handler->creds,
-                &sc_handler->sec_handle,
-                (SEC_CHAR *)server_name_cstr,
-                sc_handler->ctx_req,
-                0,
-                0,
-                NULL,
-                0,
-                NULL,
-                &output_buffer_desc,
-                &sc_handler->ctx_ret_flags,
-                NULL);
-
-            if (status == SEC_E_OK || status == SEC_I_CONTEXT_EXPIRED) {
-                struct aws_io_message *outgoing_message = aws_channel_acquire_message_from_pool(
-                    slot->channel, AWS_IO_MESSAGE_APPLICATION_DATA, output_buffer.cbBuffer);
-
-                if (!outgoing_message || outgoing_message->message_data.capacity < output_buffer.cbBuffer) {
-                    return aws_channel_slot_on_handler_shutdown_complete(slot, dir, aws_last_error(), true);
-                }
-                memcpy(outgoing_message->message_data.buffer, output_buffer.pvBuffer, output_buffer.cbBuffer);
-                outgoing_message->message_data.len = output_buffer.cbBuffer;
-
-                /* we don't really care if this succeeds or not, it's just sending the TLS alert. */
-                if (aws_channel_slot_send_message(slot, outgoing_message, AWS_CHANNEL_DIR_WRITE)) {
-                    aws_mem_release(outgoing_message->allocator, outgoing_message);
-                }
-            }
-        }
-    }
-
-    return aws_channel_slot_on_handler_shutdown_complete(slot, dir, error_code, abort_immediately);
-}
-
-static void s_do_negotiation_task(struct aws_channel_task *task, void *arg, enum aws_task_status status) {
-    (void)task;
-
-    struct aws_channel_handler *handler = arg;
-    struct secure_channel_handler *sc_handler = handler->impl;
-
-    if (status == AWS_TASK_STATUS_RUN_READY) {
-        int err = sc_handler->s_connection_state_fn(handler);
-        if (err) {
-            aws_channel_shutdown(sc_handler->slot->channel, aws_last_error());
-        }
-    }
-}
-
-static void s_secure_channel_handler_destroy(
-    struct aws_allocator *allocator,
-    struct secure_channel_handler *sc_handler) {
-
-    if (sc_handler == NULL) {
-        return;
-    }
-
-    if (sc_handler->protocol.buffer) {
-        aws_byte_buf_clean_up(&sc_handler->protocol);
-    }
-
-    if (sc_handler->alpn_list) {
-        aws_string_destroy(sc_handler->alpn_list);
-    }
-
-    if (sc_handler->server_name.buffer) {
-        aws_byte_buf_clean_up(&sc_handler->server_name);
-    }
-
-    if (sc_handler->sec_handle.dwLower || sc_handler->sec_handle.dwUpper) {
-        DeleteSecurityContext(&sc_handler->sec_handle);
-    }
-
-    if (sc_handler->creds.dwLower || sc_handler->creds.dwUpper) {
-        DeleteSecurityContext(&sc_handler->creds);
-    }
-
-    aws_tls_channel_handler_shared_clean_up(&sc_handler->shared_state);
-
-    aws_mem_release(allocator, sc_handler);
-}
-
-static void s_handler_destroy(struct aws_channel_handler *handler) {
-    AWS_LOGF_DEBUG(AWS_LS_IO_TLS, "id=%p: destroying handler", (void *)handler);
-    struct secure_channel_handler *sc_handler = handler->impl;
-
-    s_secure_channel_handler_destroy(handler->alloc, sc_handler);
-}
-
-static void s_reset_statistics(struct aws_channel_handler *handler) {
-    struct secure_channel_handler *sc_handler = handler->impl;
-
-    aws_crt_statistics_tls_reset(&sc_handler->shared_state.stats);
-}
-
-static void s_gather_statistics(struct aws_channel_handler *handler, struct aws_array_list *stats) {
-    struct secure_channel_handler *sc_handler = handler->impl;
-
-    void *stats_base = &sc_handler->shared_state.stats;
-    aws_array_list_push_back(stats, &stats_base);
-}
-
-int aws_tls_client_handler_start_negotiation(struct aws_channel_handler *handler) {
-    AWS_LOGF_DEBUG(AWS_LS_IO_TLS, "id=%p: Kicking off TLS negotiation", (void *)handler);
-
-    struct secure_channel_handler *sc_handler = handler->impl;
-
-    if (aws_channel_thread_is_callers_thread(sc_handler->slot->channel)) {
-        int err = sc_handler->s_connection_state_fn(handler);
-        if (err) {
-            aws_channel_shutdown(sc_handler->slot->channel, aws_last_error());
-        }
-        return err;
-    }
-
-    aws_channel_task_init(
-        &sc_handler->sequential_task_storage,
-        s_do_negotiation_task,
-        handler,
-        "secure_channel_handler_start_negotation");
-    aws_channel_schedule_task_now(sc_handler->slot->channel, &sc_handler->sequential_task_storage);
-    return AWS_OP_SUCCESS;
-}
-
-struct aws_byte_buf aws_tls_handler_protocol(struct aws_channel_handler *handler) {
-    struct secure_channel_handler *sc_handler = handler->impl;
-    return sc_handler->protocol;
-}
-
-struct aws_byte_buf aws_tls_handler_server_name(struct aws_channel_handler *handler) {
-    struct secure_channel_handler *sc_handler = handler->impl;
-    return sc_handler->server_name;
-}
-
-static struct aws_channel_handler_vtable s_handler_vtable = {
-    .destroy = s_handler_destroy,
-    .process_read_message = s_process_read_message,
-    .process_write_message = s_process_write_message,
-    .shutdown = s_handler_shutdown,
-    .increment_read_window = s_increment_read_window,
-    .initial_window_size = s_initial_window_size,
-    .message_overhead = s_message_overhead,
-    .reset_statistics = s_reset_statistics,
-    .gather_statistics = s_gather_statistics,
-};
-
-static struct aws_channel_handler *s_tls_handler_new(
-    struct aws_allocator *alloc,
-    struct aws_tls_connection_options *options,
-    struct aws_channel_slot *slot,
-    bool is_client_mode) {
-    AWS_ASSERT(options->ctx);
-
-    struct secure_channel_handler *sc_handler = aws_mem_calloc(alloc, 1, sizeof(struct secure_channel_handler));
-    if (!sc_handler) {
-        return NULL;
-    }
-
-    sc_handler->handler.alloc = alloc;
-    sc_handler->handler.impl = sc_handler;
-    sc_handler->handler.vtable = &s_handler_vtable;
-    sc_handler->handler.slot = slot;
-
-    aws_tls_channel_handler_shared_init(&sc_handler->shared_state, &sc_handler->handler, options);
-
-    struct secure_channel_ctx *sc_ctx = options->ctx->impl;
-
-    unsigned long credential_use = SECPKG_CRED_INBOUND;
-    if (is_client_mode) {
-        credential_use = SECPKG_CRED_OUTBOUND;
-    }
-
-    SECURITY_STATUS status = AcquireCredentialsHandleA(
-        NULL,
-        UNISP_NAME,
-        credential_use,
-        NULL,
-        &sc_ctx->credentials,
-        NULL,
-        NULL,
-        &sc_handler->creds,
-        &sc_handler->sspi_timestamp);
-
-    if (status != SEC_E_OK) {
-        AWS_LOGF_ERROR(AWS_LS_IO_TLS, "Error on AcquireCredentialsHandle. SECURITY_STATUS is %d", (int)status);
-        int aws_error = s_determine_sspi_error(status);
-        aws_raise_error(aws_error);
-        goto on_error;
-    }
-
-    sc_handler->advertise_alpn_message = options->advertise_alpn_message;
-    sc_handler->on_data_read = options->on_data_read;
-    sc_handler->on_error = options->on_error;
-    sc_handler->on_negotiation_result = options->on_negotiation_result;
-    sc_handler->user_data = options->user_data;
-
-    if (!options->alpn_list && sc_ctx->alpn_list) {
-        sc_handler->alpn_list = aws_string_new_from_string(alloc, sc_ctx->alpn_list);
-        if (!sc_handler->alpn_list) {
-            goto on_error;
-        }
-    } else if (options->alpn_list) {
-        sc_handler->alpn_list = aws_string_new_from_string(alloc, options->alpn_list);
-        if (!sc_handler->alpn_list) {
-            goto on_error;
-        }
-    }
-
-    if (options->server_name) {
-        AWS_LOGF_DEBUG(
-            AWS_LS_IO_TLS,
-            "id=%p: Setting SNI to %s",
-            (void *)&sc_handler->handler,
-            aws_string_c_str(options->server_name));
-        struct aws_byte_cursor server_name_crsr = aws_byte_cursor_from_string(options->server_name);
-        if (aws_byte_buf_init_copy_from_cursor(&sc_handler->server_name, alloc, server_name_crsr)) {
-            goto on_error;
-        }
-    }
-
-    sc_handler->slot = slot;
-
-    if (is_client_mode) {
-        sc_handler->s_connection_state_fn = s_do_client_side_negotiation_step_1;
-    } else {
-        sc_handler->s_connection_state_fn = s_do_server_side_negotiation_step_1;
-    }
-
-    sc_handler->custom_ca_store = sc_ctx->custom_trust_store;
-    sc_handler->buffered_read_in_data_buf =
-        aws_byte_buf_from_array(sc_handler->buffered_read_in_data, sizeof(sc_handler->buffered_read_in_data));
-    sc_handler->buffered_read_in_data_buf.len = 0;
-    sc_handler->buffered_read_out_data_buf =
-        aws_byte_buf_from_array(sc_handler->buffered_read_out_data, sizeof(sc_handler->buffered_read_out_data));
-    sc_handler->buffered_read_out_data_buf.len = 0;
-    sc_handler->verify_peer = sc_ctx->verify_peer;
-
-    return &sc_handler->handler;
-
-on_error:
-
-    s_secure_channel_handler_destroy(alloc, sc_handler);
-
-    return NULL;
-}
-struct aws_channel_handler *aws_tls_client_handler_new(
-    struct aws_allocator *allocator,
-    struct aws_tls_connection_options *options,
-    struct aws_channel_slot *slot) {
-
-    return s_tls_handler_new(allocator, options, slot, true);
-}
-
-struct aws_channel_handler *aws_tls_server_handler_new(
-    struct aws_allocator *allocator,
-    struct aws_tls_connection_options *options,
-    struct aws_channel_slot *slot) {
-
-    return s_tls_handler_new(allocator, options, slot, false);
-}
-
-static void s_secure_channel_ctx_destroy(struct secure_channel_ctx *secure_channel_ctx) {
-    if (secure_channel_ctx == NULL) {
-        return;
-    }
-
-    if (secure_channel_ctx->custom_trust_store) {
-        aws_close_cert_store(secure_channel_ctx->custom_trust_store);
-    }
-
-    if (secure_channel_ctx->pcerts) {
-        CertFreeCertificateContext(secure_channel_ctx->pcerts);
-    }
-
-    if (secure_channel_ctx->cert_store) {
-        aws_close_cert_store(secure_channel_ctx->cert_store);
-    }
-
-    if (secure_channel_ctx->alpn_list) {
-        aws_string_destroy(secure_channel_ctx->alpn_list);
-    }
-
-    aws_mem_release(secure_channel_ctx->ctx.alloc, secure_channel_ctx);
-}
-
-struct aws_tls_ctx *s_ctx_new(
-    struct aws_allocator *alloc,
-    const struct aws_tls_ctx_options *options,
-    bool is_client_mode) {
-    struct secure_channel_ctx *secure_channel_ctx = aws_mem_calloc(alloc, 1, sizeof(struct secure_channel_ctx));
-    if (!secure_channel_ctx) {
-        return NULL;
-    }
-
-    if (!aws_tls_is_cipher_pref_supported(options->cipher_pref)) {
-        aws_raise_error(AWS_IO_TLS_CIPHER_PREF_UNSUPPORTED);
-        AWS_LOGF_ERROR(AWS_LS_IO_TLS, "static: TLS Cipher Preference is not supported: %d.", options->cipher_pref);
-        return NULL;
-    }
-
-    if (options->alpn_list) {
-        secure_channel_ctx->alpn_list = aws_string_new_from_string(alloc, options->alpn_list);
-        if (!secure_channel_ctx->alpn_list) {
-            aws_mem_release(alloc, secure_channel_ctx);
-            return NULL;
-        }
-    }
-
-    secure_channel_ctx->verify_peer = options->verify_peer;
-    secure_channel_ctx->credentials.dwVersion = SCHANNEL_CRED_VERSION;
-
-    secure_channel_ctx->credentials.grbitEnabledProtocols = 0;
-
-    if (is_client_mode) {
-        switch (options->minimum_tls_version) {
-            case AWS_IO_SSLv3:
-                secure_channel_ctx->credentials.grbitEnabledProtocols |= SP_PROT_SSL3_CLIENT;
-            case AWS_IO_TLSv1:
-                secure_channel_ctx->credentials.grbitEnabledProtocols |= SP_PROT_TLS1_0_CLIENT;
-            case AWS_IO_TLSv1_1:
-                secure_channel_ctx->credentials.grbitEnabledProtocols |= SP_PROT_TLS1_1_CLIENT;
-            case AWS_IO_TLSv1_2:
-#if defined(SP_PROT_TLS1_2_CLIENT)
-                secure_channel_ctx->credentials.grbitEnabledProtocols |= SP_PROT_TLS1_2_CLIENT;
-#endif
-            case AWS_IO_TLSv1_3:
-#if defined(SP_PROT_TLS1_3_CLIENT)
-                secure_channel_ctx->credentials.grbitEnabledProtocols |= SP_PROT_TLS1_3_CLIENT;
-#endif
-                break;
-            case AWS_IO_TLS_VER_SYS_DEFAULTS:
-                secure_channel_ctx->credentials.grbitEnabledProtocols = 0;
-                break;
-        }
-    } else {
-        switch (options->minimum_tls_version) {
-            case AWS_IO_SSLv3:
-                secure_channel_ctx->credentials.grbitEnabledProtocols |= SP_PROT_SSL3_SERVER;
-            case AWS_IO_TLSv1:
-                secure_channel_ctx->credentials.grbitEnabledProtocols |= SP_PROT_TLS1_0_SERVER;
-            case AWS_IO_TLSv1_1:
-                secure_channel_ctx->credentials.grbitEnabledProtocols |= SP_PROT_TLS1_1_SERVER;
-            case AWS_IO_TLSv1_2:
-#if defined(SP_PROT_TLS1_2_SERVER)
-                secure_channel_ctx->credentials.grbitEnabledProtocols |= SP_PROT_TLS1_2_SERVER;
-#endif
-            case AWS_IO_TLSv1_3:
-#if defined(SP_PROT_TLS1_3_SERVER)
-                secure_channel_ctx->credentials.grbitEnabledProtocols |= SP_PROT_TLS1_3_SERVER;
-#endif
-                break;
-            case AWS_IO_TLS_VER_SYS_DEFAULTS:
-                secure_channel_ctx->credentials.grbitEnabledProtocols = 0;
-                break;
-        }
-    }
-
-    secure_channel_ctx->ctx.alloc = alloc;
-    secure_channel_ctx->ctx.impl = secure_channel_ctx;
-    aws_ref_count_init(
-        &secure_channel_ctx->ctx.ref_count,
-        secure_channel_ctx,
-        (aws_simple_completion_callback *)s_secure_channel_ctx_destroy);
-
-    if (options->verify_peer && options->ca_file.len) {
-        AWS_LOGF_DEBUG(AWS_LS_IO_TLS, "static: loading custom CA file.");
-        secure_channel_ctx->credentials.dwFlags = SCH_CRED_MANUAL_CRED_VALIDATION;
-
-        struct aws_byte_cursor ca_blob_cur = aws_byte_cursor_from_buf(&options->ca_file);
-        int error = aws_import_trusted_certificates(alloc, &ca_blob_cur, &secure_channel_ctx->custom_trust_store);
-
-        if (error) {
-            AWS_LOGF_ERROR(AWS_LS_IO_TLS, "static: failed to import custom CA with error %d", aws_last_error());
-            goto clean_up;
-        }
-    } else if (is_client_mode) {
-        secure_channel_ctx->credentials.dwFlags = SCH_CRED_AUTO_CRED_VALIDATION;
-    }
-
-    if (is_client_mode && !options->verify_peer) {
-        AWS_LOGF_WARN(
-            AWS_LS_IO_TLS,
-            "static: x.509 validation has been disabled. "
-            "If this is not running in a test environment, this is likely a security vulnerability.");
-
-        secure_channel_ctx->credentials.dwFlags |= SCH_CRED_IGNORE_NO_REVOCATION_CHECK |
-                                                   SCH_CRED_IGNORE_REVOCATION_OFFLINE | SCH_CRED_NO_SERVERNAME_CHECK |
-                                                   SCH_CRED_MANUAL_CRED_VALIDATION;
-    } else if (is_client_mode) {
-        secure_channel_ctx->credentials.dwFlags |= SCH_CRED_REVOCATION_CHECK_CHAIN | SCH_CRED_IGNORE_REVOCATION_OFFLINE;
-    }
-
-    /* if using a system store. */
-    if (options->system_certificate_path) {
-        AWS_LOGF_DEBUG(AWS_LS_IO_TLS, "static: assuming certificate is in a system store, loading now.");
-
-        if (aws_load_cert_from_system_cert_store(
-                options->system_certificate_path, &secure_channel_ctx->cert_store, &secure_channel_ctx->pcerts)) {
-            AWS_LOGF_ERROR(AWS_LS_IO_TLS, "static: failed to load %s", options->system_certificate_path);
-            goto clean_up;
-        }
-
-        secure_channel_ctx->credentials.paCred = &secure_channel_ctx->pcerts;
-        secure_channel_ctx->credentials.cCreds = 1;
-        /* if using traditional PEM armored PKCS#7 and ASN Encoding public/private key pairs */
-    } else if (options->certificate.len && options->private_key.len) {
-
-        AWS_LOGF_DEBUG(AWS_LS_IO_TLS, "static: certificate and key have been set, setting them up now.");
-
-        if (!aws_text_is_utf8(options->certificate.buffer, options->certificate.len)) {
-            AWS_LOGF_ERROR(AWS_LS_IO_TLS, "static: failed to import certificate, must be ASCII/UTF-8 encoded");
-            aws_raise_error(AWS_IO_FILE_VALIDATION_FAILURE);
-            goto clean_up;
-        }
-
-        if (!aws_text_is_utf8(options->private_key.buffer, options->private_key.len)) {
-            AWS_LOGF_ERROR(AWS_LS_IO_TLS, "static: failed to import private key, must be ASCII/UTF-8 encoded");
-            aws_raise_error(AWS_IO_FILE_VALIDATION_FAILURE);
-            goto clean_up;
-        }
-
-        struct aws_byte_cursor cert_chain_cur = aws_byte_cursor_from_buf(&options->certificate);
-        struct aws_byte_cursor pk_cur = aws_byte_cursor_from_buf(&options->private_key);
-        int err = aws_import_key_pair_to_cert_context(
-            alloc, &cert_chain_cur, &pk_cur, &secure_channel_ctx->cert_store, &secure_channel_ctx->pcerts);
-
-        if (err) {
-            AWS_LOGF_ERROR(
-                AWS_LS_IO_TLS, "static: failed to import certificate and private key with error %d.", aws_last_error());
-            goto clean_up;
-        }
-
-        secure_channel_ctx->credentials.paCred = &secure_channel_ctx->pcerts;
-        secure_channel_ctx->credentials.cCreds = 1;
-    }
-
-    return &secure_channel_ctx->ctx;
-
-clean_up:
-    if (secure_channel_ctx->custom_trust_store) {
-        aws_close_cert_store(secure_channel_ctx->custom_trust_store);
-    }
-
-    aws_mem_release(alloc, secure_channel_ctx);
-    return NULL;
-}
-
-struct aws_tls_ctx *aws_tls_server_ctx_new(struct aws_allocator *alloc, const struct aws_tls_ctx_options *options) {
-    return s_ctx_new(alloc, options, false);
-}
-
-struct aws_tls_ctx *aws_tls_client_ctx_new(struct aws_allocator *alloc, const struct aws_tls_ctx_options *options) {
-    return s_ctx_new(alloc, options, true);
-}
+/**
+ * Copyright Amazon.com, Inc. or its affiliates. All Rights Reserved.
+ * SPDX-License-Identifier: Apache-2.0.
+ */
+#define SECURITY_WIN32
+#define _CRT_SECURE_NO_WARNINGS
+
+#include <aws/io/tls_channel_handler.h>
+
+#include <aws/common/encoding.h>
+#include <aws/common/math.h>
+#include <aws/common/string.h>
+#include <aws/common/task_scheduler.h>
+
+#include <aws/io/channel.h>
+#include <aws/io/file_utils.h>
+#include <aws/io/logging.h>
+#include <aws/io/pki_utils.h>
+#include <aws/io/private/tls_channel_handler_shared.h>
+#include <aws/io/statistics.h>
+
+#include <Windows.h>
+
+#include <schannel.h>
+#include <security.h>
+
+#include <errno.h>
+#include <inttypes.h>
+#include <math.h>
+#include <stdio.h>
+#include <stdlib.h>
+
+#if _MSC_VER
+#    pragma warning(disable : 4221) /* aggregate initializer using local variable addresses */
+#    pragma warning(disable : 4204) /* non-constant aggregate initializer */
+#    pragma warning(disable : 4306) /* Identifier is type cast to a larger pointer. */
+#endif
+
+#define KB_1 1024
+#define READ_OUT_SIZE (16 * KB_1)
+#define READ_IN_SIZE READ_OUT_SIZE
+#define EST_HANDSHAKE_SIZE (7 * KB_1)
+
+#define EST_TLS_RECORD_OVERHEAD 53 /* 5 byte header + 32 + 16 bytes for padding */
+
+void aws_tls_init_static_state(struct aws_allocator *alloc) {
+    AWS_LOGF_INFO(AWS_LS_IO_TLS, "static: Initializing TLS using SecureChannel (SSPI).");
+    (void)alloc;
+}
+
+void aws_tls_clean_up_static_state(void) {}
+
+struct secure_channel_ctx {
+    struct aws_tls_ctx ctx;
+    struct aws_string *alpn_list;
+    SCHANNEL_CRED credentials;
+    PCERT_CONTEXT pcerts;
+    HCERTSTORE cert_store;
+    HCERTSTORE custom_trust_store;
+    bool verify_peer;
+};
+
+struct secure_channel_handler {
+    struct aws_channel_handler handler;
+    struct aws_tls_channel_handler_shared shared_state;
+    CtxtHandle sec_handle;
+    CredHandle creds;
+    /*
+     * The SSPI API expects an array of len 1 of these where it's the leaf certificate associated with its private
+     * key.
+     */
+    PCCERT_CONTEXT cert_context[1];
+    HCERTSTORE cert_store;
+    HCERTSTORE custom_ca_store;
+    SecPkgContext_StreamSizes stream_sizes;
+    unsigned long ctx_req;
+    unsigned long ctx_ret_flags;
+    struct aws_channel_slot *slot;
+    struct aws_byte_buf protocol;
+    struct aws_byte_buf server_name;
+    TimeStamp sspi_timestamp;
+    int (*s_connection_state_fn)(struct aws_channel_handler *handler);
+    /*
+     * Give a little bit of extra head room, for split records.
+     */
+    uint8_t buffered_read_in_data[READ_IN_SIZE + KB_1];
+    struct aws_byte_buf buffered_read_in_data_buf;
+    size_t estimated_incomplete_size;
+    size_t read_extra;
+    /* This is to accommodate the extra head room we added above.
+       because we're allowing for splits, we may have more data decrypted
+       than we can fit in this buffer if we don't make them match. */
+    uint8_t buffered_read_out_data[READ_OUT_SIZE + KB_1];
+    struct aws_byte_buf buffered_read_out_data_buf;
+    struct aws_channel_task sequential_task_storage;
+    aws_tls_on_negotiation_result_fn *on_negotiation_result;
+    aws_tls_on_data_read_fn *on_data_read;
+    aws_tls_on_error_fn *on_error;
+    struct aws_string *alpn_list;
+    void *user_data;
+    bool advertise_alpn_message;
+    bool negotiation_finished;
+    bool verify_peer;
+};
+
+static size_t s_message_overhead(struct aws_channel_handler *handler) {
+    struct secure_channel_handler *sc_handler = handler->impl;
+
+    if (AWS_UNLIKELY(!sc_handler->stream_sizes.cbMaximumMessage)) {
+        SECURITY_STATUS status =
+            QueryContextAttributes(&sc_handler->sec_handle, SECPKG_ATTR_STREAM_SIZES, &sc_handler->stream_sizes);
+
+        if (status != SEC_E_OK) {
+            return EST_TLS_RECORD_OVERHEAD;
+        }
+    }
+
+    return sc_handler->stream_sizes.cbTrailer + sc_handler->stream_sizes.cbHeader;
+}
+
+bool aws_tls_is_alpn_available(void) {
+/* if you built on an old version of windows, still no support, but if you did, we still
+   want to check the OS version at runtime before agreeing to attempt alpn. */
+#ifdef SECBUFFER_APPLICATION_PROTOCOLS
+    AWS_LOGF_DEBUG(
+        AWS_LS_IO_TLS,
+        "static: This library was built with Windows 8.1 or later, "
+        "probing OS to see what we're actually running on.");
+    /* make sure we're on windows 8.1 or later. */
+    OSVERSIONINFOEX os_version;
+    DWORDLONG condition_mask = 0;
+    VER_SET_CONDITION(condition_mask, VER_MAJORVERSION, VER_GREATER_EQUAL);
+    VER_SET_CONDITION(condition_mask, VER_MINORVERSION, VER_GREATER_EQUAL);
+    VER_SET_CONDITION(condition_mask, VER_SERVICEPACKMAJOR, VER_GREATER_EQUAL);
+    VER_SET_CONDITION(condition_mask, VER_SERVICEPACKMINOR, VER_GREATER_EQUAL);
+
+    AWS_ZERO_STRUCT(os_version);
+    os_version.dwMajorVersion = HIBYTE(_WIN32_WINNT_WIN8);
+    os_version.dwMinorVersion = LOBYTE(_WIN32_WINNT_WIN8);
+    os_version.wServicePackMajor = 0;
+    os_version.dwOSVersionInfoSize = sizeof(OSVERSIONINFOEX);
+
+    if (VerifyVersionInfo(
+            &os_version,
+            VER_MAJORVERSION | VER_MINORVERSION | VER_SERVICEPACKMAJOR | VER_SERVICEPACKMINOR,
+            condition_mask)) {
+        AWS_LOGF_DEBUG(AWS_LS_IO_TLS, "static: We're running on Windows 8.1 or later. ALPN is available.");
+        return true;
+    }
+
+    AWS_LOGF_WARN(
+        AWS_LS_IO_TLS,
+        "static: Running on older version of windows, ALPN is not supported. "
+        "Please update your OS to take advantage of modern features.");
+#else
+    AWS_LOGF_WARN(
+        AWS_LS_IO_TLS,
+        "static: This library was built using a Windows SDK prior to 8.1. "
+        "Please build with a version of windows >= 8.1 to take advantage modern features. ALPN is not supported.");
+#endif /*SECBUFFER_APPLICATION_PROTOCOLS */
+    return false;
+}
+
+bool aws_tls_is_cipher_pref_supported(enum aws_tls_cipher_pref cipher_pref) {
+    switch (cipher_pref) {
+        case AWS_IO_TLS_CIPHER_PREF_SYSTEM_DEFAULT:
+            return true;
+
+        case AWS_IO_TLS_CIPHER_PREF_KMS_PQ_TLSv1_0_2019_06:
+        default:
+            return false;
+    }
+}
+
+/* this only gets called if the user specified a custom ca. */
+static int s_manually_verify_peer_cert(struct aws_channel_handler *handler) {
+    AWS_LOGF_DEBUG(
+        AWS_LS_IO_TLS,
+        "id=%p: manually verifying certifcate chain because a custom CA is configured.",
+        (void *)handler);
+    struct secure_channel_handler *sc_handler = handler->impl;
+
+    int result = AWS_OP_ERR;
+    CERT_CONTEXT *peer_certificate = NULL;
+    HCERTCHAINENGINE engine = NULL;
+    CERT_CHAIN_CONTEXT *cert_chain_ctx = NULL;
+
+    /* get the peer's certificate so we can validated it.*/
+
+    SECURITY_STATUS status =
+        QueryContextAttributes(&sc_handler->sec_handle, SECPKG_ATTR_REMOTE_CERT_CONTEXT, &peer_certificate);
+
+    if (status != SEC_E_OK || !peer_certificate) {
+        AWS_LOGF_ERROR(
+            AWS_LS_IO_TLS,
+            "id=%p: failed to load peer's certificate with SECURITY_STATUS %d",
+            (void *)handler,
+            (int)status);
+        return AWS_OP_ERR;
+    }
+
+    /* this next bit scours the custom trust store to try and load a chain to verify
+       the leaf certificate against. */
+    CERT_CHAIN_ENGINE_CONFIG engine_config;
+    AWS_ZERO_STRUCT(engine_config);
+    engine_config.cbSize = sizeof(engine_config);
+    engine_config.hExclusiveRoot = sc_handler->custom_ca_store;
+
+    if (!CertCreateCertificateChainEngine(&engine_config, &engine)) {
+        AWS_LOGF_ERROR(
+            AWS_LS_IO_TLS,
+            "id=%p: failed to load a certificate chain engine with SECURITY_STATUS %d. "
+            "Most likely, the configured CA is corrupted.",
+            (void *)handler,
+            (int)status);
+        goto done;
+    }
+
+    CERT_CHAIN_PARA chain_params;
+    AWS_ZERO_STRUCT(chain_params);
+    chain_params.cbSize = sizeof(chain_params);
+
+    if (!CertGetCertificateChain(
+            engine, peer_certificate, NULL, peer_certificate->hCertStore, &chain_params, 0, NULL, &cert_chain_ctx)) {
+        AWS_LOGF_ERROR(
+            AWS_LS_IO_TLS,
+            "id=%p: unable to find certificate in chain with SECURITY_STATUS %d.",
+            (void *)handler,
+            (int)status);
+        goto done;
+    }
+
+    struct aws_byte_buf host = aws_tls_handler_server_name(handler);
+    // hostname shouldn't be longer than 255 charts
+    if (host.len >= 255) {
+        AWS_LOGF_ERROR(AWS_LS_IO_TLS, "id=%p: host name too long (%d).", (void *)handler, (int)host.len);
+        goto done;
+    }
+
+    wchar_t whost[255];
+    AWS_ZERO_ARRAY(whost);
+    size_t converted = mbstowcs(whost, (const char *)host.buffer, host.len);
+    if (converted != host.len) {
+        AWS_LOGF_ERROR(
+            AWS_LS_IO_TLS,
+            "id=%p: unable to convert host to wstr, %d -> %d.",
+            (void *)handler,
+            (int)host.len,
+            (int)converted);
+        goto done;
+    }
+
+    /* check if the chain was trusted */
+    LPCSTR policyiod = CERT_CHAIN_POLICY_SSL;
+
+    SSL_EXTRA_CERT_CHAIN_POLICY_PARA sslpolicy;
+    AWS_ZERO_STRUCT(sslpolicy);
+    sslpolicy.cbSize = sizeof(sslpolicy);
+    sslpolicy.dwAuthType = AUTHTYPE_SERVER;
+    sslpolicy.fdwChecks = 0;
+    sslpolicy.pwszServerName = whost;
+
+    CERT_CHAIN_POLICY_PARA policypara;
+    AWS_ZERO_STRUCT(policypara);
+    policypara.cbSize = sizeof(policypara);
+    policypara.dwFlags = 0;
+    policypara.pvExtraPolicyPara = &sslpolicy;
+
+    CERT_CHAIN_POLICY_STATUS policystatus;
+    AWS_ZERO_STRUCT(policystatus);
+    policystatus.cbSize = sizeof(policystatus);
+
+    if (!CertVerifyCertificateChainPolicy(policyiod, cert_chain_ctx, &policypara, &policystatus)) {
+        int error = GetLastError();
+        AWS_LOGF_ERROR(
+            AWS_LS_IO_TLS, "id=%p: CertVerifyCertificateChainPolicy() failed, error 0x%x", (void *)handler, (int)error);
+        goto done;
+    }
+
+    if (policystatus.dwError) {
+        AWS_LOGF_ERROR(
+            AWS_LS_IO_TLS,
+            "id=%p: certificate verification failed, error 0x%x",
+            (void *)handler,
+            (int)policystatus.dwError);
+        goto done;
+    }
+
+    /* if the chain was trusted, then we're good to go, if it was not
+       we bail out. */
+    CERT_SIMPLE_CHAIN *simple_chain = cert_chain_ctx->rgpChain[0];
+    DWORD trust_mask = ~(DWORD)CERT_TRUST_IS_NOT_TIME_NESTED;
+    trust_mask &= simple_chain->TrustStatus.dwErrorStatus;
+
+    if (trust_mask != 0) {
+        AWS_LOGF_ERROR(
+            AWS_LS_IO_TLS,
+            "id=%p: peer certificate is un-trusted with SECURITY_STATUS %d.",
+            (void *)handler,
+            (int)trust_mask);
+        goto done;
+    }
+
+    AWS_LOGF_DEBUG(AWS_LS_IO_TLS, "id=%p: peer certificate is trusted.", (void *)handler);
+    result = AWS_OP_SUCCESS;
+
+done:
+
+    if (cert_chain_ctx != NULL) {
+        CertFreeCertificateChain(cert_chain_ctx);
+    }
+
+    if (engine != NULL) {
+        CertFreeCertificateChainEngine(engine);
+    }
+
+    if (peer_certificate != NULL) {
+        CertFreeCertificateContext(peer_certificate);
+    }
+
+    return result;
+}
+
+static void s_invoke_negotiation_error(struct aws_channel_handler *handler, int err) {
+    struct secure_channel_handler *sc_handler = handler->impl;
+
+    aws_on_tls_negotiation_completed(&sc_handler->shared_state, err);
+
+    if (sc_handler->on_negotiation_result) {
+        sc_handler->on_negotiation_result(handler, sc_handler->slot, err, sc_handler->user_data);
+    }
+}
+
+static void s_on_negotiation_success(struct aws_channel_handler *handler) {
+    struct secure_channel_handler *sc_handler = handler->impl;
+
+    /* if the user provided an ALPN handler to the channel, we need to let them know what their protocol is. */
+    if (sc_handler->slot->adj_right && sc_handler->advertise_alpn_message && sc_handler->protocol.len) {
+        struct aws_io_message *message = aws_channel_acquire_message_from_pool(
+            sc_handler->slot->channel,
+            AWS_IO_MESSAGE_APPLICATION_DATA,
+            sizeof(struct aws_tls_negotiated_protocol_message));
+        message->message_tag = AWS_TLS_NEGOTIATED_PROTOCOL_MESSAGE;
+        struct aws_tls_negotiated_protocol_message *protocol_message =
+            (struct aws_tls_negotiated_protocol_message *)message->message_data.buffer;
+
+        protocol_message->protocol = sc_handler->protocol;
+        message->message_data.len = sizeof(struct aws_tls_negotiated_protocol_message);
+        if (aws_channel_slot_send_message(sc_handler->slot, message, AWS_CHANNEL_DIR_READ)) {
+            aws_mem_release(message->allocator, message);
+            aws_channel_shutdown(sc_handler->slot->channel, aws_last_error());
+        }
+    }
+
+    aws_on_tls_negotiation_completed(&sc_handler->shared_state, AWS_ERROR_SUCCESS);
+
+    if (sc_handler->on_negotiation_result) {
+        sc_handler->on_negotiation_result(handler, sc_handler->slot, AWS_OP_SUCCESS, sc_handler->user_data);
+    }
+}
+
+static int s_determine_sspi_error(int sspi_status) {
+    switch (sspi_status) {
+        case SEC_E_INSUFFICIENT_MEMORY:
+            return AWS_ERROR_OOM;
+        case SEC_I_CONTEXT_EXPIRED:
+            return AWS_IO_TLS_ALERT_NOT_GRACEFUL;
+        case SEC_E_WRONG_PRINCIPAL:
+            return AWS_IO_TLS_ERROR_NEGOTIATION_FAILURE;
+            /*
+            case SEC_E_INVALID_HANDLE:
+            case SEC_E_INVALID_TOKEN:
+            case SEC_E_LOGON_DENIED:
+            case SEC_E_TARGET_UNKNOWN:
+            case SEC_E_NO_AUTHENTICATING_AUTHORITY:
+            case SEC_E_INTERNAL_ERROR:
+            case SEC_E_NO_CREDENTIALS:
+            case SEC_E_UNSUPPORTED_FUNCTION:
+            case SEC_E_APPLICATION_PROTOCOL_MISMATCH:
+            */
+        default:
+            return AWS_IO_TLS_ERROR_NEGOTIATION_FAILURE;
+    }
+}
+
+#define CHECK_ALPN_BUFFER_SIZE(s, i, b)                                                                                \
+    if (s <= i) {                                                                                                      \
+        aws_array_list_clean_up(&b);                                                                                   \
+        return aws_raise_error(AWS_ERROR_SHORT_BUFFER);                                                                \
+    }
+
+/* construct ALPN extension data... apparently this works on big-endian machines? but I don't believe the docs
+   if you're running ARM and you find ALPN isn't working, it's probably because I trusted the documentation
+   and your bug is in here. Note, dotnet's corefx also acts like endianness isn't at play so if this is broken
+   so is everyone's dotnet code. */
+static int s_fillin_alpn_data(
+    struct aws_channel_handler *handler,
+    unsigned char *alpn_buffer_data,
+    size_t buffer_size,
+    size_t *written) {
+    *written = 0;
+    struct secure_channel_handler *sc_handler = handler->impl;
+    AWS_LOGF_DEBUG(AWS_LS_IO_TLS, "")
+
+    struct aws_array_list alpn_buffers;
+    struct aws_byte_cursor alpn_buffer_array[4];
+    aws_array_list_init_static(&alpn_buffers, alpn_buffer_array, 4, sizeof(struct aws_byte_cursor));
+
+    AWS_LOGF_DEBUG(AWS_LS_IO_TLS, "Setting ALPN extension with string %s.", aws_string_c_str(sc_handler->alpn_list));
+    struct aws_byte_cursor alpn_str_cur = aws_byte_cursor_from_string(sc_handler->alpn_list);
+    if (aws_byte_cursor_split_on_char(&alpn_str_cur, ';', &alpn_buffers)) {
+        return AWS_OP_ERR;
+    }
+
+    size_t protocols_count = aws_array_list_length(&alpn_buffers);
+
+    size_t index = 0;
+    CHECK_ALPN_BUFFER_SIZE(buffer_size, index + sizeof(uint32_t), alpn_buffers)
+    uint32_t *extension_length = (uint32_t *)&alpn_buffer_data[index];
+    index += sizeof(uint32_t);
+    CHECK_ALPN_BUFFER_SIZE(buffer_size, index + sizeof(uint32_t), alpn_buffers)
+    uint32_t *extension_name = (uint32_t *)&alpn_buffer_data[index];
+    index += sizeof(uint32_t);
+    CHECK_ALPN_BUFFER_SIZE(buffer_size, index + sizeof(uint32_t), alpn_buffers)
+    uint16_t *protocols_byte_length = (uint16_t *)&alpn_buffer_data[index];
+    index += sizeof(uint16_t);
+    CHECK_ALPN_BUFFER_SIZE(buffer_size, index + sizeof(uint16_t), alpn_buffers)
+
+    *extension_length += sizeof(uint32_t) + sizeof(uint16_t);
+
+    *extension_name = SecApplicationProtocolNegotiationExt_ALPN;
+    /*now add the protocols*/
+    for (size_t i = 0; i < protocols_count; ++i) {
+        struct aws_byte_cursor *protocol_ptr = NULL;
+        aws_array_list_get_at_ptr(&alpn_buffers, (void **)&protocol_ptr, i);
+        AWS_ASSERT(protocol_ptr);
+        *extension_length += (uint32_t)protocol_ptr->len + 1;
+        *protocols_byte_length += (uint16_t)protocol_ptr->len + 1;
+        CHECK_ALPN_BUFFER_SIZE(buffer_size, index + 1, alpn_buffers)
+        alpn_buffer_data[index++] = (unsigned char)protocol_ptr->len;
+        CHECK_ALPN_BUFFER_SIZE(buffer_size, index + protocol_ptr->len, alpn_buffers)
+        memcpy(alpn_buffer_data + index, protocol_ptr->ptr, protocol_ptr->len);
+        index += protocol_ptr->len;
+    }
+
+    aws_array_list_clean_up(&alpn_buffers);
+    *written = *extension_length + sizeof(uint32_t);
+    return AWS_OP_SUCCESS;
+}
+
+static int s_process_connection_state(struct aws_channel_handler *handler) {
+    struct secure_channel_handler *sc_handler = handler->impl;
+    return sc_handler->s_connection_state_fn(handler);
+}
+
+static int s_do_application_data_decrypt(struct aws_channel_handler *handler);
+
+static int s_do_server_side_negotiation_step_2(struct aws_channel_handler *handler);
+
+/** invoked during the first step of the server's negotiation. It receives the client hello,
+    adds its alpn data if available, and if everything is good, sends out the server hello. */
+static int s_do_server_side_negotiation_step_1(struct aws_channel_handler *handler) {
+    struct secure_channel_handler *sc_handler = handler->impl;
+    AWS_LOGF_TRACE(AWS_LS_IO_TLS, "id=%p: server starting negotiation", (void *)handler);
+
+    aws_on_drive_tls_negotiation(&sc_handler->shared_state);
+
+    unsigned char alpn_buffer_data[128] = {0};
+    SecBuffer input_bufs[] = {
+        {
+            .pvBuffer = sc_handler->buffered_read_in_data_buf.buffer,
+            .cbBuffer = (unsigned long)sc_handler->buffered_read_in_data_buf.len,
+            .BufferType = SECBUFFER_TOKEN,
+        },
+        {
+            .pvBuffer = NULL,
+            .cbBuffer = 0,
+            .BufferType = SECBUFFER_EMPTY,
+        },
+    };
+
+    SecBufferDesc input_bufs_desc = {
+        .ulVersion = SECBUFFER_VERSION,
+        .cBuffers = 2,
+        .pBuffers = input_bufs,
+    };
+
+#ifdef SECBUFFER_APPLICATION_PROTOCOLS
+    if (sc_handler->alpn_list && aws_tls_is_alpn_available()) {
+        AWS_LOGF_DEBUG(AWS_LS_IO_TLS, "id=%p: Setting ALPN to %s", handler, aws_string_c_str(sc_handler->alpn_list));
+        size_t extension_length = 0;
+        if (s_fillin_alpn_data(handler, alpn_buffer_data, sizeof(alpn_buffer_data), &extension_length)) {
+            return AWS_OP_ERR;
+        }
+
+        input_bufs[1].pvBuffer = alpn_buffer_data, input_bufs[1].cbBuffer = (unsigned long)extension_length,
+        input_bufs[1].BufferType = SECBUFFER_APPLICATION_PROTOCOLS;
+    }
+#endif /* SECBUFFER_APPLICATION_PROTOCOLS*/
+
+    sc_handler->ctx_req = ASC_REQ_SEQUENCE_DETECT | ASC_REQ_REPLAY_DETECT | ASC_REQ_CONFIDENTIALITY |
+                          ASC_REQ_ALLOCATE_MEMORY | ASC_REQ_STREAM;
+
+    if (sc_handler->verify_peer) {
+        AWS_LOGF_DEBUG(
+            AWS_LS_IO_TLS,
+            "id=%p: server configured to use mutual tls, expecting a certficate from client.",
+            (void *)handler);
+        sc_handler->ctx_req |= ASC_REQ_MUTUAL_AUTH;
+    }
+
+    SecBuffer output_buffer = {
+        .pvBuffer = NULL,
+        .cbBuffer = 0,
+        .BufferType = SECBUFFER_TOKEN,
+    };
+
+    SecBufferDesc output_buffer_desc = {
+        .ulVersion = SECBUFFER_VERSION,
+        .cBuffers = 1,
+        .pBuffers = &output_buffer,
+    };
+
+    /* process the client hello. */
+    SECURITY_STATUS status = AcceptSecurityContext(
+        &sc_handler->creds,
+        NULL,
+        &input_bufs_desc,
+        sc_handler->ctx_req,
+        0,
+        &sc_handler->sec_handle,
+        &output_buffer_desc,
+        &sc_handler->ctx_ret_flags,
+        NULL);
+
+    if (!(status == SEC_I_CONTINUE_NEEDED || status == SEC_E_OK)) {
+        AWS_LOGF_ERROR(
+            AWS_LS_IO_TLS,
+            "id=%p: error during processing of the ClientHello. SECURITY_STATUS is %d",
+            (void *)handler,
+            (int)status);
+        int error = s_determine_sspi_error(status);
+        aws_raise_error(error);
+        s_invoke_negotiation_error(handler, error);
+        return AWS_OP_ERR;
+    }
+
+    size_t data_to_write_len = output_buffer.cbBuffer;
+
+    AWS_LOGF_TRACE(AWS_LS_IO_TLS, "id=%p: Sending ServerHello. Data size %zu", (void *)handler, data_to_write_len);
+    /* send the server hello. */
+    struct aws_io_message *outgoing_message = aws_channel_acquire_message_from_pool(
+        sc_handler->slot->channel, AWS_IO_MESSAGE_APPLICATION_DATA, data_to_write_len);
+    if (!outgoing_message) {
+        FreeContextBuffer(output_buffer.pvBuffer);
+        s_invoke_negotiation_error(handler, aws_last_error());
+        return AWS_OP_ERR;
+    }
+
+    AWS_ASSERT(outgoing_message->message_data.capacity >= data_to_write_len);
+    memcpy(outgoing_message->message_data.buffer, output_buffer.pvBuffer, output_buffer.cbBuffer);
+    outgoing_message->message_data.len = output_buffer.cbBuffer;
+    FreeContextBuffer(output_buffer.pvBuffer);
+
+    if (aws_channel_slot_send_message(sc_handler->slot, outgoing_message, AWS_CHANNEL_DIR_WRITE)) {
+        aws_mem_release(outgoing_message->allocator, outgoing_message);
+        s_invoke_negotiation_error(handler, aws_last_error());
+        return AWS_OP_ERR;
+    }
+
+    sc_handler->s_connection_state_fn = s_do_server_side_negotiation_step_2;
+
+    return AWS_OP_SUCCESS;
+}
+
+/* cipher change, key exchange, mutual TLS stuff. */
+static int s_do_server_side_negotiation_step_2(struct aws_channel_handler *handler) {
+    struct secure_channel_handler *sc_handler = handler->impl;
+
+    AWS_LOGF_TRACE(
+        AWS_LS_IO_TLS, "id=%p: running step 2 of negotiation (cipher change, key exchange etc...)", (void *)handler);
+    SecBuffer input_buffers[] = {
+        [0] =
+            {
+                .pvBuffer = sc_handler->buffered_read_in_data_buf.buffer,
+                .cbBuffer = (unsigned long)sc_handler->buffered_read_in_data_buf.len,
+                .BufferType = SECBUFFER_TOKEN,
+            },
+        [1] =
+            {
+                .pvBuffer = NULL,
+                .cbBuffer = 0,
+                .BufferType = SECBUFFER_EMPTY,
+            },
+    };
+
+    SecBufferDesc input_buffers_desc = {
+        .ulVersion = SECBUFFER_VERSION,
+        .cBuffers = 2,
+        .pBuffers = input_buffers,
+    };
+
+    SecBuffer output_buffers[3];
+    AWS_ZERO_ARRAY(output_buffers);
+    output_buffers[0].BufferType = SECBUFFER_TOKEN;
+    output_buffers[1].BufferType = SECBUFFER_ALERT;
+
+    SecBufferDesc output_buffers_desc = {
+        .ulVersion = SECBUFFER_VERSION,
+        .cBuffers = 3,
+        .pBuffers = output_buffers,
+    };
+
+    sc_handler->read_extra = 0;
+    sc_handler->estimated_incomplete_size = 0;
+
+    SECURITY_STATUS status = AcceptSecurityContext(
+        &sc_handler->creds,
+        &sc_handler->sec_handle,
+        &input_buffers_desc,
+        sc_handler->ctx_req,
+        0,
+        NULL,
+        &output_buffers_desc,
+        &sc_handler->ctx_ret_flags,
+        &sc_handler->sspi_timestamp);
+
+    if (status != SEC_E_INCOMPLETE_MESSAGE && status != SEC_I_CONTINUE_NEEDED && status != SEC_E_OK) {
+        AWS_LOGF_ERROR(
+            AWS_LS_IO_TLS, "id=%p: Error during negotiation. SECURITY_STATUS is %d", (void *)handler, (int)status);
+        int aws_error = s_determine_sspi_error(status);
+        aws_raise_error(aws_error);
+        s_invoke_negotiation_error(handler, aws_error);
+        return AWS_OP_ERR;
+    }
+
+    if (status == SEC_E_INCOMPLETE_MESSAGE) {
+        AWS_LOGF_TRACE(
+            AWS_LS_IO_TLS, "id=%p: Last processed buffer was incomplete, waiting on more data.", (void *)handler);
+        sc_handler->estimated_incomplete_size = input_buffers[1].cbBuffer;
+        return aws_raise_error(AWS_IO_READ_WOULD_BLOCK);
+    };
+    /* any output buffers that were filled in with SECBUFFER_TOKEN need to be sent,
+       SECBUFFER_EXTRA means we need to account for extra data and shift everything for the next run. */
+    if (status == SEC_I_CONTINUE_NEEDED || status == SEC_E_OK) {
+        for (size_t i = 0; i < output_buffers_desc.cBuffers; ++i) {
+            SecBuffer *buf_ptr = &output_buffers[i];
+
+            if (buf_ptr->BufferType == SECBUFFER_TOKEN && buf_ptr->cbBuffer) {
+                struct aws_io_message *outgoing_message = aws_channel_acquire_message_from_pool(
+                    sc_handler->slot->channel, AWS_IO_MESSAGE_APPLICATION_DATA, buf_ptr->cbBuffer);
+
+                if (!outgoing_message) {
+                    FreeContextBuffer(buf_ptr->pvBuffer);
+                    s_invoke_negotiation_error(handler, aws_last_error());
+                    return AWS_OP_ERR;
+                }
+
+                memcpy(outgoing_message->message_data.buffer, buf_ptr->pvBuffer, buf_ptr->cbBuffer);
+                outgoing_message->message_data.len = buf_ptr->cbBuffer;
+                FreeContextBuffer(buf_ptr->pvBuffer);
+
+                if (aws_channel_slot_send_message(sc_handler->slot, outgoing_message, AWS_CHANNEL_DIR_WRITE)) {
+                    aws_mem_release(outgoing_message->allocator, outgoing_message);
+                    s_invoke_negotiation_error(handler, aws_last_error());
+                    return AWS_OP_ERR;
+                }
+            }
+        }
+
+        if (input_buffers[1].BufferType == SECBUFFER_EXTRA && input_buffers[1].cbBuffer > 0) {
+            AWS_LOGF_TRACE(
+                AWS_LS_IO_TLS,
+                "id=%p: Extra data recieved. Extra size is %lu",
+                (void *)handler,
+                input_buffers[1].cbBuffer);
+            sc_handler->read_extra = input_buffers[1].cbBuffer;
+        }
+    }
+
+    if (status == SEC_E_OK) {
+        AWS_LOGF_TRACE(AWS_LS_IO_TLS, "id=%p: handshake completed", (void *)handler);
+        /* if a custom CA store was configured, we have to do the verification ourselves. */
+        if (sc_handler->custom_ca_store) {
+            AWS_LOGF_TRACE(
+                AWS_LS_IO_TLS,
+                "id=%p: Custom CA was configured, evaluating trust before completing connection",
+                (void *)handler);
+
+            if (s_manually_verify_peer_cert(handler)) {
+                aws_raise_error(AWS_IO_TLS_ERROR_NEGOTIATION_FAILURE);
+                s_invoke_negotiation_error(handler, AWS_IO_TLS_ERROR_NEGOTIATION_FAILURE);
+                return AWS_OP_ERR;
+            }
+        }
+        sc_handler->negotiation_finished = true;
+
+        /* force query of the sizes so future calls to encrypt will be loaded. */
+        s_message_overhead(handler);
+
+        /*
+           grab the negotiated protocol out of the session.
+        */
+#ifdef SECBUFFER_APPLICATION_PROTOCOLS
+        if (sc_handler->alpn_list && aws_tls_is_alpn_available()) {
+            SecPkgContext_ApplicationProtocol alpn_result;
+            status = QueryContextAttributes(&sc_handler->sec_handle, SECPKG_ATTR_APPLICATION_PROTOCOL, &alpn_result);
+            AWS_LOGF_TRACE(AWS_LS_IO_TLS, "id=%p: ALPN is configured. Checking for negotiated protocol", handler);
+
+            if (status == SEC_E_OK && alpn_result.ProtoNegoStatus == SecApplicationProtocolNegotiationStatus_Success) {
+                aws_byte_buf_init(&sc_handler->protocol, handler->alloc, alpn_result.ProtocolIdSize + 1);
+                memset(sc_handler->protocol.buffer, 0, alpn_result.ProtocolIdSize + 1);
+                memcpy(sc_handler->protocol.buffer, alpn_result.ProtocolId, alpn_result.ProtocolIdSize);
+                sc_handler->protocol.len = alpn_result.ProtocolIdSize;
+                AWS_LOGF_DEBUG(
+                    AWS_LS_IO_TLS, "id=%p: negotiated protocol %s", handler, (char *)sc_handler->protocol.buffer);
+            } else {
+                AWS_LOGF_WARN(
+                    AWS_LS_IO_TLS,
+                    "id=%p: Error retrieving negotiated protocol. SECURITY_STATUS is %d",
+                    handler,
+                    (int)status);
+                int aws_error = s_determine_sspi_error(status);
+                aws_raise_error(aws_error);
+            }
+        }
+#endif
+        sc_handler->s_connection_state_fn = s_do_application_data_decrypt;
+        AWS_LOGF_DEBUG(AWS_LS_IO_TLS, "id=%p: TLS handshake completed successfully.", (void *)handler);
+        s_on_negotiation_success(handler);
+    }
+
+    return AWS_OP_SUCCESS;
+}
+
+static int s_do_client_side_negotiation_step_2(struct aws_channel_handler *handler);
+
+/* send the client hello */
+static int s_do_client_side_negotiation_step_1(struct aws_channel_handler *handler) {
+    struct secure_channel_handler *sc_handler = handler->impl;
+    AWS_LOGF_TRACE(AWS_LS_IO_TLS, "id=%p: client starting negotiation", (void *)handler);
+
+    aws_on_drive_tls_negotiation(&sc_handler->shared_state);
+
+    unsigned char alpn_buffer_data[128] = {0};
+    SecBuffer input_buf = {
+        .pvBuffer = NULL,
+        .cbBuffer = 0,
+        .BufferType = SECBUFFER_EMPTY,
+    };
+
+    SecBufferDesc input_buf_desc = {
+        .ulVersion = SECBUFFER_VERSION,
+        .cBuffers = 1,
+        .pBuffers = &input_buf,
+    };
+
+    SecBufferDesc *alpn_sspi_data = NULL;
+
+    /* add alpn data to the client hello if it's supported. */
+#ifdef SECBUFFER_APPLICATION_PROTOCOLS
+    if (sc_handler->alpn_list && aws_tls_is_alpn_available()) {
+        AWS_LOGF_DEBUG(
+            AWS_LS_IO_TLS, "id=%p: Setting ALPN data as %s", handler, aws_string_c_str(sc_handler->alpn_list));
+        size_t extension_length = 0;
+        if (s_fillin_alpn_data(handler, alpn_buffer_data, sizeof(alpn_buffer_data), &extension_length)) {
+            s_invoke_negotiation_error(handler, aws_last_error());
+            return AWS_OP_ERR;
+        }
+
+        input_buf.pvBuffer = alpn_buffer_data, input_buf.cbBuffer = (unsigned long)extension_length,
+        input_buf.BufferType = SECBUFFER_APPLICATION_PROTOCOLS;
+
+        alpn_sspi_data = &input_buf_desc;
+    }
+#endif /* SECBUFFER_APPLICATION_PROTOCOLS*/
+
+    sc_handler->ctx_req = ISC_REQ_SEQUENCE_DETECT | ISC_REQ_REPLAY_DETECT | ISC_REQ_CONFIDENTIALITY |
+                          ISC_REQ_ALLOCATE_MEMORY | ISC_REQ_STREAM;
+
+    SecBuffer output_buffer = {
+        .pvBuffer = NULL,
+        .cbBuffer = 0,
+        .BufferType = SECBUFFER_EMPTY,
+    };
+
+    SecBufferDesc output_buffer_desc = {
+        .ulVersion = SECBUFFER_VERSION,
+        .cBuffers = 1,
+        .pBuffers = &output_buffer,
+    };
+
+    char server_name_cstr[256];
+    AWS_ZERO_ARRAY(server_name_cstr);
+    AWS_ASSERT(sc_handler->server_name.len < 256);
+    memcpy(server_name_cstr, sc_handler->server_name.buffer, sc_handler->server_name.len);
+
+    SECURITY_STATUS status = InitializeSecurityContextA(
+        &sc_handler->creds,
+        NULL,
+        (SEC_CHAR *)server_name_cstr,
+        sc_handler->ctx_req,
+        0,
+        0,
+        alpn_sspi_data,
+        0,
+        &sc_handler->sec_handle,
+        &output_buffer_desc,
+        &sc_handler->ctx_ret_flags,
+        &sc_handler->sspi_timestamp);
+
+    if (status != SEC_I_CONTINUE_NEEDED) {
+        AWS_LOGF_ERROR(
+            AWS_LS_IO_TLS,
+            "id=%p: Error sending client/receiving server handshake data. SECURITY_STATUS is %d",
+            (void *)handler,
+            (int)status);
+        int aws_error = s_determine_sspi_error(status);
+        aws_raise_error(aws_error);
+        s_invoke_negotiation_error(handler, aws_error);
+        return AWS_OP_ERR;
+    }
+
+    size_t data_to_write_len = output_buffer.cbBuffer;
+    AWS_LOGF_TRACE(
+        AWS_LS_IO_TLS, "id=%p: Sending client handshake data of size %zu", (void *)handler, data_to_write_len);
+
+    struct aws_io_message *outgoing_message = aws_channel_acquire_message_from_pool(
+        sc_handler->slot->channel, AWS_IO_MESSAGE_APPLICATION_DATA, data_to_write_len);
+    if (!outgoing_message) {
+        FreeContextBuffer(output_buffer.pvBuffer);
+        s_invoke_negotiation_error(handler, aws_last_error());
+        return AWS_OP_ERR;
+    }
+
+    AWS_ASSERT(outgoing_message->message_data.capacity >= data_to_write_len);
+    memcpy(outgoing_message->message_data.buffer, output_buffer.pvBuffer, output_buffer.cbBuffer);
+    outgoing_message->message_data.len = output_buffer.cbBuffer;
+    FreeContextBuffer(output_buffer.pvBuffer);
+
+    if (aws_channel_slot_send_message(sc_handler->slot, outgoing_message, AWS_CHANNEL_DIR_WRITE)) {
+        aws_mem_release(outgoing_message->allocator, outgoing_message);
+        s_invoke_negotiation_error(handler, aws_last_error());
+        return AWS_OP_ERR;
+    }
+
+    sc_handler->s_connection_state_fn = s_do_client_side_negotiation_step_2;
+
+    return AWS_OP_SUCCESS;
+}
+
+/* cipher exchange, key exchange etc.... */
+static int s_do_client_side_negotiation_step_2(struct aws_channel_handler *handler) {
+    struct secure_channel_handler *sc_handler = handler->impl;
+    AWS_LOGF_TRACE(
+        AWS_LS_IO_TLS,
+        "id=%p: running step 2 of client-side negotiation (cipher change, key exchange etc...)",
+        (void *)handler);
+
+    SecBuffer input_buffers[] = {
+        [0] =
+            {
+                .pvBuffer = sc_handler->buffered_read_in_data_buf.buffer,
+                .cbBuffer = (unsigned long)sc_handler->buffered_read_in_data_buf.len,
+                .BufferType = SECBUFFER_TOKEN,
+            },
+        [1] =
+            {
+                .pvBuffer = NULL,
+                .cbBuffer = 0,
+                .BufferType = SECBUFFER_EMPTY,
+            },
+    };
+
+    SecBufferDesc input_buffers_desc = {
+        .ulVersion = SECBUFFER_VERSION,
+        .cBuffers = 2,
+        .pBuffers = input_buffers,
+    };
+
+    SecBuffer output_buffers[3];
+    AWS_ZERO_ARRAY(output_buffers);
+    output_buffers[0].BufferType = SECBUFFER_TOKEN;
+    output_buffers[1].BufferType = SECBUFFER_ALERT;
+
+    SecBufferDesc output_buffers_desc = {
+        .ulVersion = SECBUFFER_VERSION,
+        .cBuffers = 3,
+        .pBuffers = output_buffers,
+    };
+
+    SECURITY_STATUS status = SEC_E_OK;
+
+    sc_handler->read_extra = 0;
+    sc_handler->estimated_incomplete_size = 0;
+
+    char server_name_cstr[256];
+    AWS_ZERO_ARRAY(server_name_cstr);
+    AWS_FATAL_ASSERT(sc_handler->server_name.len < sizeof(server_name_cstr));
+    memcpy(server_name_cstr, sc_handler->server_name.buffer, sc_handler->server_name.len);
+
+    status = InitializeSecurityContextA(
+        &sc_handler->creds,
+        &sc_handler->sec_handle,
+        (SEC_CHAR *)server_name_cstr,
+        sc_handler->ctx_req,
+        0,
+        0,
+        &input_buffers_desc,
+        0,
+        NULL,
+        &output_buffers_desc,
+        &sc_handler->ctx_ret_flags,
+        &sc_handler->sspi_timestamp);
+
+    if (status != SEC_E_INCOMPLETE_MESSAGE && status != SEC_I_CONTINUE_NEEDED && status != SEC_E_OK) {
+        AWS_LOGF_ERROR(
+            AWS_LS_IO_TLS, "id=%p: Error during negotiation. SECURITY_STATUS is %d", (void *)handler, (int)status);
+        int aws_error = s_determine_sspi_error(status);
+        aws_raise_error(aws_error);
+        s_invoke_negotiation_error(handler, aws_error);
+        return AWS_OP_ERR;
+    }
+
+    if (status == SEC_E_INCOMPLETE_MESSAGE) {
+        sc_handler->estimated_incomplete_size = input_buffers[1].cbBuffer;
+        AWS_LOGF_TRACE(
+            AWS_LS_IO_TLS,
+            "id=%p: Incomplete buffer recieved. Incomplete size is %zu. Waiting for more data.",
+            (void *)handler,
+            sc_handler->estimated_incomplete_size);
+        return aws_raise_error(AWS_IO_READ_WOULD_BLOCK);
+    }
+
+    if (status == SEC_I_CONTINUE_NEEDED || status == SEC_E_OK) {
+        for (size_t i = 0; i < output_buffers_desc.cBuffers; ++i) {
+            SecBuffer *buf_ptr = &output_buffers[i];
+
+            if (buf_ptr->BufferType == SECBUFFER_TOKEN && buf_ptr->cbBuffer) {
+                struct aws_io_message *outgoing_message = aws_channel_acquire_message_from_pool(
+                    sc_handler->slot->channel, AWS_IO_MESSAGE_APPLICATION_DATA, buf_ptr->cbBuffer);
+
+                if (!outgoing_message) {
+                    FreeContextBuffer(buf_ptr->pvBuffer);
+                    s_invoke_negotiation_error(handler, aws_last_error());
+                    return AWS_OP_ERR;
+                }
+
+                memcpy(outgoing_message->message_data.buffer, buf_ptr->pvBuffer, buf_ptr->cbBuffer);
+                outgoing_message->message_data.len = buf_ptr->cbBuffer;
+                FreeContextBuffer(buf_ptr->pvBuffer);
+
+                if (aws_channel_slot_send_message(sc_handler->slot, outgoing_message, AWS_CHANNEL_DIR_WRITE)) {
+                    aws_mem_release(outgoing_message->allocator, outgoing_message);
+                    s_invoke_negotiation_error(handler, aws_last_error());
+                    return AWS_OP_ERR;
+                }
+            }
+        }
+
+        if (input_buffers[1].BufferType == SECBUFFER_EXTRA && input_buffers[1].cbBuffer > 0) {
+            AWS_LOGF_TRACE(
+                AWS_LS_IO_TLS,
+                "id=%p: Extra data recieved. Extra data size is %lu.",
+                (void *)handler,
+                input_buffers[1].cbBuffer);
+            sc_handler->read_extra = input_buffers[1].cbBuffer;
+        }
+    }
+
+    if (status == SEC_E_OK) {
+        AWS_LOGF_TRACE(AWS_LS_IO_TLS, "id=%p: handshake completed", handler);
+        /* if a custom CA store was configured, we have to do the verification ourselves. */
+        if (sc_handler->custom_ca_store) {
+            AWS_LOGF_TRACE(
+                AWS_LS_IO_TLS,
+                "id=%p: Custom CA was configured, evaluating trust before completing connection",
+                (void *)handler);
+            if (s_manually_verify_peer_cert(handler)) {
+                aws_raise_error(AWS_IO_TLS_ERROR_NEGOTIATION_FAILURE);
+                s_invoke_negotiation_error(handler, AWS_IO_TLS_ERROR_NEGOTIATION_FAILURE);
+                return AWS_OP_ERR;
+            }
+        }
+        sc_handler->negotiation_finished = true;
+        /* force the sizes query, so future Encrypt message calls work.*/
+        s_message_overhead(handler);
+
+#ifdef SECBUFFER_APPLICATION_PROTOCOLS
+        if (sc_handler->alpn_list && aws_tls_is_alpn_available()) {
+            AWS_LOGF_TRACE(AWS_LS_IO_TLS, "id=%p: Retrieving negotiated protocol.", handler);
+            SecPkgContext_ApplicationProtocol alpn_result;
+            status = QueryContextAttributes(&sc_handler->sec_handle, SECPKG_ATTR_APPLICATION_PROTOCOL, &alpn_result);
+
+            if (status == SEC_E_OK && alpn_result.ProtoNegoStatus == SecApplicationProtocolNegotiationStatus_Success) {
+                aws_byte_buf_init(&sc_handler->protocol, handler->alloc, alpn_result.ProtocolIdSize + 1);
+                memset(sc_handler->protocol.buffer, 0, alpn_result.ProtocolIdSize + 1);
+                memcpy(sc_handler->protocol.buffer, alpn_result.ProtocolId, alpn_result.ProtocolIdSize);
+                sc_handler->protocol.len = alpn_result.ProtocolIdSize;
+                AWS_LOGF_DEBUG(
+                    AWS_LS_IO_TLS, "id=%p: Negotiated protocol %s", handler, (char *)sc_handler->protocol.buffer);
+            } else {
+                AWS_LOGF_WARN(
+                    AWS_LS_IO_TLS,
+                    "id=%p: Error retrieving negotiated protocol. SECURITY_STATUS is %d",
+                    handler,
+                    (int)status);
+                int aws_error = s_determine_sspi_error(status);
+                aws_raise_error(aws_error);
+            }
+        }
+#endif
+        AWS_LOGF_DEBUG(AWS_LS_IO_TLS, "id=%p: TLS handshake completed successfully.", (void *)handler);
+        sc_handler->s_connection_state_fn = s_do_application_data_decrypt;
+        s_on_negotiation_success(handler);
+    }
+
+    return AWS_OP_SUCCESS;
+}
+
+static int s_do_application_data_decrypt(struct aws_channel_handler *handler) {
+    struct secure_channel_handler *sc_handler = handler->impl;
+
+    /* I know this is an unncessary initialization, it's initialized here to make linters happy.*/
+    int error = AWS_OP_ERR;
+    /* when we get an Extra buffer we have to move the pointer and replay the buffer, so we loop until we don't have
+       any extra buffers left over, in the last phase, we then go ahead and send the output. This state function will
+       always say BLOCKED_ON_READ or SUCCESS. There will never be left over reads.*/
+    do {
+        error = AWS_OP_ERR;
+        /* 4 buffers are needed, only one is input, the others get zeroed out for the output operation. */
+        SecBuffer input_buffers[4];
+        AWS_ZERO_ARRAY(input_buffers);
+
+        size_t read_len = sc_handler->read_extra ? sc_handler->read_extra : sc_handler->buffered_read_in_data_buf.len;
+        size_t offset = sc_handler->read_extra ? sc_handler->buffered_read_in_data_buf.len - sc_handler->read_extra : 0;
+        sc_handler->read_extra = 0;
+
+        input_buffers[0] = (SecBuffer){
+            .cbBuffer = (unsigned long)(read_len),
+            .pvBuffer = sc_handler->buffered_read_in_data_buf.buffer + offset,
+            .BufferType = SECBUFFER_DATA,
+        };
+
+        SecBufferDesc buffer_desc = {
+            .ulVersion = SECBUFFER_VERSION,
+            .cBuffers = 4,
+            .pBuffers = input_buffers,
+        };
+
+        SECURITY_STATUS status = DecryptMessage(&sc_handler->sec_handle, &buffer_desc, 0, NULL);
+
+        if (status == SEC_E_OK) {
+            /* if SECBUFFER_DATA is the buffer type of the second buffer, we have decrypted data to process.
+               If SECBUFFER_DATA is the type for the fourth buffer we need to keep track of it so we can shift
+               everything before doing another decrypt operation.
+               We don't care what's in the third buffer for TLS usage.*/
+            if (input_buffers[1].BufferType == SECBUFFER_DATA) {
+                size_t decrypted_length = input_buffers[1].cbBuffer;
+                AWS_LOGF_TRACE(
+                    AWS_LS_IO_TLS, "id=%p: Decrypted message with length %zu.", (void *)handler, decrypted_length);
+
+                struct aws_byte_cursor to_append =
+                    aws_byte_cursor_from_array(input_buffers[1].pvBuffer, decrypted_length);
+                int append_failed = aws_byte_buf_append(&sc_handler->buffered_read_out_data_buf, &to_append);
+                AWS_ASSERT(!append_failed);
+                (void)append_failed;
+
+                /* if we have extra we have to move the pointer and do another Decrypt operation. */
+                if (input_buffers[3].BufferType == SECBUFFER_EXTRA) {
+                    sc_handler->read_extra = input_buffers[3].cbBuffer;
+                    AWS_LOGF_TRACE(
+                        AWS_LS_IO_TLS,
+                        "id=%p: Extra (incomplete) message received with length %zu.",
+                        (void *)handler,
+                        sc_handler->read_extra);
+                } else {
+                    error = AWS_OP_SUCCESS;
+                    /* this means we processed everything in the buffer. */
+                    sc_handler->buffered_read_in_data_buf.len = 0;
+                    AWS_LOGF_TRACE(
+                        AWS_LS_IO_TLS,
+                        "id=%p: Decrypt ended exactly on the end of the record, resetting buffer.",
+                        (void *)handler);
+                }
+            }
+        }
+        /* SEC_E_INCOMPLETE_MESSAGE means the message we tried to decrypt isn't a full record and we need to
+           append our next read to it and try again. */
+        else if (status == SEC_E_INCOMPLETE_MESSAGE) {
+            sc_handler->estimated_incomplete_size = input_buffers[1].cbBuffer;
+            AWS_LOGF_TRACE(
+                AWS_LS_IO_TLS,
+                "id=%p: (incomplete) message received. Expecting remaining portion of size %zu.",
+                (void *)handler,
+                sc_handler->estimated_incomplete_size);
+            memmove(
+                sc_handler->buffered_read_in_data_buf.buffer,
+                sc_handler->buffered_read_in_data_buf.buffer + offset,
+                read_len);
+            sc_handler->buffered_read_in_data_buf.len = read_len;
+            aws_raise_error(AWS_IO_READ_WOULD_BLOCK);
+        }
+        /* SEC_I_CONTEXT_EXPIRED means that the message sender has shut down the connection.  One such case
+           where this can happen is an unaccepted certificate. */
+        else if (status == SEC_I_CONTEXT_EXPIRED) {
+            AWS_LOGF_TRACE(
+                AWS_LS_IO_TLS,
+                "id=%p: Alert received. Message sender has shut down the connection. SECURITY_STATUS is %d.",
+                (void *)handler,
+                (int)status);
+
+            struct aws_channel_slot *slot = handler->slot;
+            aws_channel_shutdown(slot->channel, AWS_OP_SUCCESS);
+            error = AWS_OP_SUCCESS;
+        } else {
+            AWS_LOGF_ERROR(
+                AWS_LS_IO_TLS, "id=%p: Error decrypting message. SECURITY_STATUS is %d.", (void *)handler, (int)status);
+            int aws_error = s_determine_sspi_error(status);
+            aws_raise_error(aws_error);
+        }
+    } while (sc_handler->read_extra);
+
+    return error;
+}
+
+static int s_process_pending_output_messages(struct aws_channel_handler *handler) {
+    struct secure_channel_handler *sc_handler = handler->impl;
+
+    size_t downstream_window = SIZE_MAX;
+
+    if (sc_handler->slot->adj_right) {
+        downstream_window = aws_channel_slot_downstream_read_window(sc_handler->slot);
+    }
+
+    AWS_LOGF_TRACE(
+        AWS_LS_IO_TLS,
+        "id=%p: Processing incomming messages. Downstream window is %zu",
+        (void *)handler,
+        downstream_window);
+    while (sc_handler->buffered_read_out_data_buf.len && downstream_window) {
+        size_t requested_message_size = sc_handler->buffered_read_out_data_buf.len > downstream_window
+                                            ? downstream_window
+                                            : sc_handler->buffered_read_out_data_buf.len;
+        AWS_LOGF_TRACE(AWS_LS_IO_TLS, "id=%p: Requested message size is %zu", (void *)handler, requested_message_size);
+
+        if (sc_handler->slot->adj_right) {
+            struct aws_io_message *read_out_msg = aws_channel_acquire_message_from_pool(
+                sc_handler->slot->channel, AWS_IO_MESSAGE_APPLICATION_DATA, requested_message_size);
+
+            if (!read_out_msg) {
+                return AWS_OP_ERR;
+            }
+
+            size_t copy_size = read_out_msg->message_data.capacity < requested_message_size
+                                   ? read_out_msg->message_data.capacity
+                                   : requested_message_size;
+
+            memcpy(read_out_msg->message_data.buffer, sc_handler->buffered_read_out_data_buf.buffer, copy_size);
+            read_out_msg->message_data.len = copy_size;
+
+            memmove(
+                sc_handler->buffered_read_out_data_buf.buffer,
+                sc_handler->buffered_read_out_data_buf.buffer + copy_size,
+                sc_handler->buffered_read_out_data_buf.len - copy_size);
+            sc_handler->buffered_read_out_data_buf.len -= copy_size;
+
+            if (sc_handler->on_data_read) {
+                sc_handler->on_data_read(handler, sc_handler->slot, &read_out_msg->message_data, sc_handler->user_data);
+            }
+            if (aws_channel_slot_send_message(sc_handler->slot, read_out_msg, AWS_CHANNEL_DIR_READ)) {
+                aws_mem_release(read_out_msg->allocator, read_out_msg);
+                return AWS_OP_ERR;
+            }
+
+            if (sc_handler->slot->adj_right) {
+                downstream_window = aws_channel_slot_downstream_read_window(sc_handler->slot);
+            }
+            AWS_LOGF_TRACE(AWS_LS_IO_TLS, "id=%p: Downstream window is %zu", (void *)handler, downstream_window);
+        } else {
+            if (sc_handler->on_data_read) {
+                sc_handler->on_data_read(
+                    handler, sc_handler->slot, &sc_handler->buffered_read_out_data_buf, sc_handler->user_data);
+            }
+            sc_handler->buffered_read_out_data_buf.len = 0;
+        }
+    }
+
+    return AWS_OP_SUCCESS;
+}
+
+static void s_process_pending_output_task(struct aws_channel_task *task, void *arg, enum aws_task_status status) {
+    (void)task;
+    struct aws_channel_handler *handler = arg;
+
+    aws_channel_task_init(task, NULL, NULL, "secure_channel_handler_process_pending_output");
+    if (status == AWS_TASK_STATUS_RUN_READY) {
+        if (s_process_pending_output_messages(handler)) {
+            struct secure_channel_handler *sc_handler = arg;
+            aws_channel_shutdown(sc_handler->slot->channel, aws_last_error());
+        }
+    }
+}
+
+static int s_process_read_message(
+    struct aws_channel_handler *handler,
+    struct aws_channel_slot *slot,
+    struct aws_io_message *message) {
+
+    struct secure_channel_handler *sc_handler = handler->impl;
+
+    if (message) {
+        /* note, most of these functions log internally, so the log messages in this function are sparse. */
+        AWS_LOGF_TRACE(
+            AWS_LS_IO_TLS,
+            "id=%p: processing incoming message of size %zu",
+            (void *)handler,
+            message->message_data.len);
+
+        struct aws_byte_cursor message_cursor = aws_byte_cursor_from_buf(&message->message_data);
+
+        /* The SSPI interface forces us to manage incomplete records manually. So when we had extra after
+           the previous read, it needs to be shifted to the beginning of the current read, then the current
+           read data is appended to it. If we had an incomplete record, we don't need to shift anything but
+           we do need to append the current read data to the end of the incomplete record from the previous read.
+           Keep going until we've processed everything in the message we were just passed.
+         */
+        int err = AWS_OP_SUCCESS;
+        while (!err && message_cursor.len) {
+
+            size_t available_buffer_space =
+                sc_handler->buffered_read_in_data_buf.capacity - sc_handler->buffered_read_in_data_buf.len;
+            size_t available_message_len = message_cursor.len;
+            size_t amount_to_move_to_buffer =
+                available_buffer_space > available_message_len ? available_message_len : available_buffer_space;
+
+            memcpy(
+                sc_handler->buffered_read_in_data_buf.buffer + sc_handler->buffered_read_in_data_buf.len,
+                message_cursor.ptr,
+                amount_to_move_to_buffer);
+            sc_handler->buffered_read_in_data_buf.len += amount_to_move_to_buffer;
+
+            err = sc_handler->s_connection_state_fn(handler);
+
+            if (err && aws_last_error() == AWS_IO_READ_WOULD_BLOCK) {
+                if (sc_handler->buffered_read_in_data_buf.len == sc_handler->buffered_read_in_data_buf.capacity) {
+                    /* throw this one as a protocol error. */
+                    aws_raise_error(AWS_IO_TLS_ERROR_WRITE_FAILURE);
+                } else {
+                    if (sc_handler->buffered_read_out_data_buf.len) {
+                        err = s_process_pending_output_messages(handler);
+                        if (err) {
+                            break;
+                        }
+                    }
+                    /* prevent a deadlock due to downstream handlers wanting more data, but we have an incomplete
+                       record, and the amount they're requesting is less than the size of a tls record. */
+                    size_t window_size = slot->window_size;
+                    if (!window_size &&
+                        aws_channel_slot_increment_read_window(slot, sc_handler->estimated_incomplete_size)) {
+                        err = AWS_OP_ERR;
+                    } else {
+                        sc_handler->estimated_incomplete_size = 0;
+                        err = AWS_OP_SUCCESS;
+                    }
+                }
+                aws_byte_cursor_advance(&message_cursor, amount_to_move_to_buffer);
+                continue;
+            } else if (err) {
+                break;
+            }
+
+            /* handle any left over extra data from the decrypt operation here. */
+            if (sc_handler->read_extra) {
+                size_t move_pos = sc_handler->buffered_read_in_data_buf.len - sc_handler->read_extra;
+                memmove(
+                    sc_handler->buffered_read_in_data_buf.buffer,
+                    sc_handler->buffered_read_in_data_buf.buffer + move_pos,
+                    sc_handler->read_extra);
+                sc_handler->buffered_read_in_data_buf.len = sc_handler->read_extra;
+                sc_handler->read_extra = 0;
+            } else {
+                sc_handler->buffered_read_in_data_buf.len = 0;
+            }
+
+            if (sc_handler->buffered_read_out_data_buf.len) {
+                err = s_process_pending_output_messages(handler);
+                if (err) {
+                    break;
+                }
+            }
+            aws_byte_cursor_advance(&message_cursor, amount_to_move_to_buffer);
+        }
+
+        if (!err) {
+            aws_mem_release(message->allocator, message);
+            return AWS_OP_SUCCESS;
+        }
+
+        aws_channel_shutdown(slot->channel, aws_last_error());
+        return AWS_OP_ERR;
+    }
+
+    if (sc_handler->buffered_read_out_data_buf.len) {
+        if (s_process_pending_output_messages(handler)) {
+            return AWS_OP_ERR;
+        }
+        aws_mem_release(message->allocator, message);
+    }
+
+    return AWS_OP_SUCCESS;
+}
+
+static int s_process_write_message(
+    struct aws_channel_handler *handler,
+    struct aws_channel_slot *slot,
+    struct aws_io_message *message) {
+
+    struct secure_channel_handler *sc_handler = (struct secure_channel_handler *)handler->impl;
+    AWS_ASSERT(sc_handler->negotiation_finished);
+    SECURITY_STATUS status = SEC_E_OK;
+
+    if (message) {
+        AWS_LOGF_TRACE(
+            AWS_LS_IO_TLS, "id=%p: processing ougoing message of size %zu", (void *)handler, message->message_data.len);
+
+        struct aws_byte_cursor message_cursor = aws_byte_cursor_from_buf(&message->message_data);
+
+        while (message_cursor.len) {
+            AWS_LOGF_TRACE(
+                AWS_LS_IO_TLS, "id=%p: processing message fragment of size %zu", (void *)handler, message_cursor.len);
+            /* message size will be the lesser of either payload + record overhead or the max TLS record size.*/
+            size_t upstream_overhead = aws_channel_slot_upstream_message_overhead(sc_handler->slot);
+            upstream_overhead += sc_handler->stream_sizes.cbHeader + sc_handler->stream_sizes.cbTrailer;
+            size_t requested_length = message_cursor.len + upstream_overhead;
+            size_t to_write = sc_handler->stream_sizes.cbMaximumMessage < requested_length
+                                  ? sc_handler->stream_sizes.cbMaximumMessage
+                                  : requested_length;
+            struct aws_io_message *outgoing_message =
+                aws_channel_acquire_message_from_pool(slot->channel, AWS_IO_MESSAGE_APPLICATION_DATA, to_write);
+
+            if (!outgoing_message || outgoing_message->message_data.capacity <= upstream_overhead) {
+                return AWS_OP_ERR;
+            }
+
+            /* what if message is larger than one record? */
+            size_t original_message_fragment_to_process = outgoing_message->message_data.capacity - upstream_overhead;
+            memcpy(
+                outgoing_message->message_data.buffer + sc_handler->stream_sizes.cbHeader,
+                message_cursor.ptr,
+                original_message_fragment_to_process);
+
+            if (original_message_fragment_to_process == message_cursor.len) {
+                outgoing_message->on_completion = message->on_completion;
+                outgoing_message->user_data = message->user_data;
+            }
+
+            SecBuffer buffers[4] = {
+                [0] =
+                    {
+                        .BufferType = SECBUFFER_STREAM_HEADER,
+                        .pvBuffer = outgoing_message->message_data.buffer,
+                        .cbBuffer = sc_handler->stream_sizes.cbHeader,
+                    },
+                [1] =
+                    {
+                        .BufferType = SECBUFFER_DATA,
+                        .pvBuffer = outgoing_message->message_data.buffer + sc_handler->stream_sizes.cbHeader,
+                        .cbBuffer = (unsigned long)original_message_fragment_to_process,
+                    },
+                [2] =
+                    {
+                        .BufferType = SECBUFFER_STREAM_TRAILER,
+                        .pvBuffer = outgoing_message->message_data.buffer + sc_handler->stream_sizes.cbHeader +
+                                    original_message_fragment_to_process,
+                        .cbBuffer = sc_handler->stream_sizes.cbTrailer,
+                    },
+                [3] =
+                    {
+                        .BufferType = SECBUFFER_EMPTY,
+                        .pvBuffer = NULL,
+                        .cbBuffer = 0,
+                    },
+            };
+
+            SecBufferDesc buffer_desc = {
+                .ulVersion = SECBUFFER_VERSION,
+                .cBuffers = 4,
+                .pBuffers = buffers,
+            };
+
+            status = EncryptMessage(&sc_handler->sec_handle, 0, &buffer_desc, 0);
+
+            if (status == SEC_E_OK) {
+                outgoing_message->message_data.len = buffers[0].cbBuffer + buffers[1].cbBuffer + buffers[2].cbBuffer;
+                AWS_LOGF_TRACE(
+                    AWS_LS_IO_TLS,
+                    "id=%p:message fragment encrypted successfully: size is %zu",
+                    (void *)handler,
+                    outgoing_message->message_data.len);
+
+                if (aws_channel_slot_send_message(slot, outgoing_message, AWS_CHANNEL_DIR_WRITE)) {
+                    aws_mem_release(outgoing_message->allocator, outgoing_message);
+                    return AWS_OP_ERR;
+                }
+
+                aws_byte_cursor_advance(&message_cursor, original_message_fragment_to_process);
+            } else {
+                AWS_LOGF_TRACE(
+                    AWS_LS_IO_TLS,
+                    "id=%p: Error encrypting message. SECURITY_STATUS is %d",
+                    (void *)handler,
+                    (int)status);
+                return aws_raise_error(AWS_IO_TLS_ERROR_WRITE_FAILURE);
+            }
+        }
+
+        aws_mem_release(message->allocator, message);
+    }
+
+    return AWS_OP_SUCCESS;
+}
+
+static int s_increment_read_window(struct aws_channel_handler *handler, struct aws_channel_slot *slot, size_t size) {
+    (void)size;
+    struct secure_channel_handler *sc_handler = handler->impl;
+    AWS_LOGF_TRACE(AWS_LS_IO_TLS, "id=%p: Increment read window message received %zu", (void *)handler, size);
+
+    /* You can't query a context if negotiation isn't completed, since ciphers haven't been negotiated
+     * and it couldn't possibly know the overhead size yet. */
+    if (sc_handler->negotiation_finished && !sc_handler->stream_sizes.cbMaximumMessage) {
+        SECURITY_STATUS status =
+            QueryContextAttributes(&sc_handler->sec_handle, SECPKG_ATTR_STREAM_SIZES, &sc_handler->stream_sizes);
+
+        if (status != SEC_E_OK) {
+            AWS_LOGF_ERROR(
+                AWS_LS_IO_TLS, "id=%p: QueryContextAttributes failed with error %d", (void *)handler, (int)status);
+            aws_raise_error(AWS_ERROR_SYS_CALL_FAILURE);
+            aws_channel_shutdown(slot->channel, AWS_ERROR_SYS_CALL_FAILURE);
+            return AWS_OP_ERR;
+        }
+    }
+
+    size_t total_desired_size = size;
+    size_t downstream_size = aws_channel_slot_downstream_read_window(slot);
+    size_t current_window_size = slot->window_size;
+
+    /* the only time this branch isn't taken is when a window update is propagated during tls negotiation.
+     * in that case just pass it through. */
+    if (sc_handler->stream_sizes.cbMaximumMessage) {
+        size_t likely_records_count = (size_t)ceil((double)(downstream_size) / (double)(READ_IN_SIZE));
+        size_t offset_size = aws_mul_size_saturating(
+            likely_records_count, sc_handler->stream_sizes.cbTrailer + sc_handler->stream_sizes.cbHeader);
+        total_desired_size = aws_add_size_saturating(offset_size, downstream_size);
+    }
+
+    if (total_desired_size > current_window_size) {
+        size_t window_update_size = total_desired_size - current_window_size;
+        AWS_LOGF_TRACE(
+            AWS_LS_IO_TLS, "id=%p: Propagating read window increment of size %zu", (void *)handler, window_update_size);
+        aws_channel_slot_increment_read_window(slot, window_update_size);
+    }
+
+    if (sc_handler->negotiation_finished && !sc_handler->sequential_task_storage.task_fn) {
+        aws_channel_task_init(
+            &sc_handler->sequential_task_storage,
+            s_process_pending_output_task,
+            handler,
+            "secure_channel_handler_process_pending_output_on_window_increment");
+        aws_channel_schedule_task_now(slot->channel, &sc_handler->sequential_task_storage);
+    }
+    return AWS_OP_SUCCESS;
+}
+
+static size_t s_initial_window_size(struct aws_channel_handler *handler) {
+    (void)handler;
+
+    /* set this to just enough for the handshake, once the handshake completes, the downstream
+       handler will tell us the new window size. */
+    return EST_HANDSHAKE_SIZE;
+}
+
+static int s_handler_shutdown(
+    struct aws_channel_handler *handler,
+    struct aws_channel_slot *slot,
+    enum aws_channel_direction dir,
+    int error_code,
+    bool abort_immediately) {
+    struct secure_channel_handler *sc_handler = handler->impl;
+
+    if (dir == AWS_CHANNEL_DIR_WRITE) {
+        if (!abort_immediately && error_code != AWS_IO_SOCKET_CLOSED) {
+            AWS_LOGF_DEBUG(AWS_LS_IO_TLS, "id=%p: Shutting down the write direction", (void *)handler)
+
+            /* send a TLS alert. */
+            SECURITY_STATUS status;
+
+            DWORD shutdown_code = SCHANNEL_SHUTDOWN;
+            SecBuffer shutdown_buffer = {
+                .pvBuffer = &shutdown_code,
+                .cbBuffer = sizeof(shutdown_code),
+                .BufferType = SECBUFFER_TOKEN,
+            };
+
+            SecBufferDesc shutdown_buffer_desc = {
+                .ulVersion = SECBUFFER_VERSION,
+                .cBuffers = 1,
+                .pBuffers = &shutdown_buffer,
+            };
+
+            /* this updates the SSPI internal state machine. */
+            status = ApplyControlToken(&sc_handler->sec_handle, &shutdown_buffer_desc);
+
+            if (status != SEC_E_OK) {
+                aws_raise_error(AWS_ERROR_SYS_CALL_FAILURE);
+                return aws_channel_slot_on_handler_shutdown_complete(
+                    slot, dir, AWS_ERROR_SYS_CALL_FAILURE, abort_immediately);
+            }
+
+            SecBuffer output_buffer = {
+                .pvBuffer = NULL,
+                .cbBuffer = 0,
+                .BufferType = SECBUFFER_EMPTY,
+            };
+
+            SecBufferDesc output_buffer_desc = {
+                .ulVersion = SECBUFFER_VERSION,
+                .cBuffers = 1,
+                .pBuffers = &output_buffer,
+            };
+
+            struct aws_byte_buf server_name = aws_tls_handler_server_name(handler);
+            char server_name_cstr[256];
+            AWS_ZERO_ARRAY(server_name_cstr);
+            AWS_FATAL_ASSERT(server_name.len < sizeof(server_name_cstr));
+            memcpy(server_name_cstr, server_name.buffer, server_name.len);
+            /* this acutally gives us an Alert record to send. */
+            status = InitializeSecurityContextA(
+                &sc_handler->creds,
+                &sc_handler->sec_handle,
+                (SEC_CHAR *)server_name_cstr,
+                sc_handler->ctx_req,
+                0,
+                0,
+                NULL,
+                0,
+                NULL,
+                &output_buffer_desc,
+                &sc_handler->ctx_ret_flags,
+                NULL);
+
+            if (status == SEC_E_OK || status == SEC_I_CONTEXT_EXPIRED) {
+                struct aws_io_message *outgoing_message = aws_channel_acquire_message_from_pool(
+                    slot->channel, AWS_IO_MESSAGE_APPLICATION_DATA, output_buffer.cbBuffer);
+
+                if (!outgoing_message || outgoing_message->message_data.capacity < output_buffer.cbBuffer) {
+                    return aws_channel_slot_on_handler_shutdown_complete(slot, dir, aws_last_error(), true);
+                }
+                memcpy(outgoing_message->message_data.buffer, output_buffer.pvBuffer, output_buffer.cbBuffer);
+                outgoing_message->message_data.len = output_buffer.cbBuffer;
+
+                /* we don't really care if this succeeds or not, it's just sending the TLS alert. */
+                if (aws_channel_slot_send_message(slot, outgoing_message, AWS_CHANNEL_DIR_WRITE)) {
+                    aws_mem_release(outgoing_message->allocator, outgoing_message);
+                }
+            }
+        }
+    }
+
+    return aws_channel_slot_on_handler_shutdown_complete(slot, dir, error_code, abort_immediately);
+}
+
+static void s_do_negotiation_task(struct aws_channel_task *task, void *arg, enum aws_task_status status) {
+    (void)task;
+
+    struct aws_channel_handler *handler = arg;
+    struct secure_channel_handler *sc_handler = handler->impl;
+
+    if (status == AWS_TASK_STATUS_RUN_READY) {
+        int err = sc_handler->s_connection_state_fn(handler);
+        if (err) {
+            aws_channel_shutdown(sc_handler->slot->channel, aws_last_error());
+        }
+    }
+}
+
+static void s_secure_channel_handler_destroy(
+    struct aws_allocator *allocator,
+    struct secure_channel_handler *sc_handler) {
+
+    if (sc_handler == NULL) {
+        return;
+    }
+
+    if (sc_handler->protocol.buffer) {
+        aws_byte_buf_clean_up(&sc_handler->protocol);
+    }
+
+    if (sc_handler->alpn_list) {
+        aws_string_destroy(sc_handler->alpn_list);
+    }
+
+    if (sc_handler->server_name.buffer) {
+        aws_byte_buf_clean_up(&sc_handler->server_name);
+    }
+
+    if (sc_handler->sec_handle.dwLower || sc_handler->sec_handle.dwUpper) {
+        DeleteSecurityContext(&sc_handler->sec_handle);
+    }
+
+    if (sc_handler->creds.dwLower || sc_handler->creds.dwUpper) {
+        DeleteSecurityContext(&sc_handler->creds);
+    }
+
+    aws_tls_channel_handler_shared_clean_up(&sc_handler->shared_state);
+
+    aws_mem_release(allocator, sc_handler);
+}
+
+static void s_handler_destroy(struct aws_channel_handler *handler) {
+    AWS_LOGF_DEBUG(AWS_LS_IO_TLS, "id=%p: destroying handler", (void *)handler);
+    struct secure_channel_handler *sc_handler = handler->impl;
+
+    s_secure_channel_handler_destroy(handler->alloc, sc_handler);
+}
+
+static void s_reset_statistics(struct aws_channel_handler *handler) {
+    struct secure_channel_handler *sc_handler = handler->impl;
+
+    aws_crt_statistics_tls_reset(&sc_handler->shared_state.stats);
+}
+
+static void s_gather_statistics(struct aws_channel_handler *handler, struct aws_array_list *stats) {
+    struct secure_channel_handler *sc_handler = handler->impl;
+
+    void *stats_base = &sc_handler->shared_state.stats;
+    aws_array_list_push_back(stats, &stats_base);
+}
+
+int aws_tls_client_handler_start_negotiation(struct aws_channel_handler *handler) {
+    AWS_LOGF_DEBUG(AWS_LS_IO_TLS, "id=%p: Kicking off TLS negotiation", (void *)handler);
+
+    struct secure_channel_handler *sc_handler = handler->impl;
+
+    if (aws_channel_thread_is_callers_thread(sc_handler->slot->channel)) {
+        int err = sc_handler->s_connection_state_fn(handler);
+        if (err) {
+            aws_channel_shutdown(sc_handler->slot->channel, aws_last_error());
+        }
+        return err;
+    }
+
+    aws_channel_task_init(
+        &sc_handler->sequential_task_storage,
+        s_do_negotiation_task,
+        handler,
+        "secure_channel_handler_start_negotation");
+    aws_channel_schedule_task_now(sc_handler->slot->channel, &sc_handler->sequential_task_storage);
+    return AWS_OP_SUCCESS;
+}
+
+struct aws_byte_buf aws_tls_handler_protocol(struct aws_channel_handler *handler) {
+    struct secure_channel_handler *sc_handler = handler->impl;
+    return sc_handler->protocol;
+}
+
+struct aws_byte_buf aws_tls_handler_server_name(struct aws_channel_handler *handler) {
+    struct secure_channel_handler *sc_handler = handler->impl;
+    return sc_handler->server_name;
+}
+
+static struct aws_channel_handler_vtable s_handler_vtable = {
+    .destroy = s_handler_destroy,
+    .process_read_message = s_process_read_message,
+    .process_write_message = s_process_write_message,
+    .shutdown = s_handler_shutdown,
+    .increment_read_window = s_increment_read_window,
+    .initial_window_size = s_initial_window_size,
+    .message_overhead = s_message_overhead,
+    .reset_statistics = s_reset_statistics,
+    .gather_statistics = s_gather_statistics,
+};
+
+static struct aws_channel_handler *s_tls_handler_new(
+    struct aws_allocator *alloc,
+    struct aws_tls_connection_options *options,
+    struct aws_channel_slot *slot,
+    bool is_client_mode) {
+    AWS_ASSERT(options->ctx);
+
+    struct secure_channel_handler *sc_handler = aws_mem_calloc(alloc, 1, sizeof(struct secure_channel_handler));
+    if (!sc_handler) {
+        return NULL;
+    }
+
+    sc_handler->handler.alloc = alloc;
+    sc_handler->handler.impl = sc_handler;
+    sc_handler->handler.vtable = &s_handler_vtable;
+    sc_handler->handler.slot = slot;
+
+    aws_tls_channel_handler_shared_init(&sc_handler->shared_state, &sc_handler->handler, options);
+
+    struct secure_channel_ctx *sc_ctx = options->ctx->impl;
+
+    unsigned long credential_use = SECPKG_CRED_INBOUND;
+    if (is_client_mode) {
+        credential_use = SECPKG_CRED_OUTBOUND;
+    }
+
+    SECURITY_STATUS status = AcquireCredentialsHandleA(
+        NULL,
+        UNISP_NAME,
+        credential_use,
+        NULL,
+        &sc_ctx->credentials,
+        NULL,
+        NULL,
+        &sc_handler->creds,
+        &sc_handler->sspi_timestamp);
+
+    if (status != SEC_E_OK) {
+        AWS_LOGF_ERROR(AWS_LS_IO_TLS, "Error on AcquireCredentialsHandle. SECURITY_STATUS is %d", (int)status);
+        int aws_error = s_determine_sspi_error(status);
+        aws_raise_error(aws_error);
+        goto on_error;
+    }
+
+    sc_handler->advertise_alpn_message = options->advertise_alpn_message;
+    sc_handler->on_data_read = options->on_data_read;
+    sc_handler->on_error = options->on_error;
+    sc_handler->on_negotiation_result = options->on_negotiation_result;
+    sc_handler->user_data = options->user_data;
+
+    if (!options->alpn_list && sc_ctx->alpn_list) {
+        sc_handler->alpn_list = aws_string_new_from_string(alloc, sc_ctx->alpn_list);
+        if (!sc_handler->alpn_list) {
+            goto on_error;
+        }
+    } else if (options->alpn_list) {
+        sc_handler->alpn_list = aws_string_new_from_string(alloc, options->alpn_list);
+        if (!sc_handler->alpn_list) {
+            goto on_error;
+        }
+    }
+
+    if (options->server_name) {
+        AWS_LOGF_DEBUG(
+            AWS_LS_IO_TLS,
+            "id=%p: Setting SNI to %s",
+            (void *)&sc_handler->handler,
+            aws_string_c_str(options->server_name));
+        struct aws_byte_cursor server_name_crsr = aws_byte_cursor_from_string(options->server_name);
+        if (aws_byte_buf_init_copy_from_cursor(&sc_handler->server_name, alloc, server_name_crsr)) {
+            goto on_error;
+        }
+    }
+
+    sc_handler->slot = slot;
+
+    if (is_client_mode) {
+        sc_handler->s_connection_state_fn = s_do_client_side_negotiation_step_1;
+    } else {
+        sc_handler->s_connection_state_fn = s_do_server_side_negotiation_step_1;
+    }
+
+    sc_handler->custom_ca_store = sc_ctx->custom_trust_store;
+    sc_handler->buffered_read_in_data_buf =
+        aws_byte_buf_from_array(sc_handler->buffered_read_in_data, sizeof(sc_handler->buffered_read_in_data));
+    sc_handler->buffered_read_in_data_buf.len = 0;
+    sc_handler->buffered_read_out_data_buf =
+        aws_byte_buf_from_array(sc_handler->buffered_read_out_data, sizeof(sc_handler->buffered_read_out_data));
+    sc_handler->buffered_read_out_data_buf.len = 0;
+    sc_handler->verify_peer = sc_ctx->verify_peer;
+
+    return &sc_handler->handler;
+
+on_error:
+
+    s_secure_channel_handler_destroy(alloc, sc_handler);
+
+    return NULL;
+}
+struct aws_channel_handler *aws_tls_client_handler_new(
+    struct aws_allocator *allocator,
+    struct aws_tls_connection_options *options,
+    struct aws_channel_slot *slot) {
+
+    return s_tls_handler_new(allocator, options, slot, true);
+}
+
+struct aws_channel_handler *aws_tls_server_handler_new(
+    struct aws_allocator *allocator,
+    struct aws_tls_connection_options *options,
+    struct aws_channel_slot *slot) {
+
+    return s_tls_handler_new(allocator, options, slot, false);
+}
+
+static void s_secure_channel_ctx_destroy(struct secure_channel_ctx *secure_channel_ctx) {
+    if (secure_channel_ctx == NULL) {
+        return;
+    }
+
+    if (secure_channel_ctx->custom_trust_store) {
+        aws_close_cert_store(secure_channel_ctx->custom_trust_store);
+    }
+
+    if (secure_channel_ctx->pcerts) {
+        CertFreeCertificateContext(secure_channel_ctx->pcerts);
+    }
+
+    if (secure_channel_ctx->cert_store) {
+        aws_close_cert_store(secure_channel_ctx->cert_store);
+    }
+
+    if (secure_channel_ctx->alpn_list) {
+        aws_string_destroy(secure_channel_ctx->alpn_list);
+    }
+
+    aws_mem_release(secure_channel_ctx->ctx.alloc, secure_channel_ctx);
+}
+
+struct aws_tls_ctx *s_ctx_new(
+    struct aws_allocator *alloc,
+    const struct aws_tls_ctx_options *options,
+    bool is_client_mode) {
+    struct secure_channel_ctx *secure_channel_ctx = aws_mem_calloc(alloc, 1, sizeof(struct secure_channel_ctx));
+    if (!secure_channel_ctx) {
+        return NULL;
+    }
+
+    if (!aws_tls_is_cipher_pref_supported(options->cipher_pref)) {
+        aws_raise_error(AWS_IO_TLS_CIPHER_PREF_UNSUPPORTED);
+        AWS_LOGF_ERROR(AWS_LS_IO_TLS, "static: TLS Cipher Preference is not supported: %d.", options->cipher_pref);
+        return NULL;
+    }
+
+    if (options->alpn_list) {
+        secure_channel_ctx->alpn_list = aws_string_new_from_string(alloc, options->alpn_list);
+        if (!secure_channel_ctx->alpn_list) {
+            aws_mem_release(alloc, secure_channel_ctx);
+            return NULL;
+        }
+    }
+
+    secure_channel_ctx->verify_peer = options->verify_peer;
+    secure_channel_ctx->credentials.dwVersion = SCHANNEL_CRED_VERSION;
+
+    secure_channel_ctx->credentials.grbitEnabledProtocols = 0;
+
+    if (is_client_mode) {
+        switch (options->minimum_tls_version) {
+            case AWS_IO_SSLv3:
+                secure_channel_ctx->credentials.grbitEnabledProtocols |= SP_PROT_SSL3_CLIENT;
+            case AWS_IO_TLSv1:
+                secure_channel_ctx->credentials.grbitEnabledProtocols |= SP_PROT_TLS1_0_CLIENT;
+            case AWS_IO_TLSv1_1:
+                secure_channel_ctx->credentials.grbitEnabledProtocols |= SP_PROT_TLS1_1_CLIENT;
+            case AWS_IO_TLSv1_2:
+#if defined(SP_PROT_TLS1_2_CLIENT)
+                secure_channel_ctx->credentials.grbitEnabledProtocols |= SP_PROT_TLS1_2_CLIENT;
+#endif
+            case AWS_IO_TLSv1_3:
+#if defined(SP_PROT_TLS1_3_CLIENT)
+                secure_channel_ctx->credentials.grbitEnabledProtocols |= SP_PROT_TLS1_3_CLIENT;
+#endif
+                break;
+            case AWS_IO_TLS_VER_SYS_DEFAULTS:
+                secure_channel_ctx->credentials.grbitEnabledProtocols = 0;
+                break;
+        }
+    } else {
+        switch (options->minimum_tls_version) {
+            case AWS_IO_SSLv3:
+                secure_channel_ctx->credentials.grbitEnabledProtocols |= SP_PROT_SSL3_SERVER;
+            case AWS_IO_TLSv1:
+                secure_channel_ctx->credentials.grbitEnabledProtocols |= SP_PROT_TLS1_0_SERVER;
+            case AWS_IO_TLSv1_1:
+                secure_channel_ctx->credentials.grbitEnabledProtocols |= SP_PROT_TLS1_1_SERVER;
+            case AWS_IO_TLSv1_2:
+#if defined(SP_PROT_TLS1_2_SERVER)
+                secure_channel_ctx->credentials.grbitEnabledProtocols |= SP_PROT_TLS1_2_SERVER;
+#endif
+            case AWS_IO_TLSv1_3:
+#if defined(SP_PROT_TLS1_3_SERVER)
+                secure_channel_ctx->credentials.grbitEnabledProtocols |= SP_PROT_TLS1_3_SERVER;
+#endif
+                break;
+            case AWS_IO_TLS_VER_SYS_DEFAULTS:
+                secure_channel_ctx->credentials.grbitEnabledProtocols = 0;
+                break;
+        }
+    }
+
+    secure_channel_ctx->ctx.alloc = alloc;
+    secure_channel_ctx->ctx.impl = secure_channel_ctx;
+    aws_ref_count_init(
+        &secure_channel_ctx->ctx.ref_count,
+        secure_channel_ctx,
+        (aws_simple_completion_callback *)s_secure_channel_ctx_destroy);
+
+    if (options->verify_peer && options->ca_file.len) {
+        AWS_LOGF_DEBUG(AWS_LS_IO_TLS, "static: loading custom CA file.");
+        secure_channel_ctx->credentials.dwFlags = SCH_CRED_MANUAL_CRED_VALIDATION;
+
+        struct aws_byte_cursor ca_blob_cur = aws_byte_cursor_from_buf(&options->ca_file);
+        int error = aws_import_trusted_certificates(alloc, &ca_blob_cur, &secure_channel_ctx->custom_trust_store);
+
+        if (error) {
+            AWS_LOGF_ERROR(AWS_LS_IO_TLS, "static: failed to import custom CA with error %d", aws_last_error());
+            goto clean_up;
+        }
+    } else if (is_client_mode) {
+        secure_channel_ctx->credentials.dwFlags = SCH_CRED_AUTO_CRED_VALIDATION;
+    }
+
+    if (is_client_mode && !options->verify_peer) {
+        AWS_LOGF_WARN(
+            AWS_LS_IO_TLS,
+            "static: x.509 validation has been disabled. "
+            "If this is not running in a test environment, this is likely a security vulnerability.");
+
+        secure_channel_ctx->credentials.dwFlags |= SCH_CRED_IGNORE_NO_REVOCATION_CHECK |
+                                                   SCH_CRED_IGNORE_REVOCATION_OFFLINE | SCH_CRED_NO_SERVERNAME_CHECK |
+                                                   SCH_CRED_MANUAL_CRED_VALIDATION;
+    } else if (is_client_mode) {
+        secure_channel_ctx->credentials.dwFlags |= SCH_CRED_REVOCATION_CHECK_CHAIN | SCH_CRED_IGNORE_REVOCATION_OFFLINE;
+    }
+
+    /* if using a system store. */
+    if (options->system_certificate_path) {
+        AWS_LOGF_DEBUG(AWS_LS_IO_TLS, "static: assuming certificate is in a system store, loading now.");
+
+        if (aws_load_cert_from_system_cert_store(
+                options->system_certificate_path, &secure_channel_ctx->cert_store, &secure_channel_ctx->pcerts)) {
+            AWS_LOGF_ERROR(AWS_LS_IO_TLS, "static: failed to load %s", options->system_certificate_path);
+            goto clean_up;
+        }
+
+        secure_channel_ctx->credentials.paCred = &secure_channel_ctx->pcerts;
+        secure_channel_ctx->credentials.cCreds = 1;
+        /* if using traditional PEM armored PKCS#7 and ASN Encoding public/private key pairs */
+    } else if (options->certificate.len && options->private_key.len) {
+
+        AWS_LOGF_DEBUG(AWS_LS_IO_TLS, "static: certificate and key have been set, setting them up now.");
+
+        if (!aws_text_is_utf8(options->certificate.buffer, options->certificate.len)) {
+            AWS_LOGF_ERROR(AWS_LS_IO_TLS, "static: failed to import certificate, must be ASCII/UTF-8 encoded");
+            aws_raise_error(AWS_IO_FILE_VALIDATION_FAILURE);
+            goto clean_up;
+        }
+
+        if (!aws_text_is_utf8(options->private_key.buffer, options->private_key.len)) {
+            AWS_LOGF_ERROR(AWS_LS_IO_TLS, "static: failed to import private key, must be ASCII/UTF-8 encoded");
+            aws_raise_error(AWS_IO_FILE_VALIDATION_FAILURE);
+            goto clean_up;
+        }
+
+        struct aws_byte_cursor cert_chain_cur = aws_byte_cursor_from_buf(&options->certificate);
+        struct aws_byte_cursor pk_cur = aws_byte_cursor_from_buf(&options->private_key);
+        int err = aws_import_key_pair_to_cert_context(
+            alloc, &cert_chain_cur, &pk_cur, &secure_channel_ctx->cert_store, &secure_channel_ctx->pcerts);
+
+        if (err) {
+            AWS_LOGF_ERROR(
+                AWS_LS_IO_TLS, "static: failed to import certificate and private key with error %d.", aws_last_error());
+            goto clean_up;
+        }
+
+        secure_channel_ctx->credentials.paCred = &secure_channel_ctx->pcerts;
+        secure_channel_ctx->credentials.cCreds = 1;
+    }
+
+    return &secure_channel_ctx->ctx;
+
+clean_up:
+    if (secure_channel_ctx->custom_trust_store) {
+        aws_close_cert_store(secure_channel_ctx->custom_trust_store);
+    }
+
+    aws_mem_release(alloc, secure_channel_ctx);
+    return NULL;
+}
+
+struct aws_tls_ctx *aws_tls_server_ctx_new(struct aws_allocator *alloc, const struct aws_tls_ctx_options *options) {
+    return s_ctx_new(alloc, options, false);
+}
+
+struct aws_tls_ctx *aws_tls_client_ctx_new(struct aws_allocator *alloc, const struct aws_tls_ctx_options *options) {
+    return s_ctx_new(alloc, options, true);
+}