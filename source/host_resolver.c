/**
 * Copyright Amazon.com, Inc. or its affiliates. All Rights Reserved.
 * SPDX-License-Identifier: Apache-2.0.
 */
#include <aws/io/host_resolver.h>

#include <aws/common/atomics.h>
#include <aws/common/clock.h>
#include <aws/common/condition_variable.h>
#include <aws/common/hash_table.h>
#include <aws/common/lru_cache.h>
#include <aws/common/mutex.h>
#include <aws/common/string.h>
#include <aws/common/thread.h>

#include <aws/io/logging.h>

#include <inttypes.h>

const uint64_t NS_PER_SEC = 1000000000;

int aws_host_address_copy(const struct aws_host_address *from, struct aws_host_address *to) {
    to->allocator = from->allocator;
    to->address = aws_string_new_from_string(to->allocator, from->address);

    if (!to->address) {
        return aws_raise_error(AWS_IO_DNS_QUERY_FAILED);
    }

    to->host = aws_string_new_from_string(to->allocator, from->host);

    if (!to->host) {
        aws_string_destroy((void *)to->address);
        return aws_raise_error(AWS_IO_DNS_QUERY_FAILED);
    }

    to->record_type = from->record_type;
    to->use_count = from->use_count;
    to->connection_failure_count = from->connection_failure_count;
    to->expiry = from->expiry;
    to->weight = from->weight;

    return AWS_OP_SUCCESS;
}

void aws_host_address_move(struct aws_host_address *from, struct aws_host_address *to) {
    to->allocator = from->allocator;
    to->address = from->address;
    to->host = from->host;
    to->record_type = from->record_type;
    to->use_count = from->use_count;
    to->connection_failure_count = from->connection_failure_count;
    to->expiry = from->expiry;
    to->weight = from->weight;
    AWS_ZERO_STRUCT(*from);
}

void aws_host_address_clean_up(struct aws_host_address *address) {
    if (address->address) {
        aws_string_destroy((void *)address->address);
    }
    if (address->host) {
        aws_string_destroy((void *)address->host);
    }
    AWS_ZERO_STRUCT(*address);
}

int aws_host_resolver_resolve_host(
    struct aws_host_resolver *resolver,
    const struct aws_string *host_name,
    aws_on_host_resolved_result_fn *res,
    const struct aws_host_resolution_config *config,
    void *user_data) {
    AWS_ASSERT(resolver->vtable && resolver->vtable->resolve_host);
    return resolver->vtable->resolve_host(resolver, host_name, res, config, user_data);
}

int aws_host_resolver_purge_cache(struct aws_host_resolver *resolver) {
    AWS_ASSERT(resolver->vtable && resolver->vtable->purge_cache);
    return resolver->vtable->purge_cache(resolver);
}

int aws_host_resolver_record_connection_failure(struct aws_host_resolver *resolver, struct aws_host_address *address) {
    AWS_ASSERT(resolver->vtable && resolver->vtable->record_connection_failure);
    return resolver->vtable->record_connection_failure(resolver, address);
}

struct aws_host_listener *aws_host_resolver_add_host_listener(
    struct aws_host_resolver *resolver,
    const struct aws_host_listener_options *options) {
    AWS_PRECONDITION(resolver);
    AWS_PRECONDITION(resolver->vtable);

    if (resolver->vtable->add_host_listener) {
        return resolver->vtable->add_host_listener(resolver, options);
    }

    aws_raise_error(AWS_ERROR_UNSUPPORTED_OPERATION);
    return NULL;
}

int aws_host_resolver_remove_host_listener(struct aws_host_resolver *resolver, struct aws_host_listener *listener) {
    AWS_PRECONDITION(resolver);
    AWS_PRECONDITION(resolver->vtable);

    if (resolver->vtable->remove_host_listener) {
        return resolver->vtable->remove_host_listener(resolver, listener);
    }

    aws_raise_error(AWS_ERROR_UNSUPPORTED_OPERATION);
    return AWS_OP_ERR;
}

/*
 * Used by both the resolver for its lifetime state as well as individual host entries for theirs.
 */
enum default_resolver_state {
    DRS_ACTIVE,
    DRS_SHUTTING_DOWN,
};

struct default_host_resolver {
    struct aws_allocator *allocator;

    /*
     * Mutually exclusion for the whole resolver, includes all member data and all host_entry_table operations.  Once
     * an entry is retrieved, this lock MAY be dropped but certain logic may hold both the resolver and the entry lock.
     * The two locks must be taken in that order.
     */
    struct aws_mutex resolver_lock;

    /* host_name (aws_string*) -> host_entry* */
    struct aws_hash_table host_entry_table;

    /* Hash table of listener entries per host name. We keep this decoupled from the host entry table to allow for
     * listeners to be added/removed regardless of whether or not a corresponding host entry exists.
     *
     * Any time the listener list in the listener entry becomes empty, we remove the entry from the table.  This
     * includes when a resolver thread moves all of the available listeners to its local list.
     */
    /* host_name (aws_string*) -> host_listener_entry* */
    struct aws_hash_table listener_entry_table;

    enum default_resolver_state state;

    /*
     * Tracks the number of launched resolution threads that have not yet invoked their shutdown completion
     * callback.
     */
    uint32_t pending_host_entry_shutdown_completion_callbacks;

    /*
     * Function to use to query current time.  Overridable in construction options.
     */
    aws_io_clock_fn *system_clock_fn;
};

/* Default host resolver implementation for listener. */
struct host_listener {

    /* Reference to the host resolver that owns this listener */
    struct aws_host_resolver *resolver;

    /* String copy of the host name */
    struct aws_string *host_name;

    /* User-supplied callbacks/user_data */
    aws_host_listener_resolved_address_fn *resolved_address_callback;
    aws_host_listener_expired_address_fn *expired_address_callback;
    aws_host_listener_shutdown_fn *shutdown_callback;
    void *user_data;

    /* Synchronous data, requires host resolver lock to read/modify*/
    /* TODO Add a lock-synced-data function for the host resolver, replacing all current places where the host resolver
     * mutex is locked. */
    struct host_listener_synced_data {
        /* It's important that the node structure is always first, so that the HOST_LISTENER_FROM_SYNCED_NODE macro
         * works properly.*/
        struct aws_linked_list_node node;
        uint32_t owned_by_resolver_thread : 1;
        uint32_t pending_destroy : 1;
    } synced_data;

    /* Threaded data that can only be used in the resolver thread. */
    struct host_listener_threaded_data {
        /* It's important that the node structure is always first, so that the HOST_LISTENER_FROM_THREADED_NODE macro
         * works properly.*/
        struct aws_linked_list_node node;
        bool pin_host_entry;
    } threaded_data;
};

/* AWS_CONTAINER_OF does not compile under Clang when using a member in a nested structure, ie, synced_data.node or
 * threaded_data.node. To get around this, we define two local macros that rely on the node being the first member of
 * the synced_data/threaded_data structures.*/
#define HOST_LISTENER_FROM_SYNCED_NODE(listener_node)                                                                  \
    AWS_CONTAINER_OF((listener_node), struct host_listener, synced_data)
#define HOST_LISTENER_FROM_THREADED_NODE(listener_node)                                                                \
    AWS_CONTAINER_OF((listener_node), struct host_listener, threaded_data)

/* Structure for holding all listeners for a particular host name. */
struct host_listener_entry {
    struct default_host_resolver *resolver;

    /* Linked list of struct host_listener */
    struct aws_linked_list listeners;
};

struct host_entry {
    /* immutable post-creation */
    struct aws_allocator *allocator;
    struct aws_host_resolver *resolver;
    struct aws_thread resolver_thread;
    const struct aws_string *host_name;
    int64_t resolve_frequency_ns;
    struct aws_host_resolution_config resolution_config;

    /* synchronized data and its lock */
    struct aws_mutex entry_lock;
    struct aws_condition_variable entry_signal;
    struct aws_cache *aaaa_records;
    struct aws_cache *a_records;
    struct aws_cache *failed_connection_aaaa_records;
    struct aws_cache *failed_connection_a_records;
    struct aws_linked_list pending_resolution_callbacks;
    uint32_t resolves_since_last_request;
    uint64_t last_resolve_request_timestamp_ns;
    enum default_resolver_state state;
    struct aws_array_list new_addresses;
    struct aws_array_list expired_addresses;
};

/*
 * A host entry's caches hold things of this type.  By using this and not the host_address directly, our
 * on_remove callbacks for the cache have access to the host_entry.  We wouldn't need to do this if those
 * callbacks supported user data injection, but they don't and too many internal code bases already depend
 * on the public API.
 */
struct aws_host_address_cache_entry {
    struct aws_host_address address;
    struct host_entry *entry;
};

int aws_host_address_cache_entry_copy(
    const struct aws_host_address_cache_entry *from,
    struct aws_host_address_cache_entry *to) {
    if (aws_host_address_copy(&from->address, &to->address)) {
        return AWS_OP_ERR;
    }

    to->entry = from->entry;

    return AWS_OP_SUCCESS;
}

static void s_shutdown_host_entry(struct host_entry *entry) {
    aws_mutex_lock(&entry->entry_lock);
    entry->state = DRS_SHUTTING_DOWN;
    aws_mutex_unlock(&entry->entry_lock);
}

static struct aws_host_listener *default_add_host_listener(
    struct aws_host_resolver *host_resolver,
    const struct aws_host_listener_options *options);

static int default_remove_host_listener(
    struct aws_host_resolver *host_resolver,
    struct aws_host_listener *listener_opaque);

static void s_host_listener_entry_destroy(void *listener_entry_void);

static struct host_listener *s_pop_host_listener_from_entry(
    struct default_host_resolver *resolver,
    const struct aws_string *host_name,
    struct host_listener_entry **in_out_listener_entry);

static int s_add_host_listener_to_listener_entry(
    struct default_host_resolver *resolver,
    const struct aws_string *host_name,
    struct host_listener *listener);

static void s_remove_host_listener_from_entry(
    struct default_host_resolver *resolver,
    const struct aws_string *host_name,
    struct host_listener *listener);

static void s_host_listener_destroy(struct host_listener *listener);

/*
 * resolver lock must be held before calling this function
 */
static void s_clear_default_resolver_entry_table(struct default_host_resolver *resolver) {
    struct aws_hash_table *table = &resolver->host_entry_table;
    for (struct aws_hash_iter iter = aws_hash_iter_begin(table); !aws_hash_iter_done(&iter);
         aws_hash_iter_next(&iter)) {
        struct host_entry *entry = iter.element.value;
        s_shutdown_host_entry(entry);
    }

    aws_hash_table_clear(table);
}

static int resolver_purge_cache(struct aws_host_resolver *resolver) {
    struct default_host_resolver *default_host_resolver = resolver->impl;
    aws_mutex_lock(&default_host_resolver->resolver_lock);
    s_clear_default_resolver_entry_table(default_host_resolver);
    aws_mutex_unlock(&default_host_resolver->resolver_lock);

    return AWS_OP_SUCCESS;
}

static void s_cleanup_default_resolver(struct aws_host_resolver *resolver) {
    struct default_host_resolver *default_host_resolver = resolver->impl;

    aws_hash_table_clean_up(&default_host_resolver->host_entry_table);
    aws_hash_table_clean_up(&default_host_resolver->listener_entry_table);

    aws_mutex_clean_up(&default_host_resolver->resolver_lock);

    aws_simple_completion_callback *shutdown_callback = resolver->shutdown_options.shutdown_callback_fn;
    void *shutdown_completion_user_data = resolver->shutdown_options.shutdown_callback_user_data;

    aws_mem_release(resolver->allocator, resolver);

    /* invoke shutdown completion finally */
    if (shutdown_callback != NULL) {
        shutdown_callback(shutdown_completion_user_data);
    }
}

static void resolver_destroy(struct aws_host_resolver *resolver) {
    struct default_host_resolver *default_host_resolver = resolver->impl;

    bool cleanup_resolver = false;

    aws_mutex_lock(&default_host_resolver->resolver_lock);

    AWS_FATAL_ASSERT(default_host_resolver->state == DRS_ACTIVE);

    s_clear_default_resolver_entry_table(default_host_resolver);
    default_host_resolver->state = DRS_SHUTTING_DOWN;
    if (default_host_resolver->pending_host_entry_shutdown_completion_callbacks == 0) {
        cleanup_resolver = true;
    }
    aws_mutex_unlock(&default_host_resolver->resolver_lock);

    if (cleanup_resolver) {
        s_cleanup_default_resolver(resolver);
    }
}

struct pending_callback {
    aws_on_host_resolved_result_fn *callback;
    void *user_data;
    struct aws_linked_list_node node;
};

static void s_clear_address_list(struct aws_array_list *address_list) {
    for (size_t i = 0; i < aws_array_list_length(address_list); ++i) {
        struct aws_host_address *address = NULL;
        aws_array_list_get_at_ptr(address_list, (void **)&address, i);
        aws_host_address_clean_up(address);
    }

    aws_array_list_clear(address_list);
}

static void s_clean_up_host_entry(struct host_entry *entry) {
    if (entry == NULL) {
        return;
    }

    /*
     * This can happen if the resolver's final reference drops while an unanswered query is pending on an entry.
     *
     * You could add an assertion that the resolver is in the shut down state if this condition hits but that
     * requires additional locking just to make the assert.
     */
    if (!aws_linked_list_empty(&entry->pending_resolution_callbacks)) {
        aws_raise_error(AWS_IO_DNS_HOST_REMOVED_FROM_CACHE);
    }

    while (!aws_linked_list_empty(&entry->pending_resolution_callbacks)) {
        struct aws_linked_list_node *resolution_callback_node =
            aws_linked_list_pop_front(&entry->pending_resolution_callbacks);
        struct pending_callback *pending_callback =
            AWS_CONTAINER_OF(resolution_callback_node, struct pending_callback, node);

        pending_callback->callback(
            entry->resolver, entry->host_name, AWS_IO_DNS_HOST_REMOVED_FROM_CACHE, NULL, pending_callback->user_data);

        aws_mem_release(entry->allocator, pending_callback);
    }

    aws_cache_destroy(entry->aaaa_records);
    aws_cache_destroy(entry->a_records);
    aws_cache_destroy(entry->failed_connection_a_records);
    aws_cache_destroy(entry->failed_connection_aaaa_records);
    aws_string_destroy((void *)entry->host_name);

    s_clear_address_list(&entry->new_addresses);
    aws_array_list_clean_up(&entry->new_addresses);

    s_clear_address_list(&entry->expired_addresses);
    aws_array_list_clean_up(&entry->expired_addresses);

    aws_mem_release(entry->allocator, entry);
}

static void s_on_host_entry_shutdown_completion(void *user_data) {
    struct host_entry *entry = user_data;
    struct aws_host_resolver *resolver = entry->resolver;
    struct default_host_resolver *default_host_resolver = resolver->impl;

    s_clean_up_host_entry(entry);

    bool cleanup_resolver = false;

    aws_mutex_lock(&default_host_resolver->resolver_lock);
    --default_host_resolver->pending_host_entry_shutdown_completion_callbacks;
    if (default_host_resolver->state == DRS_SHUTTING_DOWN &&
        default_host_resolver->pending_host_entry_shutdown_completion_callbacks == 0) {
        cleanup_resolver = true;
    }
    aws_mutex_unlock(&default_host_resolver->resolver_lock);

    if (cleanup_resolver) {
        s_cleanup_default_resolver(resolver);
    }
}

static int s_copy_address_into_array_list(struct aws_host_address *address, struct aws_array_list *address_list) {

    /*
     * This is the worst.
     *
     * We have to copy the cache address while we still have a write lock.  Otherwise, connection failures
     * can sneak in and destroy our address by moving the address to/from the various lru caches.
     *
     * But there's no nice copy construction into an array list, so we get to
     *   (1) Push a zeroed dummy element onto the array list
     *   (2) Get its pointer
     *   (3) Call aws_host_address_copy onto it.  If that fails, pop the dummy element.
     */
    struct aws_host_address dummy;
    AWS_ZERO_STRUCT(dummy);

    if (aws_array_list_push_back(address_list, &dummy)) {
        return AWS_OP_ERR;
    }

    struct aws_host_address *dest_copy = NULL;
    aws_array_list_get_at_ptr(address_list, (void **)&dest_copy, aws_array_list_length(address_list) - 1);
    AWS_FATAL_ASSERT(dest_copy != NULL);

    if (aws_host_address_copy(address, dest_copy)) {
        aws_array_list_pop_back(address_list);
        return AWS_OP_ERR;
    }

    return AWS_OP_SUCCESS;
}

static uint64_t s_get_system_time_for_default_resolver(struct aws_host_resolver *resolver) {
    struct default_host_resolver *default_resolver = resolver->impl;

    uint64_t timestamp = 0;
    (*default_resolver->system_clock_fn)(&timestamp);

    return timestamp;
}

/* this only ever gets called after resolution has already run. We expect that the entry's lock
   has been acquired for writing before this function is called and released afterwards. */
static inline void process_records(
    struct host_entry *host_entry,
    struct aws_cache *records,
    struct aws_cache *failed_records) {

    struct aws_host_resolver *resolver = host_entry->resolver;
    uint64_t timestamp = s_get_system_time_for_default_resolver(resolver);

    size_t record_count = aws_cache_get_element_count(records);
    size_t expired_records = 0;

    /* since this only ever gets called after resolution has already run, we're in a dns outage
     * if everything is expired. Leave an element so we can keep trying. */
    for (size_t index = 0; index < record_count && expired_records < record_count - 1; ++index) {
        struct aws_host_address_cache_entry *lru_element_entry = aws_lru_cache_use_lru_element(records);

        if (lru_element_entry->address.expiry < timestamp) {
            AWS_LOGF_DEBUG(
                AWS_LS_IO_DNS,
                "static: purging expired record %s for %s",
                lru_element_entry->address.address->bytes,
                lru_element_entry->address.host->bytes);
            expired_records++;

            aws_cache_remove(records, lru_element_entry->address.address);
        }
    }

    record_count = aws_cache_get_element_count(records);
    AWS_LOGF_TRACE(AWS_LS_IO_DNS, "static: remaining record count for host %d", (int)record_count);

    /* if we don't have any known good addresses, take the least recently used, but not expired address with a history
     * of spotty behavior and upgrade it for reuse. If it's expired, leave it and let the resolve fail. Better to fail
     * than accidentally give a kids' app an IP address to somebody's adult website when the IP address gets rebound to
     * a different endpoint. The moral of the story here is to not disable SSL verification! */
    if (!record_count) {
        size_t failed_count = aws_cache_get_element_count(failed_records);
        for (size_t index = 0; index < failed_count; ++index) {
            struct aws_host_address_cache_entry *lru_element_entry = aws_lru_cache_use_lru_element(failed_records);
            if (timestamp >= lru_element_entry->address.expiry) {
                continue;
            }

            struct aws_host_address_cache_entry *to_add =
                aws_mem_calloc(host_entry->allocator, 1, sizeof(struct aws_host_address_cache_entry));
            if (to_add == NULL) {
                continue;
            }

            if (aws_host_address_cache_entry_copy(lru_element_entry, to_add) ||
                aws_cache_put(records, to_add->address.address, to_add)) {
                aws_host_address_clean_up(&to_add->address);
                aws_mem_release(host_entry->allocator, to_add);
                continue;
            }

            /*
             * Promoting an address from failed to good should trigger the new address callback
             */
            s_copy_address_into_array_list(&lru_element_entry->address, &host_entry->new_addresses);

            AWS_LOGF_INFO(
                AWS_LS_IO_DNS,
                "static: promoting spotty record %s for %s back to good list",
                lru_element_entry->address.address->bytes,
                lru_element_entry->address.host->bytes);

            aws_cache_remove(failed_records, lru_element_entry->address.address);

            /* we only want to promote one per process run.*/
            break;
        }
    }
}

static int resolver_record_connection_failure(struct aws_host_resolver *resolver, struct aws_host_address *address) {
    struct default_host_resolver *default_host_resolver = resolver->impl;

    AWS_LOGF_INFO(
        AWS_LS_IO_DNS,
        "id=%p: recording failure for record %s for %s, moving to bad list",
        (void *)resolver,
        address->address->bytes,
        address->host->bytes);

    aws_mutex_lock(&default_host_resolver->resolver_lock);

    struct aws_hash_element *element = NULL;
    if (aws_hash_table_find(&default_host_resolver->host_entry_table, address->host, &element)) {
        aws_mutex_unlock(&default_host_resolver->resolver_lock);
        return AWS_OP_ERR;
    }

    struct host_entry *host_entry = NULL;
    if (element != NULL) {
        host_entry = element->value;
        AWS_FATAL_ASSERT(host_entry);
    }

    if (host_entry) {
        struct aws_host_address_cache_entry *cached_address_entry = NULL;

        aws_mutex_lock(&host_entry->entry_lock);
        aws_mutex_unlock(&default_host_resolver->resolver_lock);
        struct aws_cache *address_table =
            address->record_type == AWS_ADDRESS_RECORD_TYPE_AAAA ? host_entry->aaaa_records : host_entry->a_records;

        struct aws_cache *failed_table = address->record_type == AWS_ADDRESS_RECORD_TYPE_AAAA
                                             ? host_entry->failed_connection_aaaa_records
                                             : host_entry->failed_connection_a_records;

        aws_cache_find(address_table, address->address, (void **)&cached_address_entry);

        struct aws_host_address_cache_entry *address_entry_copy = NULL;
        if (cached_address_entry) {
            address_entry_copy = aws_mem_calloc(resolver->allocator, 1, sizeof(struct aws_host_address_cache_entry));

            if (!address_entry_copy || aws_host_address_cache_entry_copy(cached_address_entry, address_entry_copy)) {
                goto error_host_entry_cleanup;
            }

            /*
             * This will trigger an expiration callback since the good caches add the removed address to the
             * host_entry's expired list, via the cache's on_delete callback
             */
            if (aws_cache_remove(address_table, cached_address_entry->address.address)) {
                goto error_host_entry_cleanup;
            }

            address_entry_copy->address.connection_failure_count += 1;

            if (aws_cache_put(failed_table, address_entry_copy->address.address, address_entry_copy)) {
                goto error_host_entry_cleanup;
            }
        } else {
            if (aws_cache_find(failed_table, address->address, (void **)&cached_address_entry)) {
                goto error_host_entry_cleanup;
            }

            if (cached_address_entry) {
                cached_address_entry->address.connection_failure_count += 1;
            }
        }
        aws_mutex_unlock(&host_entry->entry_lock);
        return AWS_OP_SUCCESS;

    error_host_entry_cleanup:
        if (address_entry_copy) {
            aws_host_address_clean_up(&address_entry_copy->address);
            aws_mem_release(resolver->allocator, address_entry_copy);
        }
        aws_mutex_unlock(&host_entry->entry_lock);
        return AWS_OP_ERR;
    }

    aws_mutex_unlock(&default_host_resolver->resolver_lock);

    return AWS_OP_SUCCESS;
}

/*
 * A bunch of convenience functions for the host resolver background thread function
 */

static struct aws_host_address_cache_entry *s_find_cached_address_entry_aux(
    struct aws_cache *primary_records,
    struct aws_cache *fallback_records,
    const struct aws_string *address) {

    struct aws_host_address_cache_entry *found = NULL;
    aws_cache_find(primary_records, address, (void **)&found);
    if (found == NULL) {
        aws_cache_find(fallback_records, address, (void **)&found);
    }

    return found;
}

/*
 * Looks in both the good and failed connection record sets for a given host record
 */
static struct aws_host_address_cache_entry *s_find_cached_address_entry(
    struct host_entry *entry,
    const struct aws_string *address,
    enum aws_address_record_type record_type) {

    switch (record_type) {
        case AWS_ADDRESS_RECORD_TYPE_AAAA:
            return s_find_cached_address_entry_aux(entry->aaaa_records, entry->failed_connection_aaaa_records, address);

        case AWS_ADDRESS_RECORD_TYPE_A:
            return s_find_cached_address_entry_aux(entry->a_records, entry->failed_connection_a_records, address);

        default:
            return NULL;
    }
}

static struct aws_host_address_cache_entry *s_get_lru_address_entry_aux(
    struct aws_cache *primary_records,
    struct aws_cache *fallback_records) {

    struct aws_host_address_cache_entry *address_entry = aws_lru_cache_use_lru_element(primary_records);
    if (address_entry == NULL) {
        aws_lru_cache_use_lru_element(fallback_records);
    }

    return address_entry;
}

/*
 * Looks in both the good and failed connection record sets for the LRU host record
 */
static struct aws_host_address_cache_entry *s_get_lru_address(
    struct host_entry *entry,
    enum aws_address_record_type record_type) {
    switch (record_type) {
        case AWS_ADDRESS_RECORD_TYPE_AAAA:
            return s_get_lru_address_entry_aux(entry->aaaa_records, entry->failed_connection_aaaa_records);

        case AWS_ADDRESS_RECORD_TYPE_A:
            return s_get_lru_address_entry_aux(entry->a_records, entry->failed_connection_a_records);

        default:
            return NULL;
    }
}

static void s_update_address_cache(
    struct host_entry *host_entry,
    struct aws_array_list *address_list,
    uint64_t new_expiration) {

    AWS_PRECONDITION(host_entry);
    AWS_PRECONDITION(address_list);

    for (size_t i = 0; i < aws_array_list_length(address_list); ++i) {
        struct aws_host_address *fresh_resolved_address = NULL;
        aws_array_list_get_at_ptr(address_list, (void **)&fresh_resolved_address, i);

        struct aws_host_address_cache_entry *address_to_cache_entry = s_find_cached_address_entry(
            host_entry, fresh_resolved_address->address, fresh_resolved_address->record_type);

        if (address_to_cache_entry) {
            address_to_cache_entry->address.expiry = new_expiration;
            AWS_LOGF_TRACE(
                AWS_LS_IO_DNS,
                "static: updating expiry for %s for host %s to %llu",
                address_to_cache_entry->address.address->bytes,
                host_entry->host_name->bytes,
                (unsigned long long)new_expiration);
        } else {
            address_to_cache_entry =
                aws_mem_calloc(host_entry->allocator, 1, sizeof(struct aws_host_address_cache_entry));

            aws_host_address_move(fresh_resolved_address, &address_to_cache_entry->address);
            address_to_cache_entry->address.expiry = new_expiration;
            address_to_cache_entry->entry = host_entry;

            struct aws_cache *address_table =
                address_to_cache_entry->address.record_type == AWS_ADDRESS_RECORD_TYPE_AAAA ? host_entry->aaaa_records
                                                                                            : host_entry->a_records;

            if (aws_cache_put(address_table, address_to_cache_entry->address.address, address_to_cache_entry)) {
                AWS_LOGF_ERROR(
                    AWS_LS_IO_DNS,
                    "static: could not add new address to host entry cache for host '%s' in "
                    "s_update_address_cache.",
                    host_entry->host_name->bytes);

                continue;
            }

            AWS_LOGF_DEBUG(
                AWS_LS_IO_DNS,
                "static: new address resolved %s for host %s caching",
                address_to_cache_entry->address.address->bytes,
                host_entry->host_name->bytes);

            struct aws_host_address new_address_copy;

            if (aws_host_address_copy(&address_to_cache_entry->address, &new_address_copy)) {
                AWS_LOGF_ERROR(
                    AWS_LS_IO_DNS,
                    "static: could not copy address for new-address list for host '%s' in s_update_address_cache.",
                    host_entry->host_name->bytes);

                continue;
            }

            if (aws_array_list_push_back(&host_entry->new_addresses, &new_address_copy)) {
                aws_host_address_clean_up(&new_address_copy);

                AWS_LOGF_ERROR(
                    AWS_LS_IO_DNS,
                    "static: could not push address to new-address list for host '%s' in s_update_address_cache.",
                    host_entry->host_name->bytes);

                continue;
            }
        }
    }
}

static void s_copy_address_into_callback_set(
    struct aws_host_address_cache_entry *entry,
    struct aws_array_list *callback_addresses,
    const struct aws_string *host_name) {

    if (entry != NULL) {
        if (s_copy_address_into_array_list(&entry->address, callback_addresses)) {
            AWS_LOGF_ERROR(
                AWS_LS_IO_DNS,
                "static: failed to vend address %s for host %s to caller",
                entry->address.address->bytes,
                host_name->bytes);
            return;
        }

        entry->address.use_count += 1;

        AWS_LOGF_TRACE(
            AWS_LS_IO_DNS,
            "static: vending address %s for host %s to caller",
            entry->address.address->bytes,
            host_name->bytes);
    }
}

static bool s_host_entry_finished_pred(void *user_data) {
    struct host_entry *entry = user_data;

    return entry->state == DRS_SHUTTING_DOWN;
}

/* Move all of the listeners in the host-resolver-owned listener entry to the resolver thread owned list. */
/* Assumes resolver_lock is held so that we can pop from the listener entry and access the listener's synced_data. */
static void s_resolver_thread_move_listeners_from_listener_entry(
    struct default_host_resolver *resolver,
    const struct aws_string *host_name,
    struct aws_linked_list *listener_list) {

    AWS_PRECONDITION(resolver);
    AWS_PRECONDITION(host_name);
    AWS_PRECONDITION(listener_list);

    struct host_listener_entry *listener_entry = NULL;
    struct host_listener *listener = s_pop_host_listener_from_entry(resolver, host_name, &listener_entry);

    while (listener != NULL) {
        /* Flag this listener as in-use by the resolver thread so that it can't be destroyed from outside of that
         * thread. */
        listener->synced_data.owned_by_resolver_thread = true;

        aws_linked_list_push_back(listener_list, &listener->threaded_data.node);

        listener = s_pop_host_listener_from_entry(resolver, host_name, &listener_entry);
    }
}

/* When the thread is ready to exit, we move all of the listeners back to the host-resolver-owned listener entry.*/
/* Assumes that we have already removed all pending_destroy listeners via
 * s_resolver_thread_cull_pending_destroy_listeners. */
/* Assumes resolver_lock is held so that we can write to the listener entry and read/write from the listener's
 * synced_data. */
static int s_resolver_thread_move_listeners_to_listener_entry(
    struct default_host_resolver *resolver,
    const struct aws_string *host_name,
    struct aws_linked_list *listener_list) {

    AWS_PRECONDITION(resolver);
    AWS_PRECONDITION(host_name);
    AWS_PRECONDITION(listener_list);

    int result = 0;
    size_t num_listeners_not_moved = 0;

    while (!aws_linked_list_empty(listener_list)) {
        struct aws_linked_list_node *listener_node = aws_linked_list_pop_back(listener_list);
        struct host_listener *listener = HOST_LISTENER_FROM_THREADED_NODE(listener_node);

        /* Flag this listener as no longer in-use by the resolver thread. */
        listener->synced_data.owned_by_resolver_thread = false;

        AWS_ASSERT(!listener->synced_data.pending_destroy);

        if (s_add_host_listener_to_listener_entry(resolver, host_name, listener)) {
            result = AWS_OP_ERR;
            ++num_listeners_not_moved;
        }
    }

    if (result == AWS_OP_ERR) {
        AWS_LOGF_ERROR(
            AWS_LS_IO_DNS,
            "static: could not move %" PRIu64 " listeners back to listener entry",
            (uint64_t)num_listeners_not_moved);
    }

    return result;
}

/* Remove the listeners from the resolver-thread-owned listener_list that are marked pending destroy, and move them into
 * the destroy list. */
/* Assumes resolver_lock is held. (This lock is necessary for reading from the listener's synced_data.) */
static void s_resolver_thread_cull_pending_destroy_listeners(
    struct aws_linked_list *listener_list,
    struct aws_linked_list *listener_destroy_list) {

    AWS_PRECONDITION(listener_list);
    AWS_PRECONDITION(listener_destroy_list);

    struct aws_linked_list_node *listener_node = aws_linked_list_begin(listener_list);

    /* Find all listeners in our current list that are marked for destroy. */
    while (listener_node != aws_linked_list_end(listener_list)) {
        struct host_listener *listener = HOST_LISTENER_FROM_THREADED_NODE(listener_node);

        /* Advance our node pointer early to allow for a removal. */
        listener_node = aws_linked_list_next(listener_node);

        /* If listener is pending destroy, remove it from the local list, and push it into the destroy list. */
        if (listener->synced_data.pending_destroy) {
            aws_linked_list_remove(&listener->threaded_data.node);
            aws_linked_list_push_back(listener_destroy_list, &listener->threaded_data.node);
        }
    }
}

/* Destroys all of the listeners in the resolver thread's destroy list. */
/* Assumes no lock is held.  (We don't want any lock held so that any shutdown callbacks happen outside of a lock.) */
static void s_resolver_thread_destroy_listeners(struct aws_linked_list *listener_destroy_list) {

    AWS_PRECONDITION(listener_destroy_list);

    while (!aws_linked_list_empty(listener_destroy_list)) {
        struct aws_linked_list_node *listener_node = aws_linked_list_pop_back(listener_destroy_list);
        struct host_listener *listener = HOST_LISTENER_FROM_THREADED_NODE(listener_node);
        s_host_listener_destroy(listener);
    }
}

/* Notify all listeners with resolve address callbacks, and also clean up any that are waiting to be cleaned up. */
/* Assumes no lock is held.  The listener_list is owned by the resolver thread, so no lock is necessary.  We also don't
 * want a lock held when calling the resolver-address callback.*/
static void s_resolver_thread_notify_listeners(
    struct aws_linked_list *listener_list,
    const struct aws_array_list *new_address_list,
    const struct aws_array_list *expired_address_list) {

    AWS_PRECONDITION(new_address_list);
    AWS_PRECONDITION(listener_list);
    AWS_PRECONDITION(expired_address_list);

    /* Go through each listener in our list. */
    for (struct aws_linked_list_node *listener_node = aws_linked_list_begin(listener_list);
         listener_node != aws_linked_list_end(listener_list);
         listener_node = aws_linked_list_next(listener_node)) {
        struct host_listener *listener = HOST_LISTENER_FROM_THREADED_NODE(listener_node);

        /* If we have new addresses, notify the resolved-address callback if one exists */
        if (aws_array_list_length(new_address_list) > 0 && listener->resolved_address_callback != NULL) {
            listener->resolved_address_callback(
                (struct aws_host_listener *)listener, new_address_list, listener->user_data);
        }

        /* If we have expired addresses, notify the expired-address callback if one exists */
        if (aws_array_list_length(expired_address_list) > 0 && listener->expired_address_callback != NULL) {
            listener->expired_address_callback(
                (struct aws_host_listener *)listener, expired_address_list, listener->user_data);
        }
    }
}

static bool s_is_host_entry_pinned_by_listener(struct aws_linked_list *listener_list) {
    AWS_PRECONDITION(listener_list);

    for (struct aws_linked_list_node *listener_node = aws_linked_list_begin(listener_list);
         listener_node != aws_linked_list_end(listener_list);
         listener_node = aws_linked_list_next(listener_node)) {
        struct host_listener *listener = HOST_LISTENER_FROM_THREADED_NODE(listener_node);
        if (listener->threaded_data.pin_host_entry) {
            return true;
        }
    }

    return false;
}

static void aws_host_resolver_thread(void *arg) {
    struct host_entry *host_entry = arg;

    size_t unsolicited_resolve_max = host_entry->resolution_config.max_ttl;
    if (unsolicited_resolve_max == 0) {
        unsolicited_resolve_max = 1;
    }

    uint64_t max_no_solicitation_interval =
        aws_timestamp_convert(unsolicited_resolve_max, AWS_TIMESTAMP_SECS, AWS_TIMESTAMP_NANOS, NULL);

    struct aws_linked_list listener_list;
    aws_linked_list_init(&listener_list);

    struct aws_linked_list listener_destroy_list;
    aws_linked_list_init(&listener_destroy_list);

    bool keep_going = true;

    struct aws_array_list address_list;
    AWS_ZERO_STRUCT(address_list);
    struct aws_array_list new_address_list;
    AWS_ZERO_STRUCT(new_address_list);
    struct aws_array_list expired_address_list;
    AWS_ZERO_STRUCT(expired_address_list);

    if (aws_array_list_init_dynamic(&address_list, host_entry->allocator, 4, sizeof(struct aws_host_address))) {
        goto done;
    }

    if (aws_array_list_init_dynamic(&new_address_list, host_entry->allocator, 4, sizeof(struct aws_host_address))) {
        goto done;
    }

    if (aws_array_list_init_dynamic(&expired_address_list, host_entry->allocator, 4, sizeof(struct aws_host_address))) {
        goto done;
    }

    while (keep_going) {

        /* resolve and then process each record */
        int err_code = AWS_ERROR_SUCCESS;
        if (host_entry->resolution_config.impl(
                host_entry->allocator, host_entry->host_name, &address_list, host_entry->resolution_config.impl_data)) {

            err_code = aws_last_error();
        }

        if (err_code == AWS_ERROR_SUCCESS) {
            AWS_LOGF_DEBUG(
                AWS_LS_IO_DNS,
                "static, resolving host %s successful, returned %d addresses",
                aws_string_c_str(host_entry->host_name),
                (int)aws_array_list_length(&address_list));
        } else {
            AWS_LOGF_WARN(
                AWS_LS_IO_DNS,
                "static, resolving host %s failed, ec %d (%s)",
                aws_string_c_str(host_entry->host_name),
                err_code,
                aws_error_debug_str(err_code));
        }

        uint64_t timestamp = s_get_system_time_for_default_resolver(host_entry->resolver);
        uint64_t new_expiry = timestamp + (host_entry->resolution_config.max_ttl * NS_PER_SEC);

        struct aws_linked_list pending_resolve_copy;
        aws_linked_list_init(&pending_resolve_copy);

        /*
         * Within the lock we
         *  (1) Update the cache with the newly resolved addresses
         *  (2) Process all held addresses looking for expired or promotable ones
         *  (3) Prep for callback invocations
         */
        aws_mutex_lock(&host_entry->entry_lock);

        if (!err_code) {
            s_update_address_cache(host_entry, &address_list, new_expiry);
        }

        /*
         * process and clean_up records in the entry. occasionally, failed connect records will be upgraded
         * for retry.
         */
        process_records(host_entry, host_entry->aaaa_records, host_entry->failed_connection_aaaa_records);
        process_records(host_entry, host_entry->a_records, host_entry->failed_connection_a_records);

        aws_linked_list_swap_contents(&pending_resolve_copy, &host_entry->pending_resolution_callbacks);

        aws_mutex_unlock(&host_entry->entry_lock);

        /*
         * Clean up resolved addressed outside of the lock
         */
        s_clear_address_list(&address_list);

        struct aws_host_address address_array[2];
        AWS_ZERO_ARRAY(address_array);

        /*
         * Perform the actual subscriber notifications
         */
        while (!aws_linked_list_empty(&pending_resolve_copy)) {
            struct aws_linked_list_node *resolution_callback_node = aws_linked_list_pop_front(&pending_resolve_copy);
            struct pending_callback *pending_callback =
                AWS_CONTAINER_OF(resolution_callback_node, struct pending_callback, node);

            struct aws_array_list callback_address_list;
            aws_array_list_init_static(&callback_address_list, address_array, 2, sizeof(struct aws_host_address));

            aws_mutex_lock(&host_entry->entry_lock);
            s_copy_address_into_callback_set(
                s_get_lru_address(host_entry, AWS_ADDRESS_RECORD_TYPE_AAAA),
                &callback_address_list,
                host_entry->host_name);
            s_copy_address_into_callback_set(
                s_get_lru_address(host_entry, AWS_ADDRESS_RECORD_TYPE_A),
                &callback_address_list,
                host_entry->host_name);
            aws_mutex_unlock(&host_entry->entry_lock);

            size_t callback_address_list_size = aws_array_list_length(&callback_address_list);
            if (callback_address_list_size > 0) {
                AWS_LOGF_DEBUG(
                    AWS_LS_IO_DNS,
                    "static, invoking resolution callback for host %s with %d addresses",
                    aws_string_c_str(host_entry->host_name),
                    (int)callback_address_list_size);
            } else {
                AWS_LOGF_DEBUG(
                    AWS_LS_IO_DNS,
                    "static, invoking resolution callback for host %s with failure",
                    aws_string_c_str(host_entry->host_name));
            }

            if (callback_address_list_size > 0) {
                pending_callback->callback(
                    host_entry->resolver,
                    host_entry->host_name,
                    AWS_OP_SUCCESS,
                    &callback_address_list,
                    pending_callback->user_data);

            } else {
                int error_code = (err_code != AWS_ERROR_SUCCESS) ? err_code : AWS_IO_DNS_QUERY_FAILED;
                pending_callback->callback(
                    host_entry->resolver, host_entry->host_name, error_code, NULL, pending_callback->user_data);
            }

            s_clear_address_list(&callback_address_list);

            aws_mem_release(host_entry->allocator, pending_callback);
        }

        aws_mutex_lock(&host_entry->entry_lock);

        ++host_entry->resolves_since_last_request;

        /* wait for a quit notification or the base resolve frequency time interval */
        aws_condition_variable_wait_for_pred(
            &host_entry->entry_signal,
            &host_entry->entry_lock,
            host_entry->resolve_frequency_ns,
            s_host_entry_finished_pred,
            host_entry);

        aws_mutex_unlock(&host_entry->entry_lock);

        /*
         * This is a bit awkward that we unlock the entry and then relock both the resolver and the entry, but it
         * is mandatory that -- in order to maintain the consistent view of the resolver table (entry exist => entry
         * is alive and can be queried) -- we have the resolver lock as well before making the decision to remove
         * the entry from the table and terminate the thread.
         */
        struct default_host_resolver *resolver = host_entry->resolver->impl;
        aws_mutex_lock(&resolver->resolver_lock);

        /* Remove any listeners from our listener list that have been marked pending destroy, moving them into the
         * destroy list. */
        s_resolver_thread_cull_pending_destroy_listeners(&listener_list, &listener_destroy_list);

        /* Grab any listeners on the listener entry, moving them into the local list. */
        s_resolver_thread_move_listeners_from_listener_entry(resolver, host_entry->host_name, &listener_list);

        aws_mutex_lock(&host_entry->entry_lock);

        uint64_t now = s_get_system_time_for_default_resolver(host_entry->resolver);
        bool pinned = s_is_host_entry_pinned_by_listener(&listener_list);

        /*
         * Ideally this should just be time-based, but given the non-determinism of waits (and spurious wake ups) and
         * clock time, I feel much more comfortable keeping an additional constraint in terms of iterations.
         *
         * Note that we have the entry lock now and if any queries have arrived since our last resolution,
         * resolves_since_last_request will be 0 or 1 (depending on timing) and so, regardless of wait and wake up
         * timings, this check will always fail in that case leading to another iteration to satisfy the pending
         * query(ies).
         *
         * The only way we terminate the loop with pending queries is if the resolver itself has no more references
         * to it and is going away.  In that case, the pending queries will be completed (with failure) by the
         * final clean up of this entry.
         */
        if (host_entry->resolves_since_last_request > unsolicited_resolve_max &&
            host_entry->last_resolve_request_timestamp_ns + max_no_solicitation_interval < now && !pinned) {
            host_entry->state = DRS_SHUTTING_DOWN;
        }

        keep_going = host_entry->state == DRS_ACTIVE;
        if (!keep_going) {
            aws_hash_table_remove(&resolver->host_entry_table, host_entry->host_name, NULL, NULL);

            /* Move any local listeners we have back to the listener entry */
            if (s_resolver_thread_move_listeners_to_listener_entry(resolver, host_entry->host_name, &listener_list)) {
                AWS_LOGF_ERROR(AWS_LS_IO_DNS, "static: could not clean up all listeners from resolver thread.");
            }
        }

        aws_array_list_swap_contents(&host_entry->new_addresses, &new_address_list);
        aws_array_list_swap_contents(&host_entry->expired_addresses, &expired_address_list);

        aws_mutex_unlock(&host_entry->entry_lock);
        aws_mutex_unlock(&resolver->resolver_lock);

        /* Destroy any listeners in our destroy list. */
        s_resolver_thread_destroy_listeners(&listener_destroy_list);

        /* Notify our local listeners of new addresses. */
        s_resolver_thread_notify_listeners(&listener_list, &new_address_list, &expired_address_list);

        s_clear_address_list(&new_address_list);
        s_clear_address_list(&expired_address_list);
    }

    AWS_LOGF_DEBUG(
        AWS_LS_IO_DNS,
        "static: Either no requests have been made for an address for %s for the duration "
        "of the ttl, or this thread is being forcibly shutdown. Killing thread.",
        host_entry->host_name->bytes)

done:

    AWS_FATAL_ASSERT(aws_array_list_length(&address_list) == 0);
    AWS_FATAL_ASSERT(aws_array_list_length(&new_address_list) == 0);
    AWS_FATAL_ASSERT(aws_array_list_length(&expired_address_list) == 0);

    aws_array_list_clean_up(&address_list);
    aws_array_list_clean_up(&new_address_list);
    aws_array_list_clean_up(&expired_address_list);

    /* please don't fail */
    aws_thread_current_at_exit(s_on_host_entry_shutdown_completion, host_entry);
}

static void on_cache_entry_removed_helper(struct aws_host_address_cache_entry *entry) {
    AWS_LOGF_DEBUG(
        AWS_LS_IO_DNS,
        "static: purging address %s for host %s from "
        "the cache due to cache eviction or shutdown",
        entry->address.address->bytes,
        entry->address.host->bytes);

    struct aws_allocator *allocator = entry->address.allocator;
    aws_host_address_clean_up(&entry->address);
    aws_mem_release(allocator, entry);
}

static void on_good_address_entry_removed(void *value) {
    struct aws_host_address_cache_entry *entry = value;
    if (entry == NULL) {
        return;
    }

    s_copy_address_into_array_list(&entry->address, &entry->entry->expired_addresses);

    on_cache_entry_removed_helper(entry);
}

static void on_failed_address_entry_removed(void *value) {
    struct aws_host_address_cache_entry *entry = value;

    on_cache_entry_removed_helper(entry);
}

/*
 * The resolver lock must be held before calling this function
 */
static inline int create_and_init_host_entry(
    struct aws_host_resolver *resolver,
    const struct aws_string *host_name,
    aws_on_host_resolved_result_fn *res,
    const struct aws_host_resolution_config *config,
    uint64_t timestamp,
    void *user_data) {
    struct host_entry *new_host_entry = aws_mem_calloc(resolver->allocator, 1, sizeof(struct host_entry));
    if (!new_host_entry) {
        return AWS_OP_ERR;
    }

    new_host_entry->resolver = resolver;
    new_host_entry->allocator = resolver->allocator;
    new_host_entry->last_resolve_request_timestamp_ns = timestamp;
    new_host_entry->resolves_since_last_request = 0;
    new_host_entry->resolve_frequency_ns = NS_PER_SEC;
    new_host_entry->state = DRS_ACTIVE;

    bool thread_init = false;
    struct pending_callback *pending_callback = NULL;
    const struct aws_string *host_string_copy = aws_string_new_from_string(resolver->allocator, host_name);
    if (AWS_UNLIKELY(!host_string_copy)) {
        goto setup_host_entry_error;
    }

    new_host_entry->host_name = host_string_copy;
    new_host_entry->a_records = aws_cache_new_lru(
        new_host_entry->allocator,
        aws_hash_string,
        aws_hash_callback_string_eq,
        NULL,
        on_good_address_entry_removed,
        config->max_ttl);
    if (AWS_UNLIKELY(!new_host_entry->a_records)) {
        goto setup_host_entry_error;
    }

    new_host_entry->aaaa_records = aws_cache_new_lru(
        new_host_entry->allocator,
        aws_hash_string,
        aws_hash_callback_string_eq,
        NULL,
        on_good_address_entry_removed,
        config->max_ttl);
    if (AWS_UNLIKELY(!new_host_entry->aaaa_records)) {
        goto setup_host_entry_error;
    }

    new_host_entry->failed_connection_a_records = aws_cache_new_lru(
        new_host_entry->allocator,
        aws_hash_string,
        aws_hash_callback_string_eq,
        NULL,
        on_failed_address_entry_removed,
        config->max_ttl);
    if (AWS_UNLIKELY(!new_host_entry->failed_connection_a_records)) {
        goto setup_host_entry_error;
    }

    new_host_entry->failed_connection_aaaa_records = aws_cache_new_lru(
        new_host_entry->allocator,
        aws_hash_string,
        aws_hash_callback_string_eq,
        NULL,
        on_failed_address_entry_removed,
        config->max_ttl);
    if (AWS_UNLIKELY(!new_host_entry->failed_connection_aaaa_records)) {
        goto setup_host_entry_error;
    }

    if (aws_array_list_init_dynamic(
            &new_host_entry->new_addresses, new_host_entry->allocator, 4, sizeof(struct aws_host_address))) {
        goto setup_host_entry_error;
    }

    if (aws_array_list_init_dynamic(
            &new_host_entry->expired_addresses, new_host_entry->allocator, 4, sizeof(struct aws_host_address))) {
        goto setup_host_entry_error;
    }

    aws_linked_list_init(&new_host_entry->pending_resolution_callbacks);

    pending_callback = aws_mem_acquire(resolver->allocator, sizeof(struct pending_callback));

    if (AWS_UNLIKELY(!pending_callback)) {
        goto setup_host_entry_error;
    }

    /*add the current callback here */
    pending_callback->user_data = user_data;
    pending_callback->callback = res;
    aws_linked_list_push_back(&new_host_entry->pending_resolution_callbacks, &pending_callback->node);

    aws_mutex_init(&new_host_entry->entry_lock);
    new_host_entry->resolution_config = *config;
    aws_condition_variable_init(&new_host_entry->entry_signal);

    aws_thread_init(&new_host_entry->resolver_thread, resolver->allocator);
    thread_init = true;
    struct default_host_resolver *default_host_resolver = resolver->impl;
    if (AWS_UNLIKELY(
            aws_hash_table_put(&default_host_resolver->host_entry_table, host_string_copy, new_host_entry, NULL))) {
        goto setup_host_entry_error;
    }

    struct aws_thread_options thread_options = *aws_default_thread_options();
    thread_options.join_strategy = AWS_TJS_MANAGED;
<<<<<<< HEAD
    if (aws_thread_launch(&new_host_entry->resolver_thread, resolver_thread_fn, new_host_entry, &thread_options)) {
        goto setup_host_entry_error;
    }
=======
    thread_options.name = aws_byte_cursor_from_c_str("AwsHostResolver"); /* 15 characters is max for Linux */

    aws_thread_launch(&new_host_entry->resolver_thread, aws_host_resolver_thread, new_host_entry, &thread_options);
>>>>>>> b51cb538
    ++default_host_resolver->pending_host_entry_shutdown_completion_callbacks;

    return AWS_OP_SUCCESS;

setup_host_entry_error:

    if (thread_init) {
        aws_thread_clean_up(&new_host_entry->resolver_thread);
    }
    // If we registered a callback, clear it. So that we don’t trigger callback and return an error.
    if (!aws_linked_list_empty(&new_host_entry->pending_resolution_callbacks)) {
        aws_linked_list_remove(&pending_callback->node);
    }

    s_clean_up_host_entry(new_host_entry);

    return AWS_OP_ERR;
}

static int default_resolve_host(
    struct aws_host_resolver *resolver,
    const struct aws_string *host_name,
    aws_on_host_resolved_result_fn *res,
    const struct aws_host_resolution_config *config,
    void *user_data) {
    int result = AWS_OP_SUCCESS;

    AWS_LOGF_DEBUG(AWS_LS_IO_DNS, "id=%p: Host resolution requested for %s", (void *)resolver, host_name->bytes);

    uint64_t timestamp = s_get_system_time_for_default_resolver(resolver);

    struct default_host_resolver *default_host_resolver = resolver->impl;
    aws_mutex_lock(&default_host_resolver->resolver_lock);

    struct aws_hash_element *element = NULL;
    /* we don't care about the error code here, only that the host_entry was found or not. */
    aws_hash_table_find(&default_host_resolver->host_entry_table, host_name, &element);

    struct host_entry *host_entry = NULL;
    if (element != NULL) {
        host_entry = element->value;
        AWS_FATAL_ASSERT(host_entry != NULL);
    }

    if (!host_entry) {
        AWS_LOGF_DEBUG(
            AWS_LS_IO_DNS,
            "id=%p: No cached entries found for %s starting new resolver thread.",
            (void *)resolver,
            host_name->bytes);

        result = create_and_init_host_entry(resolver, host_name, res, config, timestamp, user_data);
        aws_mutex_unlock(&default_host_resolver->resolver_lock);

        return result;
    }

    aws_mutex_lock(&host_entry->entry_lock);

    /*
     * We don't need to make any resolver side-affects in the remaining logic and it's impossible for the entry
     * to disappear underneath us while holding its lock, so its safe to release the resolver lock and let other
     * things query other entries.
     */
    aws_mutex_unlock(&default_host_resolver->resolver_lock);
    host_entry->last_resolve_request_timestamp_ns = timestamp;
    host_entry->resolves_since_last_request = 0;

    struct aws_host_address_cache_entry *aaaa_entry = aws_lru_cache_use_lru_element(host_entry->aaaa_records);
    struct aws_host_address *aaaa_record = (aaaa_entry != NULL) ? &aaaa_entry->address : NULL;
    struct aws_host_address_cache_entry *a_entry = aws_lru_cache_use_lru_element(host_entry->a_records);
    struct aws_host_address *a_record = (a_entry != NULL) ? &a_entry->address : NULL;

    struct aws_host_address address_array[2];
    AWS_ZERO_ARRAY(address_array);
    struct aws_array_list callback_address_list;
    aws_array_list_init_static(&callback_address_list, address_array, 2, sizeof(struct aws_host_address));

    if ((aaaa_record || a_record)) {
        AWS_LOGF_DEBUG(
            AWS_LS_IO_DNS,
            "id=%p: cached entries found for %s returning to caller.",
            (void *)resolver,
            host_name->bytes);

        /* these will all need to be copied so that we don't hold the lock during the callback. */
        if (aaaa_record) {
            struct aws_host_address aaaa_record_cpy;
            if (!aws_host_address_copy(aaaa_record, &aaaa_record_cpy)) {
                aws_array_list_push_back(&callback_address_list, &aaaa_record_cpy);
                AWS_LOGF_TRACE(
                    AWS_LS_IO_DNS,
                    "id=%p: vending address %s for host %s to caller",
                    (void *)resolver,
                    aaaa_record->address->bytes,
                    host_entry->host_name->bytes);
            }
        }
        if (a_record) {
            struct aws_host_address a_record_cpy;
            if (!aws_host_address_copy(a_record, &a_record_cpy)) {
                aws_array_list_push_back(&callback_address_list, &a_record_cpy);
                AWS_LOGF_TRACE(
                    AWS_LS_IO_DNS,
                    "id=%p: vending address %s for host %s to caller",
                    (void *)resolver,
                    a_record->address->bytes,
                    host_entry->host_name->bytes);
            }
        }
        aws_mutex_unlock(&host_entry->entry_lock);

        /* we don't want to do the callback WHILE we hold the lock someone may reentrantly call us. */
        if (aws_array_list_length(&callback_address_list)) {
            res(resolver, host_name, AWS_OP_SUCCESS, &callback_address_list, user_data);
        } else {
            int last_error = aws_last_error();
            int error_code = (last_error != AWS_ERROR_SUCCESS) ? last_error : AWS_IO_DNS_QUERY_FAILED;
            return error_code;
        }

        for (size_t i = 0; i < aws_array_list_length(&callback_address_list); ++i) {
            struct aws_host_address *address_ptr = NULL;
            aws_array_list_get_at_ptr(&callback_address_list, (void **)&address_ptr, i);
            aws_host_address_clean_up(address_ptr);
        }

        aws_array_list_clean_up(&callback_address_list);

        return result;
    }

    struct pending_callback *pending_callback =
        aws_mem_acquire(default_host_resolver->allocator, sizeof(struct pending_callback));
    if (pending_callback != NULL) {
        pending_callback->user_data = user_data;
        pending_callback->callback = res;
        aws_linked_list_push_back(&host_entry->pending_resolution_callbacks, &pending_callback->node);
    } else {
        result = AWS_OP_ERR;
    }

    aws_mutex_unlock(&host_entry->entry_lock);

    return result;
}

static size_t default_get_host_address_count(
    struct aws_host_resolver *host_resolver,
    const struct aws_string *host_name,
    uint32_t flags) {
    struct default_host_resolver *default_host_resolver = host_resolver->impl;
    size_t address_count = 0;

    aws_mutex_lock(&default_host_resolver->resolver_lock);

    struct aws_hash_element *element = NULL;
    aws_hash_table_find(&default_host_resolver->host_entry_table, host_name, &element);
    if (element != NULL) {
        struct host_entry *host_entry = element->value;
        if (host_entry != NULL) {
            aws_mutex_lock(&host_entry->entry_lock);

            if ((flags & AWS_GET_HOST_ADDRESS_COUNT_RECORD_TYPE_A) != 0) {
                address_count += aws_cache_get_element_count(host_entry->a_records);
            }

            if ((flags & AWS_GET_HOST_ADDRESS_COUNT_RECORD_TYPE_AAAA) != 0) {
                address_count += aws_cache_get_element_count(host_entry->aaaa_records);
            }

            aws_mutex_unlock(&host_entry->entry_lock);
        }
    }

    aws_mutex_unlock(&default_host_resolver->resolver_lock);

    return address_count;
}

static struct aws_host_resolver_vtable s_vtable = {
    .purge_cache = resolver_purge_cache,
    .resolve_host = default_resolve_host,
    .record_connection_failure = resolver_record_connection_failure,
    .get_host_address_count = default_get_host_address_count,
    .add_host_listener = default_add_host_listener,
    .remove_host_listener = default_remove_host_listener,
    .destroy = resolver_destroy,
};

static void s_aws_host_resolver_destroy(struct aws_host_resolver *resolver) {
    AWS_ASSERT(resolver->vtable && resolver->vtable->destroy);
    resolver->vtable->destroy(resolver);
}

struct aws_host_resolver *aws_host_resolver_new_default(
    struct aws_allocator *allocator,
    const struct aws_host_resolver_default_options *options) {
    AWS_FATAL_ASSERT(options != NULL);

    /* NOTE: we don't use el_group yet, but we will in the future. Also, we
      don't want host resolvers getting cleaned up after el_groups; this will force that
      in bindings, and encourage it in C land. */
    AWS_ASSERT(options->el_group);

    struct aws_host_resolver *resolver = NULL;
    struct default_host_resolver *default_host_resolver = NULL;
    if (!aws_mem_acquire_many(
            allocator,
            2,
            &resolver,
            sizeof(struct aws_host_resolver),
            &default_host_resolver,
            sizeof(struct default_host_resolver))) {
        return NULL;
    }

    AWS_ZERO_STRUCT(*resolver);
    AWS_ZERO_STRUCT(*default_host_resolver);

    AWS_LOGF_INFO(
        AWS_LS_IO_DNS,
        "id=%p: Initializing default host resolver with %llu max host entries.",
        (void *)resolver,
        (unsigned long long)options->max_entries);

    resolver->vtable = &s_vtable;
    resolver->allocator = allocator;
    resolver->impl = default_host_resolver;

    default_host_resolver->allocator = allocator;
    default_host_resolver->pending_host_entry_shutdown_completion_callbacks = 0;
    default_host_resolver->state = DRS_ACTIVE;
    aws_mutex_init(&default_host_resolver->resolver_lock);

    if (aws_hash_table_init(
            &default_host_resolver->host_entry_table,
            allocator,
            options->max_entries,
            aws_hash_string,
            aws_hash_callback_string_eq,
            NULL,
            NULL)) {
        goto on_error;
    }

    if (aws_hash_table_init(
            &default_host_resolver->listener_entry_table,
            allocator,
            options->max_entries,
            aws_hash_string,
            aws_hash_callback_string_eq,
            aws_hash_callback_string_destroy,
            s_host_listener_entry_destroy)) {
        goto on_error;
    }

    aws_ref_count_init(&resolver->ref_count, resolver, (aws_simple_completion_callback *)s_aws_host_resolver_destroy);

    if (options->shutdown_options != NULL) {
        resolver->shutdown_options = *options->shutdown_options;
    }

    if (options->system_clock_override_fn != NULL) {
        default_host_resolver->system_clock_fn = options->system_clock_override_fn;
    } else {
        default_host_resolver->system_clock_fn = aws_sys_clock_get_ticks;
    }

    return resolver;

on_error:

    s_cleanup_default_resolver(resolver);

    return NULL;
}

struct aws_host_resolver *aws_host_resolver_acquire(struct aws_host_resolver *resolver) {
    if (resolver != NULL) {
        aws_ref_count_acquire(&resolver->ref_count);
    }

    return resolver;
}

void aws_host_resolver_release(struct aws_host_resolver *resolver) {
    if (resolver != NULL) {
        aws_ref_count_release(&resolver->ref_count);
    }
}

size_t aws_host_resolver_get_host_address_count(
    struct aws_host_resolver *resolver,
    const struct aws_string *host_name,
    uint32_t flags) {
    return resolver->vtable->get_host_address_count(resolver, host_name, flags);
}

enum find_listener_entry_flags {
    FIND_LISTENER_ENTRY_FLAGS_CREATE_IF_NOT_FOUND = 0x00000001,
};

static struct host_listener_entry *s_find_host_listener_entry(
    struct default_host_resolver *default_resolver,
    const struct aws_string *host_name,
    uint32_t flags);

static struct aws_host_listener *default_add_host_listener(
    struct aws_host_resolver *resolver,
    const struct aws_host_listener_options *options) {
    AWS_PRECONDITION(resolver);

    bool success = false;
    if (options == NULL) {
        AWS_LOGF_ERROR(AWS_LS_IO_DNS, "Cannot create host resolver listener; options structure is NULL.");
        aws_raise_error(AWS_ERROR_INVALID_ARGUMENT);
        return NULL;
    }

    if (options->host_name.len == 0) {
        AWS_LOGF_ERROR(AWS_LS_IO_DNS, "Cannot create host resolver listener; invalid host name specified.");
        aws_raise_error(AWS_ERROR_INVALID_ARGUMENT);
        return NULL;
    }

    /* Allocate and set up the listener. */
    struct host_listener *listener = aws_mem_calloc(resolver->allocator, 1, sizeof(struct host_listener));

    AWS_LOGF_TRACE(
        AWS_LS_IO_DNS,
        "id=%p Adding listener %p for host name %s",
        (void *)resolver,
        (void *)listener,
        (const char *)options->host_name.ptr);

    struct default_host_resolver *default_host_resolver = resolver->impl;

    listener->resolver = aws_host_resolver_acquire(resolver);
    listener->host_name = aws_string_new_from_cursor(resolver->allocator, &options->host_name);
    if (listener->host_name == NULL) {
        goto done;
    }

    listener->resolved_address_callback = options->resolved_address_callback;
    listener->expired_address_callback = options->expired_address_callback;
    listener->user_data = options->user_data;
    listener->threaded_data.pin_host_entry = options->pin_host_entry;

    /* Add the listener to a host listener entry in the host listener entry table. */
    aws_mutex_lock(&default_host_resolver->resolver_lock);

    if (s_add_host_listener_to_listener_entry(default_host_resolver, listener->host_name, listener)) {
        goto done;
    }

    success = true;
    listener->shutdown_callback = options->shutdown_callback;

done:

    aws_mutex_unlock(&default_host_resolver->resolver_lock);

    if (!success) {
        s_host_listener_destroy(listener);
        listener = NULL;
    }

    return (struct aws_host_listener *)listener;
}

static int default_remove_host_listener(
    struct aws_host_resolver *host_resolver,
    struct aws_host_listener *listener_opaque) {
    AWS_PRECONDITION(host_resolver);
    AWS_PRECONDITION(listener_opaque);

    struct host_listener *listener = (struct host_listener *)listener_opaque;
    struct default_host_resolver *default_host_resolver = host_resolver->impl;

    if (listener->resolver != host_resolver) {
        AWS_LOGF_ERROR(
            AWS_LS_IO_DNS,
            "id=%p Trying to remove listener from incorrect host resolver. Listener belongs to host resolver %p",
            (void *)host_resolver,
            (void *)listener->resolver);
        aws_raise_error(AWS_ERROR_INVALID_ARGUMENT);
        return AWS_OP_ERR;
    }

    AWS_LOGF_TRACE(
        AWS_LS_IO_DNS,
        "id=%p Removing listener %p for host name %s",
        (void *)host_resolver,
        (void *)listener,
        (const char *)listener->host_name->bytes);

    bool destroy_listener_immediate = false;

    aws_mutex_lock(&default_host_resolver->resolver_lock);

    /* If owned by the resolver thread, flag the listener as pending destroy, so that resolver thread knows to destroy
     * it. */
    if (listener->synced_data.owned_by_resolver_thread) {
        listener->synced_data.pending_destroy = true;
    } else {
        /* Else, remove the listener from the listener entry and clean it up once outside of the mutex. */
        s_remove_host_listener_from_entry(default_host_resolver, listener->host_name, listener);
        destroy_listener_immediate = true;
    }

    aws_mutex_unlock(&default_host_resolver->resolver_lock);

    if (destroy_listener_immediate) {
        s_host_listener_destroy(listener);
    }

    return AWS_OP_SUCCESS;
}

/* Find listener entry on the host resolver, optionally creating it if it doesn't exist. */
/* Assumes host resolver lock is held. */
static struct host_listener_entry *s_find_host_listener_entry(
    struct default_host_resolver *resolver,
    const struct aws_string *host_name,
    uint32_t flags) {
    AWS_PRECONDITION(resolver);
    AWS_PRECONDITION(host_name);

    struct host_listener_entry *listener_entry = NULL;
    struct aws_string *host_string_copy = NULL;

    struct aws_hash_element *listener_entry_hash_element = NULL;
    bool create_if_not_found = (flags & FIND_LISTENER_ENTRY_FLAGS_CREATE_IF_NOT_FOUND) != 0;

    if (aws_hash_table_find(&resolver->listener_entry_table, host_name, &listener_entry_hash_element)) {
        AWS_LOGF_ERROR(
            AWS_LS_IO_DNS, "static: error when trying to find a listener entry in the listener entry table.");
        goto error_clean_up;
    }

    if (listener_entry_hash_element != NULL) {
        listener_entry = listener_entry_hash_element->value;
        AWS_FATAL_ASSERT(listener_entry);
    } else if (create_if_not_found) {

        listener_entry = aws_mem_calloc(resolver->allocator, 1, sizeof(struct host_listener_entry));
        listener_entry->resolver = resolver;
        aws_linked_list_init(&listener_entry->listeners);

        host_string_copy = aws_string_new_from_string(resolver->allocator, host_name);

        if (aws_hash_table_put(&resolver->listener_entry_table, host_string_copy, listener_entry, NULL)) {
            AWS_LOGF_ERROR(AWS_LS_IO_DNS, "static: could not put new listener entry into listener entry table.");
            goto error_clean_up;
        }
    }

    return listener_entry;

error_clean_up:

    s_host_listener_entry_destroy(listener_entry);

    aws_string_destroy(host_string_copy);

    return NULL;
}

/* Destroy function for listener entries.  Takes a void* so that it can be used by the listener entry hash table. */
static void s_host_listener_entry_destroy(void *listener_entry_void) {
    if (listener_entry_void == NULL) {
        return;
    }

    struct host_listener_entry *listener_entry = listener_entry_void;
    struct default_host_resolver *resolver = listener_entry->resolver;

    aws_mem_release(resolver->allocator, listener_entry);
}

/* Add a listener to the relevant host listener entry. */
/* Assumes host resolver lock is held. */
static int s_add_host_listener_to_listener_entry(
    struct default_host_resolver *resolver,
    const struct aws_string *host_name,
    struct host_listener *listener) {
    AWS_PRECONDITION(resolver);
    AWS_PRECONDITION(host_name);
    AWS_PRECONDITION(listener);

    struct host_listener_entry *listener_entry =
        s_find_host_listener_entry(resolver, host_name, FIND_LISTENER_ENTRY_FLAGS_CREATE_IF_NOT_FOUND);

    if (listener_entry == NULL) {
        return AWS_OP_ERR;
    }

    aws_linked_list_push_back(&listener_entry->listeners, &listener->synced_data.node);
    return AWS_OP_SUCCESS;
}

/* Assumes host resolver lock is held. */
static struct host_listener *s_pop_host_listener_from_entry(
    struct default_host_resolver *resolver,
    const struct aws_string *host_name,
    struct host_listener_entry **in_out_listener_entry) {
    AWS_PRECONDITION(resolver);
    AWS_PRECONDITION(host_name);

    struct host_listener_entry *listener_entry = NULL;

    if (in_out_listener_entry) {
        listener_entry = *in_out_listener_entry;
    }

    if (listener_entry == NULL) {
        listener_entry = s_find_host_listener_entry(resolver, host_name, 0);

        if (listener_entry == NULL) {
            return NULL;
        }
    }

    /* We should never have a listener entry without any listeners.  Whenever a listener entry has no listeners, it
     * should be cleaned up immediately. */
    AWS_ASSERT(!aws_linked_list_empty(&listener_entry->listeners));

    struct aws_linked_list_node *node = aws_linked_list_pop_back(&listener_entry->listeners);

    struct host_listener *listener = HOST_LISTENER_FROM_SYNCED_NODE(node);
    AWS_FATAL_ASSERT(listener);

    /* If the listener list on the listener entry is now empty, remove it. */
    if (aws_linked_list_empty(&listener_entry->listeners)) {
        aws_hash_table_remove(&resolver->listener_entry_table, host_name, NULL, NULL);
        listener_entry = NULL;
    }

    if (in_out_listener_entry) {
        *in_out_listener_entry = listener_entry;
    }

    return listener;
}

/* Assumes host resolver lock is held. */
static void s_remove_host_listener_from_entry(
    struct default_host_resolver *resolver,
    const struct aws_string *host_name,
    struct host_listener *listener) {
    AWS_PRECONDITION(resolver);
    AWS_PRECONDITION(host_name);
    AWS_PRECONDITION(listener);

    struct host_listener_entry *listener_entry = s_find_host_listener_entry(resolver, host_name, 0);

    if (listener_entry == NULL) {
        AWS_LOGF_WARN(AWS_LS_IO_DNS, "id=%p: Could not find listener entry for listener.", (void *)listener);
        return;
    }

    /* We should never have a listener entry without any listeners.  Whenever a listener entry has no listeners, it
     * should be cleaned up immediately. */
    AWS_ASSERT(!aws_linked_list_empty(&listener_entry->listeners));

    aws_linked_list_remove(&listener->synced_data.node);

    /* If the listener list on the listener entry is now empty, remove it. */
    if (aws_linked_list_empty(&listener_entry->listeners)) {
        aws_hash_table_remove(&resolver->listener_entry_table, host_name, NULL, NULL);
    }
}

/* Finish destroying a default resolver listener, releasing any remaining memory for it and triggering its shutdown
 * callack.  Since a shutdown callback is triggered, no lock should be held when calling this function. */
static void s_host_listener_destroy(struct host_listener *listener) {
    if (listener == NULL) {
        return;
    }

    AWS_LOGF_TRACE(AWS_LS_IO_DNS, "id=%p: Finishing clean up of host listener.", (void *)listener);

    struct aws_host_resolver *host_resolver = listener->resolver;

    aws_host_listener_shutdown_fn *shutdown_callback = listener->shutdown_callback;
    void *shutdown_user_data = listener->user_data;

    aws_string_destroy(listener->host_name);
    listener->host_name = NULL;

    aws_mem_release(host_resolver->allocator, listener);
    listener = NULL;

    if (shutdown_callback != NULL) {
        shutdown_callback(shutdown_user_data);
    }

    if (host_resolver != NULL) {
        aws_host_resolver_release(host_resolver);
        host_resolver = NULL;
    }
}

#undef HOST_LISTENER_FROM_SYNCED_NODE
#undef HOST_LISTENER_FROM_THREADED_NODE<|MERGE_RESOLUTION|>--- conflicted
+++ resolved
@@ -1356,15 +1356,11 @@
 
     struct aws_thread_options thread_options = *aws_default_thread_options();
     thread_options.join_strategy = AWS_TJS_MANAGED;
-<<<<<<< HEAD
+    thread_options.name = aws_byte_cursor_from_c_str("AwsHostResolver"); /* 15 characters is max for Linux */
+
     if (aws_thread_launch(&new_host_entry->resolver_thread, resolver_thread_fn, new_host_entry, &thread_options)) {
         goto setup_host_entry_error;
     }
-=======
-    thread_options.name = aws_byte_cursor_from_c_str("AwsHostResolver"); /* 15 characters is max for Linux */
-
-    aws_thread_launch(&new_host_entry->resolver_thread, aws_host_resolver_thread, new_host_entry, &thread_options);
->>>>>>> b51cb538
     ++default_host_resolver->pending_host_entry_shutdown_completion_callbacks;
 
     return AWS_OP_SUCCESS;
