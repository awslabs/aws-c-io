--- conflicted
+++ resolved
@@ -125,19 +125,10 @@
 
     #No choice on TLS for apple, darwinssl will always be used.
     list(APPEND PLATFORM_LIBS "-framework Security -framework Network")
-<<<<<<< HEAD
-
-    set(EVENT_LOOP_DEFINES "DISPATCH_QUEUE" )
-    message("Enable dispatch queue")
-
-    # Enable KQUEUE on OSX
-    if(OSX)
-=======
     set(EVENT_LOOP_DEFINES "DISPATCH_QUEUE" )
 
     # Enable KQUEUE on MacOS 
     if (${CMAKE_SYSTEM_NAME} MATCHES "Darwin")
->>>>>>> 7cb09361
         file(GLOB AWS_IO_KUEUE_SRC
             "source/bsd/*.c"
             "source/posix/*.c"
