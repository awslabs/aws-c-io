
cmake_minimum_required(VERSION 3.9)
project(aws-c-io C)

if (DEFINED CMAKE_PREFIX_PATH)
    file(TO_CMAKE_PATH "${CMAKE_PREFIX_PATH}" CMAKE_PREFIX_PATH)
endif()

if (DEFINED CMAKE_INSTALL_PREFIX)
    file(TO_CMAKE_PATH "${CMAKE_INSTALL_PREFIX}" CMAKE_INSTALL_PREFIX)
endif()


if (UNIX AND NOT APPLE)
    include(GNUInstallDirs)
elseif(NOT DEFINED CMAKE_INSTALL_LIBDIR)
    set(CMAKE_INSTALL_LIBDIR "lib")
endif()

# This is required in order to append /lib/cmake to each element in CMAKE_PREFIX_PATH
set(AWS_MODULE_DIR "/${CMAKE_INSTALL_LIBDIR}/cmake")
string(REPLACE ";" "${AWS_MODULE_DIR};" AWS_MODULE_PATH "${CMAKE_PREFIX_PATH}${AWS_MODULE_DIR}")
# Append that generated list to the module search path
list(APPEND CMAKE_MODULE_PATH ${AWS_MODULE_PATH})

include(AwsCFlags)
include(AwsCheckHeaders)
include(AwsSharedLibSetup)
include(AwsSanitizers)
include(AwsFindPackage)
include(CTest)

option(BUILD_RELOCATABLE_BINARIES
        "Build Relocatable Binaries, this will turn off features that will fail on older kernels than used for the build."
        OFF)
option(BYO_CRYPTO "Don't build a tls implementation or link against a crypto interface. This feature is only for unix builds currently."
        OFF)

file(GLOB AWS_IO_HEADERS
        "include/aws/io/*.h"
        )

file(GLOB AWS_IO_TESTING_HEADERS
        "include/aws/testing/*.h"
        )

file(GLOB AWS_IO_PRIV_HEADERS
        "include/aws/io/private/*.h"
        )

file(GLOB AWS_IO_SRC
        "source/*.c"
        )

set(USE_S2N OFF)

if (WIN32)
    option(USE_IO_COMPLETION_PORTS
            "Use I/O Completion Ports to drive event-loops. \
            If disabled, a less performant implementation based on select() is used. \
            Disable this if implementing your own event-loop whose interface does not match the IOCP interface."
            ON)

    file(GLOB AWS_IO_OS_HEADERS
            )

    file(GLOB AWS_IO_OS_SRC
            "source/windows/*.c"
            )

    if (USE_IO_COMPLETION_PORTS)
        file(GLOB AWS_IO_IOCP_SRC
                "source/windows/iocp/*.c"
                )
         list(APPEND AWS_IO_OS_SRC ${AWS_IO_IOCP_SRC})

         list(APPEND EVENT_LOOP_DEFINES "IO_COMPLETION_PORTS")
    endif ()

    if (MSVC)
        source_group("Header Files\\aws\\io" FILES ${AWS_IO_HEADERS})
        source_group("Header Files\\aws\\io\\private" FILES ${AWS_IO_PRIV_HEADERS})
        source_group("Source Files" FILES ${AWS_IO_SRC})
        source_group("Source Files\\windows" FILES ${AWS_IO_OS_SRC})
    endif ()
    #platform libs come from aws-c-common transitively, so we don't specify them here, but for documentation purposes,
    #Kernel32 and wsock2 are pulled in automatically. Here we add the lib containing the schannel API.
    #Also note, you don't get a choice on TLS implementation for Windows.
    set(PLATFORM_LIBS secur32 crypt32)
elseif (CMAKE_SYSTEM_NAME STREQUAL "Linux" OR CMAKE_SYSTEM_NAME STREQUAL "Android")
    option(USE_VSOCK
	    "Build in support for VSOCK sockets"
	    OFF)

    file(GLOB AWS_IO_OS_HEADERS
            )

    file(GLOB AWS_IO_OS_SRC
            "source/linux/*.c"
            "source/posix/*.c"
            )
    set(PLATFORM_LIBS "")

    list(APPEND EVENT_LOOP_DEFINES "EPOLL")
    set(USE_S2N ON)

elseif (APPLE)

    file(GLOB AWS_IO_OS_HEADERS
            )

    file(GLOB AWS_IO_OS_SRC
            "source/bsd/*.c"
            "source/posix/*.c"
            "source/darwin/*.c"
            )

    find_library(SECURITY_LIB Security)
    if (NOT SECURITY_LIB)
        message(FATAL_ERROR "Security framework not found")
    endif ()

    find_library(NETWORK_LIB Network)
    if (NOT NETWORK_LIB)
        message(FATAL_ERROR "Network framework not found")
    endif ()

    list(APPEND PLATFORM_LIBS "-framework Security -framework Network")
    list(APPEND EVENT_LOOP_DEFINES "DISPATCH_QUEUE")

<<<<<<< HEAD
    if (AWS_USE_SECITEM OR IOS)
        message("AWS_USE_SECITEM is set, using dispatch queue event loops")
        set(EVENT_LOOP_DEFINES "-DAWS_USE_DISPATCH_QUEUE")
    elseif (AWS_USE_DISPATCH_QUEUE)
        message("AWS_USE_DISPATCH_QUEUE is set, using dispatch queue event loops")
        set(EVENT_LOOP_DEFINES "-DAWS_USE_DISPATCH_QUEUE")
        list(APPEND AWS_IO_OS_SRC ${AWS_IO_DISPATCH_QUEUE_SRC})
    else ()
        message("using default kqueue event loops")
        set(EVENT_LOOP_DEFINES "-DAWS_USE_KQUEUE")
=======
    # Enable KQUEUE on MacOS 
    if (${CMAKE_SYSTEM_NAME} MATCHES "Darwin")
        list(APPEND EVENT_LOOP_DEFINES "KQUEUE")
>>>>>>> d0dddda2
    endif()

elseif (CMAKE_SYSTEM_NAME STREQUAL "FreeBSD" OR CMAKE_SYSTEM_NAME STREQUAL "NetBSD" OR CMAKE_SYSTEM_NAME STREQUAL "OpenBSD")
    file(GLOB AWS_IO_OS_HEADERS
            )

    file(GLOB AWS_IO_OS_SRC
            "source/bsd/*.c"
            "source/posix/*.c"
            )

    list(APPEND EVENT_LOOP_DEFINES "KQUEUE")
    set(USE_S2N ON)

endif()

if (BYO_CRYPTO)
    set(USE_S2N OFF)

    if (APPLE OR WIN32)
            message(FATAL_ERROR "BYO_CRYPTO is only for use with unix systems. It cannot be used on your current platform target")
    endif()
endif()

if (USE_S2N)
        file(GLOB AWS_IO_TLS_SRC
                "source/s2n/*.c"
                )
        # Prefer find_package() because it's the normal CMake way to do dependencies.
        # But fall back on aws_use_package() because some projects still need to do an IN_SOURCE_BUILD of S2N.
        # (e.g. aws-crt-java until this is resolved: https://github.com/awslabs/aws-crt-java/pull/817)
        find_package(s2n QUIET)

        if (s2n_FOUND)
            list(APPEND DEP_AWS_LIBS AWS::s2n)
        else()
            # Set flag to use in-source path to  <s2n/unstable/*.h> headers if we do an IN_SOURCE_BUILD.
            aws_use_package(s2n)
            add_definitions(-DAWS_S2N_INSOURCE_PATH)
        endif()
endif()

file(GLOB IO_HEADERS
        ${AWS_IO_HEADERS}
        ${AWS_IO_OS_HEADERS}
        ${AWS_IO_PRIV_HEADERS}
        )

file(GLOB IO_SRC
        ${AWS_IO_SRC}
        ${AWS_IO_OS_SRC}
        ${AWS_IO_TLS_SRC}
        )

add_library(${PROJECT_NAME} ${LIBTYPE} ${IO_HEADERS} ${IO_SRC})
aws_set_common_properties(${PROJECT_NAME})
aws_prepare_symbol_visibility_args(${PROJECT_NAME} "AWS_IO")
aws_check_headers(${PROJECT_NAME} ${AWS_IO_HEADERS})

aws_add_sanitizers(${PROJECT_NAME})

# We are not ABI stable yet
set_target_properties(${PROJECT_NAME} PROPERTIES VERSION 1.0.0)

foreach(EVENT_LOOP_DEFINE IN LISTS EVENT_LOOP_DEFINES)
    target_compile_definitions(${PROJECT_NAME} PUBLIC "-DAWS_ENABLE_${EVENT_LOOP_DEFINE}")
endforeach()

if (AWS_USE_SECITEM)
    target_compile_definitions(${PROJECT_NAME} PUBLIC "-DAWS_USE_SECITEM")
endif()

if (BYO_CRYPTO)
    target_compile_definitions(${PROJECT_NAME} PUBLIC "-DBYO_CRYPTO")
endif()

if (USE_S2N)
    target_compile_definitions(${PROJECT_NAME} PRIVATE "-DUSE_S2N")
endif()

if (BUILD_RELOCATABLE_BINARIES)
    target_compile_definitions(${PROJECT_NAME} PRIVATE "-DCOMPAT_MODE")
endif()

if (USE_VSOCK)
	target_compile_definitions(${PROJECT_NAME} PUBLIC "-DUSE_VSOCK")
endif()

if (AWS_USE_APPLE_NETWORK_FRAMEWORK)
        target_compile_definitions(${PROJECT_NAME} PUBLIC "-DAWS_USE_APPLE_NETWORK_FRAMEWORK")
endif()

target_include_directories(${PROJECT_NAME} PUBLIC
        $<BUILD_INTERFACE:${CMAKE_CURRENT_SOURCE_DIR}/include>
        $<INSTALL_INTERFACE:include>)

aws_use_package(aws-c-common)
aws_use_package(aws-c-cal)
target_link_libraries(${PROJECT_NAME} PUBLIC ${DEP_AWS_LIBS})
target_link_libraries(${PROJECT_NAME} PRIVATE ${PLATFORM_LIBS})

aws_prepare_shared_lib_exports(${PROJECT_NAME})

install(FILES ${AWS_IO_HEADERS} DESTINATION "include/aws/io" COMPONENT Development)
install(FILES ${AWS_IO_TESTING_HEADERS} DESTINATION "include/aws/testing" COMPONENT Development)

if (BUILD_SHARED_LIBS)
   set (TARGET_DIR "shared")
else()
   set (TARGET_DIR "static")
endif()

install(EXPORT "${PROJECT_NAME}-targets"
        DESTINATION "${LIBRARY_DIRECTORY}/${PROJECT_NAME}/cmake/${TARGET_DIR}"
        NAMESPACE AWS::
        COMPONENT Development)

configure_file("cmake/${PROJECT_NAME}-config.cmake"
        "${CMAKE_CURRENT_BINARY_DIR}/${PROJECT_NAME}-config.cmake"
        @ONLY)

install(FILES "${CMAKE_CURRENT_BINARY_DIR}/${PROJECT_NAME}-config.cmake"
        DESTINATION "${LIBRARY_DIRECTORY}/${PROJECT_NAME}/cmake/"
        COMPONENT Development)

if (NOT CMAKE_CROSSCOMPILING)
    if (BUILD_TESTING)
       add_subdirectory(tests)
    endif()
endif()<|MERGE_RESOLUTION|>--- conflicted
+++ resolved
@@ -128,22 +128,9 @@
     list(APPEND PLATFORM_LIBS "-framework Security -framework Network")
     list(APPEND EVENT_LOOP_DEFINES "DISPATCH_QUEUE")
 
-<<<<<<< HEAD
-    if (AWS_USE_SECITEM OR IOS)
-        message("AWS_USE_SECITEM is set, using dispatch queue event loops")
-        set(EVENT_LOOP_DEFINES "-DAWS_USE_DISPATCH_QUEUE")
-    elseif (AWS_USE_DISPATCH_QUEUE)
-        message("AWS_USE_DISPATCH_QUEUE is set, using dispatch queue event loops")
-        set(EVENT_LOOP_DEFINES "-DAWS_USE_DISPATCH_QUEUE")
-        list(APPEND AWS_IO_OS_SRC ${AWS_IO_DISPATCH_QUEUE_SRC})
-    else ()
-        message("using default kqueue event loops")
-        set(EVENT_LOOP_DEFINES "-DAWS_USE_KQUEUE")
-=======
-    # Enable KQUEUE on MacOS 
-    if (${CMAKE_SYSTEM_NAME} MATCHES "Darwin")
+    # Enable KQUEUE on MacOS only if AWS_USE_SECITEM is not declared. SecItem requires Dispatch Queue.
+    if (${CMAKE_SYSTEM_NAME} MATCHES "Darwin" AND NOT DEFINED AWS_USE_SECITEM)
         list(APPEND EVENT_LOOP_DEFINES "KQUEUE")
->>>>>>> d0dddda2
     endif()
 
 elseif (CMAKE_SYSTEM_NAME STREQUAL "FreeBSD" OR CMAKE_SYSTEM_NAME STREQUAL "NetBSD" OR CMAKE_SYSTEM_NAME STREQUAL "OpenBSD")
